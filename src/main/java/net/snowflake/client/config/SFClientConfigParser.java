package net.snowflake.client.config;

import static net.snowflake.client.jdbc.SnowflakeUtil.systemGetEnv;
import static net.snowflake.client.jdbc.SnowflakeUtil.systemGetProperty;

import com.fasterxml.jackson.databind.ObjectMapper;
import java.io.File;
import java.io.IOException;
import java.nio.file.Files;
import java.nio.file.Paths;
<<<<<<< HEAD
import java.nio.file.attribute.PosixFilePermission;
import java.util.Map;
=======
>>>>>>> 26fb3c6c
import java.util.Set;
import java.util.regex.Matcher;
import java.util.regex.Pattern;
import net.snowflake.client.core.Constants;
import net.snowflake.client.jdbc.SnowflakeDriver;
import net.snowflake.client.log.SFLogger;
import net.snowflake.client.log.SFLoggerFactory;

public class SFClientConfigParser {
  private static final SFLogger logger = SFLoggerFactory.getLogger(SFClientConfigParser.class);
  public static final String SF_CLIENT_CONFIG_FILE_NAME = "sf_client_config.json";
  public static final String SF_CLIENT_CONFIG_ENV_NAME = "SF_CLIENT_CONFIG_FILE";

  /**
   * Construct SFClientConfig from client config file passed by user. This method searches the
   * config file in following order: 1. configFilePath param which is read from connection URL or
   * connection property. 2. Environment variable: SF_CLIENT_CONFIG_FILE containing full path to
   * sf_client_config file. 3. Searches for default config file name(sf_client_config.json under the
   * driver directory from where the driver gets loaded. 4. Searches for default config file
   * name(sf_client_config.json) under user home directory.
   *
   * @param configFilePath SF_CLIENT_CONFIG_FILE parameter read from connection URL or connection
   *     properties
   * @return SFClientConfig
   */
  public static SFClientConfig loadSFClientConfig(String configFilePath) throws IOException {
    if (configFilePath != null) {
      logger.info("Attempting to enable easy logging with file path {}", configFilePath);
    }
    String derivedConfigFilePath = null;
    if (configFilePath != null && !configFilePath.isEmpty()) {
      // 1. Try to read the file at  configFilePath.
      logger.info("Using config file specified from connection string: {}", configFilePath);
      derivedConfigFilePath = configFilePath;
      logger.info(
          "Using client configuration path from a connection string: {}", derivedConfigFilePath);
    } else if (System.getenv().containsKey(SF_CLIENT_CONFIG_ENV_NAME)) {
      // 2. If SF_CLIENT_CONFIG_ENV_NAME is set, read from env.
<<<<<<< HEAD
      derivedConfigFilePath = systemGetEnv(SF_CLIENT_CONFIG_ENV_NAME);
      logger.info(
          "Using client configuration path from an environment variable: {}",
          derivedConfigFilePath);
=======
      String filePath = systemGetEnv(SF_CLIENT_CONFIG_ENV_NAME);
      logger.info("Using config file specified from environment variable: {}", filePath);
      derivedConfigFilePath = filePath;
>>>>>>> 26fb3c6c
    } else {
      // 3. Read SF_CLIENT_CONFIG_FILE_NAME from where jdbc jar is loaded.
      String driverLocation =
          Paths.get(getConfigFilePathFromJDBCJarLocation(), SF_CLIENT_CONFIG_FILE_NAME).toString();
      if (Files.exists(Paths.get(driverLocation))) {
        logger.info("Using config file specified from driver directory: {}", driverLocation);
        derivedConfigFilePath = driverLocation;
        logger.info(
            "Using client configuration path from jar directory: {}", derivedConfigFilePath);
      } else {
        // 4. Read SF_CLIENT_CONFIG_FILE_NAME if it is present in user home directory.
<<<<<<< HEAD
        String homePath = systemGetProperty("user.home");
        if (homePath != null) {
          String userHomeFilePath = Paths.get(homePath, SF_CLIENT_CONFIG_FILE_NAME).toString();
          if (Files.exists(Paths.get(userHomeFilePath))) {
            derivedConfigFilePath = userHomeFilePath;
            logger.info(
                "Using client configuration path from home directory: {}", derivedConfigFilePath);
          }
=======
        String userHomeFilePath =
            Paths.get(systemGetProperty("user.home"), SF_CLIENT_CONFIG_FILE_NAME).toString();
        if (Files.exists(Paths.get(userHomeFilePath))) {
          logger.info("Using config file specified from home directory: {}", userHomeFilePath);
          derivedConfigFilePath = userHomeFilePath;
>>>>>>> 26fb3c6c
        }
      }
    }
    if (derivedConfigFilePath != null) {
      try {
        if (Constants.getOS() != Constants.OS.WINDOWS) {
          // Check permissions of config file
          Set<PosixFilePermission> folderPermissions =
              Files.getPosixFilePermissions(Paths.get(derivedConfigFilePath));
          if (folderPermissions.contains(PosixFilePermission.GROUP_WRITE)
              || folderPermissions.contains(PosixFilePermission.OTHERS_WRITE)) {
            String error =
                String.format(
                    "Error due to other users having permission to modify the config file: %s",
                    derivedConfigFilePath);
            throw new IOException(error);
          }
        }
        File configFile = new File(derivedConfigFilePath);
        ObjectMapper objectMapper = new ObjectMapper();
        SFClientConfig clientConfig = objectMapper.readValue(configFile, SFClientConfig.class);
<<<<<<< HEAD
        logger.info(
            "Reading values logLevel {} and logPath {} from client configuration",
            clientConfig.getCommonProps().getLogLevel(),
            clientConfig.getCommonProps().getLogPath());

        for (Map.Entry<String, Object> prop :
            clientConfig.getCommonProps().getUnknownKeys().entrySet()) {
          logger.info(
              "Unknown configuration entry: {} with value: {}", prop.getKey(), prop.getValue());
=======
        Set<String> unknownParams = clientConfig.getUnknownParamKeys();
        if (!unknownParams.isEmpty()) {
          for (String unknownParam : unknownParams) {
            logger.warn("Unknown field from config: {}", unknownParam);
          }
>>>>>>> 26fb3c6c
        }
        clientConfig.setConfigFilePath(derivedConfigFilePath);

        return clientConfig;
      } catch (IOException e) {
        String customErrorMessage =
            "Error while reading config file at location: " + derivedConfigFilePath;
        throw new IOException(customErrorMessage, e);
      }
    }
    // return null if none of the above conditions are satisfied.
    return null;
  }

  public static String getConfigFilePathFromJDBCJarLocation() {
    try {
      if (SnowflakeDriver.class.getProtectionDomain() != null
          && SnowflakeDriver.class.getProtectionDomain().getCodeSource() != null
          && SnowflakeDriver.class.getProtectionDomain().getCodeSource().getLocation() != null) {

        String jarPath =
            SnowflakeDriver.class.getProtectionDomain().getCodeSource().getLocation().getPath();

        // remove /snowflake-jdbc-3.13.29.jar and anything that follows it from the path.
        String updatedPath = new File(jarPath).getParentFile().getPath();

        if (systemGetProperty("os.name") != null
            && systemGetProperty("os.name").toLowerCase().startsWith("windows")) {
          updatedPath = convertToWindowsPath(updatedPath);
        }
        return updatedPath;
      }

      return "";
    } catch (Exception ex) {
      // return empty path and move to step 4 of loadSFClientConfig()
      return "";
    }
  }

  static String convertToWindowsPath(String filePath) {
    // Find the Windows file path pattern: ex) C:\ or D:\
    Pattern windowsFilePattern = Pattern.compile("[C-Z]:[\\\\/]");
    Matcher matcher = windowsFilePattern.matcher(filePath);
    String prefix = "";

    // Path translation for windows
    if (filePath.startsWith("/")) {
      filePath = filePath.substring(1);
    } else if (filePath.startsWith("file:\\")) {
      filePath = filePath.substring(6);
    } else if (filePath.startsWith("nested:\\")) {
      filePath = filePath.substring(8);
    } else if (filePath.startsWith("\\")) {
      filePath = filePath.substring(2);
    } else if (matcher.find() && matcher.start() != 0) {
      prefix = filePath.substring(0, matcher.start());
      filePath = filePath.substring(matcher.start());
    }
    filePath = prefix + filePath.replace("/", "\\");
    return filePath;
  }
}<|MERGE_RESOLUTION|>--- conflicted
+++ resolved
@@ -8,11 +8,8 @@
 import java.io.IOException;
 import java.nio.file.Files;
 import java.nio.file.Paths;
-<<<<<<< HEAD
 import java.nio.file.attribute.PosixFilePermission;
 import java.util.Map;
-=======
->>>>>>> 26fb3c6c
 import java.util.Set;
 import java.util.regex.Matcher;
 import java.util.regex.Pattern;
@@ -47,20 +44,11 @@
       // 1. Try to read the file at  configFilePath.
       logger.info("Using config file specified from connection string: {}", configFilePath);
       derivedConfigFilePath = configFilePath;
-      logger.info(
-          "Using client configuration path from a connection string: {}", derivedConfigFilePath);
     } else if (System.getenv().containsKey(SF_CLIENT_CONFIG_ENV_NAME)) {
       // 2. If SF_CLIENT_CONFIG_ENV_NAME is set, read from env.
-<<<<<<< HEAD
-      derivedConfigFilePath = systemGetEnv(SF_CLIENT_CONFIG_ENV_NAME);
-      logger.info(
-          "Using client configuration path from an environment variable: {}",
-          derivedConfigFilePath);
-=======
       String filePath = systemGetEnv(SF_CLIENT_CONFIG_ENV_NAME);
       logger.info("Using config file specified from environment variable: {}", filePath);
       derivedConfigFilePath = filePath;
->>>>>>> 26fb3c6c
     } else {
       // 3. Read SF_CLIENT_CONFIG_FILE_NAME from where jdbc jar is loaded.
       String driverLocation =
@@ -68,26 +56,13 @@
       if (Files.exists(Paths.get(driverLocation))) {
         logger.info("Using config file specified from driver directory: {}", driverLocation);
         derivedConfigFilePath = driverLocation;
-        logger.info(
-            "Using client configuration path from jar directory: {}", derivedConfigFilePath);
       } else {
         // 4. Read SF_CLIENT_CONFIG_FILE_NAME if it is present in user home directory.
-<<<<<<< HEAD
-        String homePath = systemGetProperty("user.home");
-        if (homePath != null) {
-          String userHomeFilePath = Paths.get(homePath, SF_CLIENT_CONFIG_FILE_NAME).toString();
-          if (Files.exists(Paths.get(userHomeFilePath))) {
-            derivedConfigFilePath = userHomeFilePath;
-            logger.info(
-                "Using client configuration path from home directory: {}", derivedConfigFilePath);
-          }
-=======
         String userHomeFilePath =
             Paths.get(systemGetProperty("user.home"), SF_CLIENT_CONFIG_FILE_NAME).toString();
         if (Files.exists(Paths.get(userHomeFilePath))) {
           logger.info("Using config file specified from home directory: {}", userHomeFilePath);
           derivedConfigFilePath = userHomeFilePath;
->>>>>>> 26fb3c6c
         }
       }
     }
@@ -109,23 +84,16 @@
         File configFile = new File(derivedConfigFilePath);
         ObjectMapper objectMapper = new ObjectMapper();
         SFClientConfig clientConfig = objectMapper.readValue(configFile, SFClientConfig.class);
-<<<<<<< HEAD
-        logger.info(
+		logger.info(
             "Reading values logLevel {} and logPath {} from client configuration",
             clientConfig.getCommonProps().getLogLevel(),
             clientConfig.getCommonProps().getLogPath());
-
-        for (Map.Entry<String, Object> prop :
-            clientConfig.getCommonProps().getUnknownKeys().entrySet()) {
-          logger.info(
-              "Unknown configuration entry: {} with value: {}", prop.getKey(), prop.getValue());
-=======
+			
         Set<String> unknownParams = clientConfig.getUnknownParamKeys();
         if (!unknownParams.isEmpty()) {
           for (String unknownParam : unknownParams) {
             logger.warn("Unknown field from config: {}", unknownParam);
           }
->>>>>>> 26fb3c6c
         }
         clientConfig.setConfigFilePath(derivedConfigFilePath);
 
