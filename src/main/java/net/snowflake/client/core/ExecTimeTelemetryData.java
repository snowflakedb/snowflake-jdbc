/*
 * Copyright (c) 2018-2019 Snowflake Computing Inc. All rights reserved.
 */
package net.snowflake.client.core;

import com.google.common.base.Strings;
import net.minidev.json.JSONObject;
import net.snowflake.client.jdbc.telemetryOOB.TelemetryService;
import net.snowflake.client.util.TimeMeasurement;

public class ExecTimeTelemetryData {
  private final TimeMeasurement query = new TimeMeasurement();
  private final TimeMeasurement bind = new TimeMeasurement();
  private final TimeMeasurement gzip = new TimeMeasurement();
  private final TimeMeasurement httpClient = new TimeMeasurement();
  private final TimeMeasurement responseIOStream = new TimeMeasurement();
  private final TimeMeasurement processResultChunk = new TimeMeasurement();
  private final TimeMeasurement createResultSet = new TimeMeasurement();

  private String batchId;
  private String queryId;
  private String queryFunction;
  private int retryCount = 0;
  private String retryLocations = "";
  private Boolean ocspEnabled = false;
  boolean sendData = true;

  private String requestId;

  public ExecTimeTelemetryData(String queryFunction, String batchId) {
    this.query.setStart();
    this.queryFunction = queryFunction;
    this.batchId = batchId;
    if (!TelemetryService.getInstance().isHTAPEnabled()) {
      this.sendData = false;
    }
  }

  public ExecTimeTelemetryData() {
    this.sendData = false;
  }

  public void setBindStart() {
    bind.setStart();
  }

  public void setOCSPStatus(Boolean ocspEnabled) {
    this.ocspEnabled = ocspEnabled;
  }

  public void setBindEnd() {
    this.bind.setEnd();
  }

  public void setHttpClientStart() {
    httpClient.setStart();
  }

  public void setHttpClientEnd() {
    httpClient.setEnd();
  }

  public void setGzipStart() {
    gzip.setStart();
  }

  public void setGzipEnd() {
    gzip.setEnd();
  }

  public void setQueryEnd() {
    query.setEnd();
  }

  public void setQueryId(String queryId) {
    this.queryId = queryId;
  }

  public void setProcessResultChunkStart() {
    processResultChunk.setStart();
  }

  public void setProcessResultChunkEnd() {
    processResultChunk.setEnd();
  }

  public void setResponseIOStreamStart() {
    responseIOStream.setStart();
  }

  public void setResponseIOStreamEnd() {
    responseIOStream.setEnd();
  }

  public void setCreateResultSetStart() {
    createResultSet.setStart();
  }

  public void setCreateResultSetEnd() {
    createResultSet.setEnd();
  }

  public void incrementRetryCount() {
    this.retryCount++;
  }

  public void setRequestId(String requestId) {
    this.requestId = requestId;
  }

  public void addRetryLocation(String location) {
    if (Strings.isNullOrEmpty(this.retryLocations)) {
      this.retryLocations = location;
    } else {
      this.retryLocations = this.retryLocations.concat(", ").concat(location);
    }
  }

  long getTotalQueryTime() {
    return query.getTime();
  }

  long getResultProcessingTime() {
    if (createResultSet.getEnd() == 0 || processResultChunk.getStart() == 0) {
      return -1;
    }

    return createResultSet.getEnd() - processResultChunk.getStart();
  }

  long getHttpRequestTime() {
    return httpClient.getTime();
  }

  long getResultSetCreationTime() {
    return createResultSet.getTime();
  }

  public String generateTelemetry() {
    if (this.sendData) {
      String eventType = "ExecutionTimeRecord";
      JSONObject value = new JSONObject();
      String valueStr;
      value.put("eventType", eventType);
<<<<<<< HEAD
      value.put("QueryStart", this.queryStart);
      value.put("BindStart", this.bindStart);
      value.put("BindEnd", this.bindEnd);
      value.put("GzipStart", this.gzipStart);
      value.put("GzipEnd", this.gzipEnd);
      value.put("HttpClientStart", this.httpClientStart);
      value.put("HttpClientEnd", this.httpClientEnd);
      value.put("ResponseIOStreamStart", this.responseIOStreamStart);
      value.put("ResponseIOStreamEnd", this.responseIOStreamEnd);
      value.put("ProcessResultChunkStart", this.processResultChunkStart);
      value.put("ProcessResultChunkEnd", this.processResultChunkEnd);
      value.put("CreateResultSetStart", this.createResultSetStart);
      value.put("CreateResultSetEnd", this.createResultSetEnd);
      value.put("QueryEnd", this.queryEnd);
=======
      value.put("QueryStart", this.query.getStart());
      value.put("BindStart", this.bind.getStart());
      value.put("BindEnd", this.bind.getEnd());
      value.put("GzipStart", this.gzip.getStart());
      value.put("GzipEnd", this.gzip.getEnd());
      value.put("HttpClientStart", this.httpClient.getStart());
      value.put("HttpClientEnd", this.httpClient.getEnd());
      value.put("ResponseIOStreamStart", this.responseIOStream.getStart());
      value.put("ResponseIOStreamEnd", this.responseIOStream.getEnd());
      value.put("ProcessResultChunkStart", this.processResultChunk.getStart());
      value.put("ProcessResultChunkEnd", this.processResultChunk.getEnd());
      value.put("CreateResultSetStart", this.createResultSet.getStart());
      value.put("CreatResultSetEnd", this.createResultSet.getEnd());
      value.put("QueryEnd", this.query.getEnd());
>>>>>>> 9b7c9eb3
      value.put("BatchID", this.batchId);
      value.put("QueryID", this.queryId);
      value.put("RequestID", this.requestId);
      value.put("QueryFunction", this.queryFunction);
      value.put("RetryCount", this.retryCount);
      value.put("RetryLocations", this.retryLocations);
      value.put("ocspEnabled", this.ocspEnabled);
      value.put("ElapsedQueryTime", getTotalQueryTime());
      value.put("ElapsedResultProcessTime", getResultProcessingTime());
      value.put("Urgent", true);
      valueStr = value.toString(); // Avoid adding exception stacktrace to user logs.
      TelemetryService.getInstance().logExecutionTimeTelemetryEvent(value, eventType);
      return valueStr;
    }
    return "";
  }

  @SnowflakeJdbcInternalApi
  public String getLogString() {
    return "Query id: "
        + this.queryId
        + ", query function: "
        + this.queryFunction
        + ", batch id: "
        + this.batchId
        + ", request id: "
        + this.requestId
        + ", total query time: "
        + getTotalQueryTime() / 1000
        + " ms"
        + ", result processing time: "
        + getResultProcessingTime() / 1000
        + " ms"
        + ", result set creation time: "
        + getResultSetCreationTime() / 1000
        + " ms"
        + ", http request time: "
        + getHttpRequestTime() / 1000
        + " ms"
        + ", retry count: "
        + this.retryCount;
  }
}<|MERGE_RESOLUTION|>--- conflicted
+++ resolved
@@ -142,22 +142,6 @@
       JSONObject value = new JSONObject();
       String valueStr;
       value.put("eventType", eventType);
-<<<<<<< HEAD
-      value.put("QueryStart", this.queryStart);
-      value.put("BindStart", this.bindStart);
-      value.put("BindEnd", this.bindEnd);
-      value.put("GzipStart", this.gzipStart);
-      value.put("GzipEnd", this.gzipEnd);
-      value.put("HttpClientStart", this.httpClientStart);
-      value.put("HttpClientEnd", this.httpClientEnd);
-      value.put("ResponseIOStreamStart", this.responseIOStreamStart);
-      value.put("ResponseIOStreamEnd", this.responseIOStreamEnd);
-      value.put("ProcessResultChunkStart", this.processResultChunkStart);
-      value.put("ProcessResultChunkEnd", this.processResultChunkEnd);
-      value.put("CreateResultSetStart", this.createResultSetStart);
-      value.put("CreateResultSetEnd", this.createResultSetEnd);
-      value.put("QueryEnd", this.queryEnd);
-=======
       value.put("QueryStart", this.query.getStart());
       value.put("BindStart", this.bind.getStart());
       value.put("BindEnd", this.bind.getEnd());
@@ -170,9 +154,8 @@
       value.put("ProcessResultChunkStart", this.processResultChunk.getStart());
       value.put("ProcessResultChunkEnd", this.processResultChunk.getEnd());
       value.put("CreateResultSetStart", this.createResultSet.getStart());
-      value.put("CreatResultSetEnd", this.createResultSet.getEnd());
+      value.put("CreateResultSetEnd", this.createResultSet.getEnd());
       value.put("QueryEnd", this.query.getEnd());
->>>>>>> 9b7c9eb3
       value.put("BatchID", this.batchId);
       value.put("QueryID", this.queryId);
       value.put("RequestID", this.requestId);
