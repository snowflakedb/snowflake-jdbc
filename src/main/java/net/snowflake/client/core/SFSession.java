/*
 * Copyright (c) 2012-2022 Snowflake Computing Inc. All rights reserved.
 */

package net.snowflake.client.core;

import static net.snowflake.client.core.QueryStatus.getStatusFromString;
import static net.snowflake.client.core.QueryStatus.isAnError;
import static net.snowflake.client.core.QueryStatus.isStillRunning;
import static net.snowflake.client.core.SFLoginInput.getBooleanValue;

import com.fasterxml.jackson.databind.JsonNode;
import com.fasterxml.jackson.databind.ObjectMapper;
import com.google.common.annotations.VisibleForTesting;
import com.google.common.base.Strings;
import java.security.PrivateKey;
import java.sql.DriverPropertyInfo;
import java.sql.SQLException;
import java.time.Duration;
import java.util.ArrayList;
import java.util.HashMap;
import java.util.List;
import java.util.Map;
import java.util.Set;
import java.util.concurrent.Callable;
import java.util.concurrent.ConcurrentHashMap;
import java.util.concurrent.ExecutorService;
import java.util.concurrent.Executors;
import java.util.concurrent.Future;
import java.util.concurrent.TimeUnit;
import java.util.concurrent.TimeoutException;
import java.util.concurrent.atomic.AtomicInteger;
import java.util.logging.Level;
import net.snowflake.client.config.SFClientConfig;
<<<<<<< HEAD
import net.snowflake.client.jdbc.*;
import net.snowflake.client.jdbc.diagnostic.DiagnosticContext;
=======
import net.snowflake.client.jdbc.DefaultSFConnectionHandler;
import net.snowflake.client.jdbc.ErrorCode;
import net.snowflake.client.jdbc.QueryStatusV2;
import net.snowflake.client.jdbc.SnowflakeConnectString;
import net.snowflake.client.jdbc.SnowflakeReauthenticationRequest;
import net.snowflake.client.jdbc.SnowflakeSQLException;
import net.snowflake.client.jdbc.SnowflakeSQLLoggedException;
import net.snowflake.client.jdbc.SnowflakeUtil;
>>>>>>> fb234082
import net.snowflake.client.jdbc.telemetry.Telemetry;
import net.snowflake.client.jdbc.telemetry.TelemetryClient;
import net.snowflake.client.jdbc.telemetryOOB.TelemetryService;
import net.snowflake.client.log.SFLogger;
import net.snowflake.client.log.SFLoggerFactory;
import net.snowflake.common.core.ClientAuthnDTO;
import net.snowflake.common.core.SqlState;
import org.apache.http.HttpHeaders;
import org.apache.http.client.methods.HttpGet;
import org.apache.http.client.methods.HttpPost;
import org.apache.http.client.utils.URIBuilder;

/** Snowflake session implementation */
public class SFSession extends SFBaseSession {
  public static final String SF_QUERY_REQUEST_ID = "requestId";
  public static final String SF_HEADER_AUTHORIZATION = HttpHeaders.AUTHORIZATION;
  public static final String SF_HEADER_SNOWFLAKE_AUTHTYPE = "Snowflake";
  public static final String SF_HEADER_TOKEN_TAG = "Token";
  static final SFLogger logger = SFLoggerFactory.getLogger(SFSession.class);
  private static final ObjectMapper OBJECT_MAPPER = ObjectMapperFactory.getObjectMapper();
  private static final String SF_PATH_SESSION_HEARTBEAT = "/session/heartbeat";
  private static final String SF_PATH_QUERY_MONITOR = "/monitoring/queries/";
  // temporarily have this variable to avoid hardcode.
  // Need to be removed when a better way to organize session parameter is introduced.
  private static final String CLIENT_STORE_TEMPORARY_CREDENTIAL =
      "CLIENT_STORE_TEMPORARY_CREDENTIAL";
  private static final int MAX_SESSION_PARAMETERS = 1000;
  // this constant was public - let's not change it
  public static final int DEFAULT_HTTP_CLIENT_SOCKET_TIMEOUT =
      HttpUtil.DEFAULT_HTTP_CLIENT_SOCKET_TIMEOUT_IN_MS;
  private final AtomicInteger sequenceId = new AtomicInteger(0);
  private final List<DriverPropertyInfo> missingProperties = new ArrayList<>();
  // list of active asynchronous queries. Used to see if session should be closed when connection
  // closes
  private Set<String> activeAsyncQueries = ConcurrentHashMap.newKeySet();
  private boolean isClosed = true;
  private String sessionToken;
  private String masterToken;
  private long masterTokenValidityInSeconds;
  private String idToken;
  private String mfaToken;
  private String privateKeyFileLocation;
  private String privateKeyPassword;
  private PrivateKey privateKey;

  private SFClientConfig sfClientConfig;

  /**
   * Amount of seconds a user is willing to tolerate for establishing the connection with database.
   * In our case, it means the first login request to get authorization token.
   *
   * <p>Default:300 seconds
   */
  private int loginTimeout = 300;

  /**
   * Amount of milliseconds a user is willing to tolerate for network related issues (e.g. HTTP
   * 503/504) or database transient issues (e.g. GS not responding)
   *
   * <p>A value of 0 means no timeout
   *
   * <p>Default: 0
   */
  private int networkTimeoutInMilli = 0; // in milliseconds

  private int authTimeout = 0;
  private boolean enableCombineDescribe = false;
  private final Duration httpClientConnectionTimeout = HttpUtil.getConnectionTimeout();
  private Duration httpClientSocketTimeout = HttpUtil.getSocketTimeout();
  // whether we try to simulate a socket timeout (a default value of 0 means
  // no simulation). The value is in milliseconds
  private int injectSocketTimeout = 0;
  // simulate client pause after initial execute and before first get-result
  // call ( a default value of 0 means no pause). The value is in seconds
  private int injectClientPause = 0;
  // session parameters
  private Map<String, Object> sessionParametersMap = new HashMap<>();
  private boolean passcodeInPassword = false;

  // deprecated
  private Level tracingLevel = Level.INFO;
  // client to log session metrics to telemetry in GS
  private Telemetry telemetryClient;
  private SnowflakeConnectString sfConnStr;
  // The cache of query context sent from Cloud Service.
  private QueryContextCache qcc;

  // Max retries for outgoing http requests.
  private int maxHttpRetries = 7;

  /**
   * Retry timeout in seconds. Cannot be less than 300.
   *
   * <p>Default: 300
   */
  private int retryTimeout = 300;

  // This constructor is used only by tests with no real connection.
  // For real connections, the other constructor is always used.
  @VisibleForTesting
  public SFSession() {
    this(new DefaultSFConnectionHandler(null));
  }

  public SFSession(DefaultSFConnectionHandler sfConnectionHandler) {
    super(sfConnectionHandler);
  }

  /**
   * Function that checks if the active session can be closed when the connection is closed. If
   * there are active asynchronous queries running, the session should stay open even if the
   * connection closes so that the queries can finish running.
   *
   * @return true if it is safe to close this session, false if not
   */
  @Override
  public boolean isSafeToClose() {
    boolean canClose = true;
    // if the set of asynchronous queries is empty, return true
    if (this.activeAsyncQueries.isEmpty()) {
      return canClose;
    }
    // if the set is not empty, iterate through each query and check its status
    for (String query : this.activeAsyncQueries) {
      try {
        QueryStatus qStatus = getQueryStatus(query);
        //  if any query is still running, it is not safe to close.
        if (QueryStatus.isStillRunning(qStatus)) {
          canClose = false;
        }
      } catch (SQLException e) {
        logger.error(e.getMessage(), true);
      }
    }
    return canClose;
  }

  /**
   * Add async query to list of active async queries based on its query ID
   *
   * @param queryID query ID
   */
  public void addQueryToActiveQueryList(String queryID) {
    activeAsyncQueries.add(queryID);
  }

  private JsonNode getQueryMetadata(String queryID) throws SQLException {
    // create the URL to check the query monitoring endpoint
    String statusUrl = "";
    String sessionUrl = getUrl();
    if (sessionUrl.endsWith("/")) {
      statusUrl =
          sessionUrl.substring(0, sessionUrl.length() - 1) + SF_PATH_QUERY_MONITOR + queryID;
    } else {
      statusUrl = sessionUrl + SF_PATH_QUERY_MONITOR + queryID;
    }
    // Create a new HTTP GET object and set appropriate headers

    HttpGet get = new HttpGet(statusUrl);
    String response = null;
    JsonNode jsonNode = null;
    boolean sessionRenewed;
    // Do this while the session hasn't been renewed
    do {
      sessionRenewed = false;
      try {
        get.setHeader("Content-type", "application/json");
        get.setHeader("Authorization", "Snowflake Token=\"" + this.sessionToken + "\"");
        response =
            HttpUtil.executeGeneralRequest(
                get,
                loginTimeout,
                authTimeout,
                (int) httpClientSocketTimeout.toMillis(),
                maxHttpRetries,
                getHttpClientKey());
        jsonNode = OBJECT_MAPPER.readTree(response);
      } catch (Exception e) {
        throw new SnowflakeSQLLoggedException(
            this, e.getMessage(), "No response or invalid response from GET request. Error: {}");
      }

      // Get response as JSON and parse it to get the query status
      // check the success field first
      if (!jsonNode.path("success").asBoolean()) {
        logger.debug("response = {}", response);

        int errorCode = jsonNode.path("code").asInt();
        // If the error is due to an expired session token, try renewing the session and trying
        // again
        if (errorCode == Constants.SESSION_EXPIRED_GS_CODE) {
          try {
            this.renewSession(this.sessionToken);
          } catch (SnowflakeReauthenticationRequest | SFException ex) {
            // If we fail to renew the session based on a re-authentication error, try to
            // re-authenticate the session first
            if (ex instanceof SnowflakeReauthenticationRequest
                && this.isExternalbrowserAuthenticator()) {
              try {
                this.open();
              } catch (SFException e) {
                throw new SnowflakeSQLException(e);
              }
            }
            // If we reach a re-authentication error but cannot re-authenticate, throw an exception
            else if (ex instanceof SnowflakeReauthenticationRequest) {
              throw (SnowflakeSQLException) ex;
            }
            // If trying to renew the session results in an error for any other reason, throw an
            // exception
            else if (ex instanceof SFException) {
              throw new SnowflakeSQLException((SFException) ex);
            }
            throw new SnowflakeSQLException(ex.getMessage());
          }
          sessionRenewed = true;
          // If the error code was not due to session renewal issues, throw an exception
        } else {
          throw new SnowflakeSQLException(
              queryID,
              jsonNode.path("message").asText(),
              SqlState.SQLCLIENT_UNABLE_TO_ESTABLISH_SQLCONNECTION,
              errorCode);
        }
      }
    } while (sessionRenewed);
    return jsonNode.path("data").path("queries");
  }

  /**
   * @param queryID query ID of the query whose status is being investigated
   * @return enum of type QueryStatus indicating the query's status
   * @throws SQLException
   * @deprecated the returned enum is error-prone, use {@link #getQueryStatusV2} instead
   */
  @Deprecated
  public QueryStatus getQueryStatus(String queryID) throws SQLException {
    JsonNode queryNode = getQueryMetadata(queryID);
    String queryStatus = "";
    String errorMessage = "";
    int errorCode = 0;
    if (queryNode.size() > 0) {
      queryStatus = queryNode.get(0).path("status").asText();
      errorMessage = queryNode.get(0).path("errorMessage").asText();
      errorCode = queryNode.get(0).path("errorCode").asInt();
    }
    logger.debug("Query status: {}", queryNode.asText());
    // Turn string with query response into QueryStatus enum and return it
    QueryStatus result = getStatusFromString(queryStatus);
    // if an error code has been provided, set appropriate error code
    if (errorCode != 0) {
      result.setErrorCode(errorCode);
    }
    // if no code was provided but query status indicates an error, set
    // code to be an internal error and set error message
    else if (isAnError(result)) {
      result.setErrorCode(ErrorCode.INTERNAL_ERROR.getMessageCode());
      result.setErrorMessage("no_error_code_from_server");
    } else if (!isAnError(result)) {
      result.setErrorCode(0);
      result.setErrorMessage("No error reported");
    }
    // if an error message has been provided, set appropriate error message.
    // This should override the default error message displayed when there is
    // an error with no code.
    if (!Strings.isNullOrEmpty(errorMessage) && !errorMessage.equalsIgnoreCase("null")) {
      result.setErrorMessage(errorMessage);
    } else {
      result.setErrorMessage("No error reported");
    }
    if (!isStillRunning(result)) {
      activeAsyncQueries.remove(queryID);
    }
    return result;
  }

  /**
   * @param queryID query ID of the query whose status is being investigated
   * @return a QueryStatusV2 instance indicating the query's status
   * @throws SQLException
   */
  public QueryStatusV2 getQueryStatusV2(String queryID) throws SQLException {
    JsonNode queryNode = getQueryMetadata(queryID);
    logger.debug("Query status: {}", queryNode.asText());
    if (queryNode.isEmpty()) {
      return QueryStatusV2.empty();
    }
    JsonNode node = queryNode.get(0);
    long endTime = node.path("endTime").asLong(0);
    int errorCode = node.path("errorCode").asInt(0);
    String errorMessage = node.path("errorMessage").asText("No error reported");
    String id = node.path("id").asText("");
    String name = node.path("status").asText("");
    long sessionId = node.path("sessionId").asLong(0);
    String sqlText = node.path("sqlText").asText("");
    long startTime = node.path("startTime").asLong(0);
    String state = node.path("state").asText("");
    int totalDuration = node.path("totalDuration").asInt(0);
    String warehouseExternalSize = node.path("warehouseExternalSize").asText(null);
    int warehouseId = node.path("warehouseId").asInt(0);
    String warehouseName = node.path("warehouseName").asText(null);
    String warehouseServerType = node.path("warehouseServerType").asText(null);
    QueryStatusV2 result =
        new QueryStatusV2(
            endTime,
            errorCode,
            errorMessage,
            id,
            name,
            sessionId,
            sqlText,
            startTime,
            state,
            totalDuration,
            warehouseExternalSize,
            warehouseId,
            warehouseName,
            warehouseServerType);
    if (!result.isStillRunning()) {
      activeAsyncQueries.remove(queryID);
    }
    return result;
  }

  /**
   * Add a property If a property is known for connection, add it to connection properties If not,
   * add it as a dynamic session parameters
   *
   * <p>Make sure a property is not added more than once and the number of properties does not
   * exceed limit.
   *
   * @param propertyName property name
   * @param propertyValue property value
   * @throws SFException exception raised from Snowflake components
   */
  public void addSFSessionProperty(String propertyName, Object propertyValue) throws SFException {
    SFSessionProperty connectionProperty = SFSessionProperty.lookupByKey(propertyName);

    if (connectionProperty != null) {
      addProperty(propertyName, propertyValue);
      // check if the value type is as expected
      propertyValue = SFSessionProperty.checkPropertyValue(connectionProperty, propertyValue);

      switch (connectionProperty) {
        case LOGIN_TIMEOUT:
          if (propertyValue != null) {
            loginTimeout = (Integer) propertyValue;
          }
          break;

        case NETWORK_TIMEOUT:
          if (propertyValue != null) {
            networkTimeoutInMilli = (Integer) propertyValue;
          }
          break;

        case INJECT_CLIENT_PAUSE:
          if (propertyValue != null) {
            injectClientPause = (Integer) propertyValue;
          }
          break;

        case INJECT_SOCKET_TIMEOUT:
          if (propertyValue != null) {
            injectSocketTimeout = (Integer) propertyValue;
          }
          break;

        case PASSCODE_IN_PASSWORD:
          passcodeInPassword = (propertyValue != null && (Boolean) propertyValue);
          break;

        case TRACING:
          if (propertyValue != null) {
            tracingLevel = Level.parse(((String) propertyValue).toUpperCase());
          }
          break;

        case DISABLE_SOCKS_PROXY:
          // note: if any session has this parameter, it will be used for all
          // sessions on the current JVM.
          if (propertyValue != null) {
            HttpUtil.setSocksProxyDisabled((Boolean) propertyValue);
          }
          break;

        case VALIDATE_DEFAULT_PARAMETERS:
          if (propertyValue != null) {
            setValidateDefaultParameters(getBooleanValue(propertyValue));
          }
          break;

        case PRIVATE_KEY_FILE:
          if (propertyValue != null) {
            privateKeyFileLocation = (String) propertyValue;
          }
          break;

        case PRIVATE_KEY_FILE_PWD:
          if (propertyValue != null) {
            privateKeyPassword = (String) propertyValue;
          }
          break;

        case MAX_HTTP_RETRIES:
          if (propertyValue != null) {
            maxHttpRetries = (Integer) propertyValue;
          }
          break;

        case ENABLE_PUT_GET:
          if (propertyValue != null) {
            setEnablePutGet(getBooleanValue(propertyValue));
          }
          break;

        case RETRY_TIMEOUT:
          if (propertyValue != null) {
            int timeoutValue = (Integer) propertyValue;
            if (timeoutValue >= 300 || timeoutValue == 0) {
              retryTimeout = timeoutValue;
            }
          }
          break;

        case ENABLE_PATTERN_SEARCH:
          if (propertyValue != null) {
            setEnablePatternSearch(getBooleanValue(propertyValue));
          }
          break;
        case DISABLE_GCS_DEFAULT_CREDENTIALS:
          if (propertyValue != null) {
            setDisableGcsDefaultCredentials(getBooleanValue(propertyValue));
          }
          break;

        case JDBC_ARROW_TREAT_DECIMAL_AS_INT:
          if (propertyValue != null) {
            setJdbcArrowTreatDecimalAsInt(getBooleanValue(propertyValue));
          }
          break;

        default:
          break;
      }
    } else {
      // this property does not match any predefined property, treat it as
      // session parameter
      if (sessionParametersMap.containsKey(propertyName)) {
        throw new SFException(ErrorCode.DUPLICATE_CONNECTION_PROPERTY_SPECIFIED, propertyName);
      } else {
        sessionParametersMap.put(propertyName, propertyValue);
      }

      // check if the number of session properties exceed limit
      if (sessionParametersMap.size() > MAX_SESSION_PARAMETERS) {
        throw new SFException(ErrorCode.TOO_MANY_SESSION_PARAMETERS, MAX_SESSION_PARAMETERS);
      }
    }
  }

  public boolean containProperty(String key) {
    return sessionParametersMap.containsKey(key);
  }

  /**
   * Open a new database session
   *
   * @throws SFException this is a runtime exception
   * @throws SnowflakeSQLException exception raised from Snowflake components
   */
  public synchronized void open() throws SFException, SnowflakeSQLException {
    performSanityCheckOnProperties();
    Map<SFSessionProperty, Object> connectionPropertiesMap = getConnectionPropertiesMap();
    logger.debug(
        "input: server={}, account={}, user={}, password={}, role={}, database={}, schema={},"
            + " warehouse={}, validate_default_parameters={}, authenticator={}, ocsp_mode={},"
            + " passcode_in_password={}, passcode={}, private_key={}, disable_socks_proxy={},"
            + " application={}, app_id={}, app_version={}, login_timeout={}, retry_timeout={}, network_timeout={},"
            + " query_timeout={}, tracing={}, private_key_file={}, private_key_file_pwd={},"
            + " enable_diagnostics={}, diagnostics_log_path={}, diagnostics_allowlist_path={}."
            + " session_parameters: client_store_temporary_credential={}, gzip_disabled={}",
        connectionPropertiesMap.get(SFSessionProperty.SERVER_URL),
        connectionPropertiesMap.get(SFSessionProperty.ACCOUNT),
        connectionPropertiesMap.get(SFSessionProperty.USER),
        !Strings.isNullOrEmpty((String) connectionPropertiesMap.get(SFSessionProperty.PASSWORD))
            ? "***"
            : "(empty)",
        connectionPropertiesMap.get(SFSessionProperty.ROLE),
        connectionPropertiesMap.get(SFSessionProperty.DATABASE),
        connectionPropertiesMap.get(SFSessionProperty.SCHEMA),
        connectionPropertiesMap.get(SFSessionProperty.WAREHOUSE),
        connectionPropertiesMap.get(SFSessionProperty.VALIDATE_DEFAULT_PARAMETERS),
        connectionPropertiesMap.get(SFSessionProperty.AUTHENTICATOR),
        getOCSPMode().name(),
        connectionPropertiesMap.get(SFSessionProperty.PASSCODE_IN_PASSWORD),
        !Strings.isNullOrEmpty((String) connectionPropertiesMap.get(SFSessionProperty.PASSCODE))
            ? "***"
            : "(empty)",
        connectionPropertiesMap.get(SFSessionProperty.PRIVATE_KEY) != null
            ? "(not null)"
            : "(null)",
        connectionPropertiesMap.get(SFSessionProperty.DISABLE_SOCKS_PROXY),
        connectionPropertiesMap.get(SFSessionProperty.APPLICATION),
        connectionPropertiesMap.get(SFSessionProperty.APP_ID),
        connectionPropertiesMap.get(SFSessionProperty.APP_VERSION),
        connectionPropertiesMap.get(SFSessionProperty.LOGIN_TIMEOUT),
        connectionPropertiesMap.get(SFSessionProperty.RETRY_TIMEOUT),
        connectionPropertiesMap.get(SFSessionProperty.NETWORK_TIMEOUT),
        connectionPropertiesMap.get(SFSessionProperty.QUERY_TIMEOUT),
        connectionPropertiesMap.get(SFSessionProperty.TRACING),
        connectionPropertiesMap.get(SFSessionProperty.PRIVATE_KEY_FILE),
        !Strings.isNullOrEmpty(
                (String) connectionPropertiesMap.get(SFSessionProperty.PRIVATE_KEY_FILE_PWD))
            ? "***"
            : "(empty)",
        connectionPropertiesMap.get(SFSessionProperty.ENABLE_DIAGNOSTICS),
        connectionPropertiesMap.get(SFSessionProperty.DIAGNOSTICS_LOG_PATH),
        connectionPropertiesMap.get(SFSessionProperty.DIAGNOSTICS_ALLOWLIST_FILE),
        sessionParametersMap.get(CLIENT_STORE_TEMPORARY_CREDENTIAL),
        connectionPropertiesMap.get(SFSessionProperty.GZIP_DISABLED));


    HttpClientSettingsKey httpClientSettingsKey = getHttpClientKey();
    logger.debug(
        "connection proxy parameters: use_proxy={}, proxy_host={}, proxy_port={}, proxy_user={},"
            + " proxy_password={}, non_proxy_hosts={}, proxy_protocol={}",
        httpClientSettingsKey.usesProxy(),
        httpClientSettingsKey.getProxyHost(),
        httpClientSettingsKey.getProxyPort(),
        httpClientSettingsKey.getProxyUser(),
        !Strings.isNullOrEmpty(httpClientSettingsKey.getProxyPassword()) ? "***" : "(empty)",
        httpClientSettingsKey.getNonProxyHosts(),
        httpClientSettingsKey.getProxyHttpProtocol());

    // TODO: temporarily hardcode sessionParameter debug info. will be changed in the future
    SFLoginInput loginInput = new SFLoginInput();

    loginInput
        .setServerUrl((String) connectionPropertiesMap.get(SFSessionProperty.SERVER_URL))
        .setDatabaseName((String) connectionPropertiesMap.get(SFSessionProperty.DATABASE))
        .setSchemaName((String) connectionPropertiesMap.get(SFSessionProperty.SCHEMA))
        .setWarehouse((String) connectionPropertiesMap.get(SFSessionProperty.WAREHOUSE))
        .setRole((String) connectionPropertiesMap.get(SFSessionProperty.ROLE))
        .setValidateDefaultParameters(
            connectionPropertiesMap.get(SFSessionProperty.VALIDATE_DEFAULT_PARAMETERS))
        .setAuthenticator((String) connectionPropertiesMap.get(SFSessionProperty.AUTHENTICATOR))
        .setOKTAUserName((String) connectionPropertiesMap.get(SFSessionProperty.OKTA_USERNAME))
        .setAccountName((String) connectionPropertiesMap.get(SFSessionProperty.ACCOUNT))
        .setLoginTimeout(loginTimeout)
        .setRetryTimeout(retryTimeout)
        .setAuthTimeout(authTimeout)
        .setUserName((String) connectionPropertiesMap.get(SFSessionProperty.USER))
        .setPassword((String) connectionPropertiesMap.get(SFSessionProperty.PASSWORD))
        .setToken((String) connectionPropertiesMap.get(SFSessionProperty.TOKEN))
        .setPasscodeInPassword(passcodeInPassword)
        .setPasscode((String) connectionPropertiesMap.get(SFSessionProperty.PASSCODE))
        .setConnectionTimeout(httpClientConnectionTimeout)
        .setSocketTimeout(httpClientSocketTimeout)
        .setAppId((String) connectionPropertiesMap.get(SFSessionProperty.APP_ID))
        .setAppVersion((String) connectionPropertiesMap.get(SFSessionProperty.APP_VERSION))
        .setSessionParameters(sessionParametersMap)
        .setPrivateKey((PrivateKey) connectionPropertiesMap.get(SFSessionProperty.PRIVATE_KEY))
        .setPrivateKeyFile((String) connectionPropertiesMap.get(SFSessionProperty.PRIVATE_KEY_FILE))
        .setPrivateKeyFilePwd(
            (String) connectionPropertiesMap.get(SFSessionProperty.PRIVATE_KEY_FILE_PWD))
        .setApplication((String) connectionPropertiesMap.get(SFSessionProperty.APPLICATION))
        .setServiceName(getServiceName())
        .setOCSPMode(getOCSPMode())
        .setHttpClientSettingsKey(httpClientSettingsKey)
        .setDisableConsoleLogin(
            connectionPropertiesMap.get(SFSessionProperty.DISABLE_CONSOLE_LOGIN) != null
                ? getBooleanValue(
                    connectionPropertiesMap.get(SFSessionProperty.DISABLE_CONSOLE_LOGIN))
                : true)
        .setDisableSamlURLCheck(
            connectionPropertiesMap.get(SFSessionProperty.DISABLE_SAML_URL_CHECK) != null
                ? getBooleanValue(
                    connectionPropertiesMap.get(SFSessionProperty.DISABLE_SAML_URL_CHECK))
                : false);

    // Enable or disable OOB telemetry based on connection parameter. Default is disabled.
    // The value may still change later when session parameters from the server are read.
    if (getBooleanValue(
        connectionPropertiesMap.get(SFSessionProperty.CLIENT_OUT_OF_BAND_TELEMETRY_ENABLED))) {
      TelemetryService.enable();
    } else {
      TelemetryService.disable();
    }

    // propagate OCSP mode to SFTrustManager. Note OCSP setting is global on JVM.
    HttpUtil.initHttpClient(httpClientSettingsKey, null);

    runDiagnosticsIfEnabled();

    SFLoginOutput loginOutput =
        SessionUtil.openSession(loginInput, connectionPropertiesMap, tracingLevel.toString());
    isClosed = false;

    authTimeout = loginInput.getAuthTimeout();
    sessionToken = loginOutput.getSessionToken();
    masterToken = loginOutput.getMasterToken();
    idToken = loginOutput.getIdToken();
    mfaToken = loginOutput.getMfaToken();
    setDatabaseVersion(loginOutput.getDatabaseVersion());
    setDatabaseMajorVersion(loginOutput.getDatabaseMajorVersion());
    setDatabaseMinorVersion(loginOutput.getDatabaseMinorVersion());
    httpClientSocketTimeout = loginOutput.getHttpClientSocketTimeout();
    masterTokenValidityInSeconds = loginOutput.getMasterTokenValidityInSeconds();
    setDatabase(loginOutput.getSessionDatabase());
    setSchema(loginOutput.getSessionSchema());
    setRole(loginOutput.getSessionRole());
    setWarehouse(loginOutput.getSessionWarehouse());
    setSessionId(loginOutput.getSessionId());
    setAutoCommit(loginOutput.getAutoCommit());

    // Update common parameter values for this session
    SessionUtil.updateSfDriverParamValues(loginOutput.getCommonParams(), this);
    // Enable or disable HTAP OOB telemetry based on connection parameter. Default is disabled.
    if (getBooleanValue(
        connectionPropertiesMap.get(SFSessionProperty.HTAP_OOB_TELEMETRY_ENABLED))) {
      TelemetryService.enableHTAP();
    } else {
      TelemetryService.disableHTAP();
    }
    String loginDatabaseName = (String) connectionPropertiesMap.get(SFSessionProperty.DATABASE);
    String loginSchemaName = (String) connectionPropertiesMap.get(SFSessionProperty.SCHEMA);
    String loginRole = (String) connectionPropertiesMap.get(SFSessionProperty.ROLE);
    String loginWarehouse = (String) connectionPropertiesMap.get(SFSessionProperty.WAREHOUSE);

    if (loginDatabaseName != null && !loginDatabaseName.equalsIgnoreCase(getDatabase())) {
      sqlWarnings.add(
          new SFException(
              ErrorCode.CONNECTION_ESTABLISHED_WITH_DIFFERENT_PROP,
              "Database",
              loginDatabaseName,
              getDatabase()));
    }

    if (loginSchemaName != null && !loginSchemaName.equalsIgnoreCase(getSchema())) {
      sqlWarnings.add(
          new SFException(
              ErrorCode.CONNECTION_ESTABLISHED_WITH_DIFFERENT_PROP,
              "Schema",
              loginSchemaName,
              getSchema()));
    }

    if (loginRole != null && !loginRole.equalsIgnoreCase(getRole())) {
      sqlWarnings.add(
          new SFException(
              ErrorCode.CONNECTION_ESTABLISHED_WITH_DIFFERENT_PROP, "Role", loginRole, getRole()));
    }

    if (loginWarehouse != null && !loginWarehouse.equalsIgnoreCase(getWarehouse())) {
      sqlWarnings.add(
          new SFException(
              ErrorCode.CONNECTION_ESTABLISHED_WITH_DIFFERENT_PROP,
              "Warehouse",
              loginWarehouse,
              getWarehouse()));
    }

    boolean disableQueryContextCache = getDisableQueryContextCacheOption();
    logger.debug(
        "Query context cache is {}", ((disableQueryContextCache) ? "disabled" : "enabled"));

    // Initialize QCC
    if (!disableQueryContextCache) {
      qcc = new QueryContextCache(this.getQueryContextCacheSize());
    } else {
      qcc = null;
    }

    // start heartbeat for this session so that the master token will not expire
    startHeartbeatForThisSession();
  }

  /**
   * If authenticator is null and private key is specified, jdbc will assume key pair authentication
   *
   * @return true if authenticator type is SNOWFLAKE (meaning password)
   */
  private boolean isSnowflakeAuthenticator() {
    Map<SFSessionProperty, Object> connectionPropertiesMap = getConnectionPropertiesMap();
    String authenticator = (String) connectionPropertiesMap.get(SFSessionProperty.AUTHENTICATOR);
    PrivateKey privateKey = (PrivateKey) connectionPropertiesMap.get(SFSessionProperty.PRIVATE_KEY);
    return (authenticator == null && privateKey == null && privateKeyFileLocation == null)
        || ClientAuthnDTO.AuthenticatorType.SNOWFLAKE.name().equalsIgnoreCase(authenticator);
  }

  /**
   * Returns true If authenticator is EXTERNALBROWSER.
   *
   * @return true if authenticator type is EXTERNALBROWSER
   */
  boolean isExternalbrowserAuthenticator() {
    Map<SFSessionProperty, Object> connectionPropertiesMap = getConnectionPropertiesMap();
    String authenticator = (String) connectionPropertiesMap.get(SFSessionProperty.AUTHENTICATOR);
    return ClientAuthnDTO.AuthenticatorType.EXTERNALBROWSER.name().equalsIgnoreCase(authenticator);
  }

  /**
   * Returns true if authenticator is OKTA native
   *
   * @return true or false
   */
  boolean isOKTAAuthenticator() {
    Map<SFSessionProperty, Object> connectionPropertiesMap = getConnectionPropertiesMap();
    String authenticator = (String) connectionPropertiesMap.get(SFSessionProperty.AUTHENTICATOR);
    return !Strings.isNullOrEmpty(authenticator) && authenticator.startsWith("https://");
  }

  /**
   * Returns true if authenticator is UsernamePasswordMFA native
   *
   * @return true or false
   */
  boolean isUsernamePasswordMFAAuthenticator() {
    Map<SFSessionProperty, Object> connectionPropertiesMap = getConnectionPropertiesMap();
    String authenticator = (String) connectionPropertiesMap.get(SFSessionProperty.AUTHENTICATOR);
    return ClientAuthnDTO.AuthenticatorType.USERNAME_PASSWORD_MFA
        .name()
        .equalsIgnoreCase(authenticator);
  }

  /**
   * A helper function to call global service and renew session.
   *
   * @param prevSessionToken the session token that has expired
   * @throws SnowflakeSQLException if failed to renew the session
   * @throws SFException if failed to renew the session
   */
  synchronized void renewSession(String prevSessionToken)
      throws SFException, SnowflakeSQLException {
    if (sessionToken != null && !sessionToken.equals(prevSessionToken)) {
      logger.debug("not renew session because session token has not been updated.", false);
      return;
    }

    SFLoginInput loginInput = new SFLoginInput();
    loginInput
        .setServerUrl(getServerUrl())
        .setSessionToken(sessionToken)
        .setMasterToken(masterToken)
        .setIdToken(idToken)
        .setMfaToken(mfaToken)
        .setLoginTimeout(loginTimeout)
        .setRetryTimeout(retryTimeout)
        .setDatabaseName(getDatabase())
        .setSchemaName(getSchema())
        .setRole(getRole())
        .setWarehouse(getWarehouse())
        .setOCSPMode(getOCSPMode())
        .setHttpClientSettingsKey(getHttpClientKey());

    SFLoginOutput loginOutput = SessionUtil.renewSession(loginInput);

    sessionToken = loginOutput.getSessionToken();
    masterToken = loginOutput.getMasterToken();
  }

  /**
   * get session token
   *
   * @return session token
   */
  public String getSessionToken() {
    return sessionToken;
  }

  /**
   * Close the connection
   *
   * @throws SnowflakeSQLException if failed to close the connection
   * @throws SFException if failed to close the connection
   */
  @Override
  public void close() throws SFException, SnowflakeSQLException {
    logger.debug(" public void close()", false);

    // stop heartbeat for this session
    stopHeartbeatForThisSession();

    if (isClosed) {
      return;
    }

    SFLoginInput loginInput = new SFLoginInput();
    loginInput
        .setServerUrl(getServerUrl())
        .setSessionToken(sessionToken)
        .setLoginTimeout(loginTimeout)
        .setRetryTimeout(retryTimeout)
        .setOCSPMode(getOCSPMode())
        .setHttpClientSettingsKey(getHttpClientKey());

    SessionUtil.closeSession(loginInput);
    closeTelemetryClient();
    getClientInfo().clear();

    // qcc can be null, if disabled.
    if (qcc != null) {
      qcc.clearCache();
    }

    isClosed = true;
  }

  /**
   * Makes a heartbeat call to check for session validity.
   *
   * @param timeout the query timeout
   * @throws Exception if an error occurs
   * @throws SFException exception raised from Snowflake
   */
  public void callHeartBeat(int timeout) throws Exception, SFException {
    if (timeout > 0) {
      callHeartBeatWithQueryTimeout(timeout);
    } else {
      heartbeat();
    }
  }

  /**
   * Makes a heartbeat call with query timeout to check for session validity.
   *
   * @param timeout the query timeout
   * @throws Exception if an error occurs
   * @throws SFException exception raised from Snowflake
   */
  private void callHeartBeatWithQueryTimeout(int timeout) throws Exception, SFException {
    class HeartbeatTask implements Callable<Void> {

      @Override
      public Void call() throws SQLException {
        try {
          heartbeat();
        } catch (SFException e) {
          throw new SnowflakeSQLException(e, e.getSqlState(), e.getVendorCode(), e.getParams());
        }
        return null;
      }
    }
    ExecutorService executor = Executors.newSingleThreadExecutor();
    Future<Void> future = executor.submit(new HeartbeatTask());

    // Cancel the heartbeat call when timeout is reached
    try {
      future.get(timeout, TimeUnit.SECONDS);
    } catch (TimeoutException e) {
      future.cancel(true);
      throw new SFException(ErrorCode.QUERY_CANCELED);
    } finally {
      executor.shutdownNow();
    }
  }

  /** Start heartbeat for this session */
  protected void startHeartbeatForThisSession() {
    if (getEnableHeartbeat() && !Strings.isNullOrEmpty(masterToken)) {
      logger.debug("start heartbeat, master token validity: " + masterTokenValidityInSeconds);

      HeartbeatBackground.getInstance()
          .addSession(this, masterTokenValidityInSeconds, heartbeatFrequency);
    } else {
      logger.debug("heartbeat not enabled for the session", false);
    }
  }

  /** Stop heartbeat for this session */
  protected void stopHeartbeatForThisSession() {
    if (getEnableHeartbeat() && !Strings.isNullOrEmpty(masterToken)) {
      logger.debug("stop heartbeat", false);

      HeartbeatBackground.getInstance().removeSession(this);
    } else {
      logger.debug("heartbeat not enabled for the session", false);
    }
  }

  /**
   * Send heartbeat for the session
   *
   * @throws SFException exception raised from Snowflake
   * @throws SQLException exception raised from SQL generic layers
   */
  protected void heartbeat() throws SFException, SQLException {
    logger.debug(" public void heartbeat()", false);

    if (isClosed) {
      return;
    }

    HttpPost postRequest = null;

    String requestId = UUIDUtils.getUUID().toString();

    boolean retry = false;

    // the loop for retrying if it runs into session expiration
    do {
      try {
        URIBuilder uriBuilder;

        uriBuilder = new URIBuilder(getServerUrl());

        uriBuilder.addParameter(SFSession.SF_QUERY_REQUEST_ID, requestId);

        uriBuilder.setPath(SF_PATH_SESSION_HEARTBEAT);

        postRequest = new HttpPost(uriBuilder.build());

        // remember the session token in case it expires we need to renew
        // the session only when no other thread has renewed it
        String prevSessionToken = sessionToken;

        postRequest.setHeader(
            SF_HEADER_AUTHORIZATION,
            SF_HEADER_SNOWFLAKE_AUTHTYPE
                + " "
                + SF_HEADER_TOKEN_TAG
                + "=\""
                + prevSessionToken
                + "\"");

        logger.debug("Executing heartbeat request: {}", postRequest.toString());

        // the following will retry transient network issues
        // increase heartbeat timeout from 60 sec to 300 sec
        // per https://support-snowflake.zendesk.com/agent/tickets/6629
        int SF_HEARTBEAT_TIMEOUT = 300;
        String theResponse =
            HttpUtil.executeGeneralRequest(
                postRequest,
                SF_HEARTBEAT_TIMEOUT,
                authTimeout,
                (int) httpClientSocketTimeout.toMillis(),
                0,
                getHttpClientKey());

        JsonNode rootNode;

        logger.debug("connection heartbeat response: {}", theResponse);

        rootNode = OBJECT_MAPPER.readTree(theResponse);

        // check the response to see if it is session expiration response
        if (rootNode != null
            && (Constants.SESSION_EXPIRED_GS_CODE == rootNode.path("code").asInt())) {
          logger.debug("renew session and retry", false);
          this.renewSession(prevSessionToken);
          retry = true;
          continue;
        }

        SnowflakeUtil.checkErrorAndThrowException(rootNode);

        // success
        retry = false;
      } catch (Throwable ex) {
        // for snowflake exception, just rethrow it
        if (ex instanceof SnowflakeSQLException) {
          throw (SnowflakeSQLException) ex;
        }

        logger.error("unexpected exception", ex);

        throw new SFException(
            ErrorCode.INTERNAL_ERROR, IncidentUtil.oneLiner("unexpected exception", ex));
      }
    } while (retry);
  }

  void injectedDelay() {

    AtomicInteger injectedDelay = getInjectedDelay();
    int d = injectedDelay.get();

    if (d != 0) {
      injectedDelay.set(0);
      try {
        logger.trace("delayed for {}", d);

        Thread.sleep(d);
      } catch (InterruptedException ex) {
      }
    }
  }

  public int getInjectSocketTimeout() {
    return injectSocketTimeout;
  }

  public void setInjectSocketTimeout(int injectSocketTimeout) {
    this.injectSocketTimeout = injectSocketTimeout;
  }

  public int getNetworkTimeoutInMilli() {
    return networkTimeoutInMilli;
  }

  public int getAuthTimeout() {
    return authTimeout;
  }

  public int getHttpClientSocketTimeout() {
    return (int) httpClientSocketTimeout.toMillis();
  }

  public int getHttpClientConnectionTimeout() {
    return (int) httpClientConnectionTimeout.toMillis();
  }

  public boolean isClosed() {
    return isClosed;
  }

  public int getInjectClientPause() {
    return injectClientPause;
  }

  public int getMaxHttpRetries() {
    return maxHttpRetries;
  }

  public void setInjectClientPause(int injectClientPause) {
    this.injectClientPause = injectClientPause;
  }

  protected int getAndIncrementSequenceId() {
    return sequenceId.getAndIncrement();
  }

  public boolean getEnableCombineDescribe() {
    return this.enableCombineDescribe;
  }

  public void setEnableCombineDescribe(boolean enable) {
    this.enableCombineDescribe = enable;
  }

  @Override
  public synchronized Telemetry getTelemetryClient() {
    // initialize for the first time. this should only be done after session
    // properties have been set, else the client won't properly resolve the URL.
    if (telemetryClient == null) {
      if (getUrl() == null) {
        logger.error("Telemetry client created before session properties set.", false);
        return null;
      }
      telemetryClient = TelemetryClient.createTelemetry(this);
    }
    return telemetryClient;
  }

  public void closeTelemetryClient() {
    if (telemetryClient != null) {
      telemetryClient.close();
    }
  }

  public String getIdToken() {
    return idToken;
  }

  public String getMfaToken() {
    return mfaToken;
  }

  public SnowflakeConnectString getSnowflakeConnectionString() {
    return sfConnStr;
  }

  public void setSnowflakeConnectionString(SnowflakeConnectString connStr) {
    sfConnStr = connStr;
  }

  /**
   * Performs a sanity check on properties. Sanity checking includes: - verifying that a server url
   * is present - verifying various combinations of properties given the authenticator
   *
   * @throws SFException Will be thrown if any of the necessary properties are missing
   */
  private void performSanityCheckOnProperties() throws SFException {
    Map<SFSessionProperty, Object> connectionPropertiesMap = getConnectionPropertiesMap();

    for (SFSessionProperty property : SFSessionProperty.values()) {
      if (property.isRequired() && !connectionPropertiesMap.containsKey(property)) {
        switch (property) {
          case SERVER_URL:
            throw new SFException(ErrorCode.MISSING_SERVER_URL);

          default:
            throw new SFException(ErrorCode.MISSING_CONNECTION_PROPERTY, property.getPropertyKey());
        }
      }
    }

    if (isSnowflakeAuthenticator()
        || isOKTAAuthenticator()
        || isUsernamePasswordMFAAuthenticator()) {
      // userName and password are expected for both Snowflake and Okta.
      String userName = (String) connectionPropertiesMap.get(SFSessionProperty.USER);
      if (Strings.isNullOrEmpty(userName)) {
        throw new SFException(ErrorCode.MISSING_USERNAME);
      }

      String password = (String) connectionPropertiesMap.get(SFSessionProperty.PASSWORD);
      if (Strings.isNullOrEmpty(password)) {

        throw new SFException(ErrorCode.MISSING_PASSWORD);
      }
    }

    // perform sanity check on proxy settings
    boolean useProxy =
        (boolean) connectionPropertiesMap.getOrDefault(SFSessionProperty.USE_PROXY, false);
    if (useProxy) {
      if (!connectionPropertiesMap.containsKey(SFSessionProperty.PROXY_HOST)
          || connectionPropertiesMap.get(SFSessionProperty.PROXY_HOST) == null
          || ((String) connectionPropertiesMap.get(SFSessionProperty.PROXY_HOST)).isEmpty()
          || !connectionPropertiesMap.containsKey(SFSessionProperty.PROXY_PORT)
          || connectionPropertiesMap.get(SFSessionProperty.PROXY_HOST) == null) {
        throw new SFException(
            ErrorCode.INVALID_PROXY_PROPERTIES, "Both proxy host and port values are needed.");
      }
    }
  }

  @Override
  public List<DriverPropertyInfo> checkProperties() {
    Map<SFSessionProperty, Object> connectionPropertiesMap = getConnectionPropertiesMap();
    for (SFSessionProperty property : SFSessionProperty.values()) {
      if (property.isRequired() && !connectionPropertiesMap.containsKey(property)) {
        missingProperties.add(addNewDriverProperty(property.getPropertyKey(), null));
      }
    }
    if (isSnowflakeAuthenticator() || isOKTAAuthenticator()) {
      // userName and password are expected for both Snowflake and Okta.
      String userName = (String) connectionPropertiesMap.get(SFSessionProperty.USER);
      if (Strings.isNullOrEmpty(userName)) {
        missingProperties.add(
            addNewDriverProperty(SFSessionProperty.USER.getPropertyKey(), "username for account"));
      }

      String password = (String) connectionPropertiesMap.get(SFSessionProperty.PASSWORD);
      if (Strings.isNullOrEmpty(password)) {
        missingProperties.add(
            addNewDriverProperty(
                SFSessionProperty.PASSWORD.getPropertyKey(), "password for " + "account"));
      }
    }

    boolean useProxy =
        (boolean) connectionPropertiesMap.getOrDefault(SFSessionProperty.USE_PROXY, false);
    if (useProxy) {
      if (!connectionPropertiesMap.containsKey(SFSessionProperty.PROXY_HOST)) {
        missingProperties.add(
            addNewDriverProperty(SFSessionProperty.PROXY_HOST.getPropertyKey(), "proxy host name"));
      }
      if (!connectionPropertiesMap.containsKey(SFSessionProperty.PROXY_PORT)) {
        missingProperties.add(
            addNewDriverProperty(
                SFSessionProperty.PROXY_PORT.getPropertyKey(),
                "proxy port; " + "should be an integer"));
      }
    }
    return missingProperties;
  }

  private DriverPropertyInfo addNewDriverProperty(String name, String description) {
    DriverPropertyInfo info = new DriverPropertyInfo(name, null);
    info.description = description;
    return info;
  }

  /**
   * @return whether this session uses async queries
   */
  public boolean isAsyncSession() {
    return !activeAsyncQueries.isEmpty();
  }

  private boolean getDisableQueryContextCacheOption() {
    Boolean disableQueryContextCache = false;
    Map<SFSessionProperty, Object> connectionPropertiesMap = getConnectionPropertiesMap();
    if (connectionPropertiesMap.containsKey(SFSessionProperty.DISABLE_QUERY_CONTEXT_CACHE)) {
      disableQueryContextCache =
          (Boolean) connectionPropertiesMap.get(SFSessionProperty.DISABLE_QUERY_CONTEXT_CACHE);
    }

    return disableQueryContextCache;
  }

  @Override
  public void setQueryContext(String queryContext) {
    boolean disableQueryContextCache = getDisableQueryContextCacheOption();
    if (!disableQueryContextCache) {
      qcc.deserializeQueryContextJson(queryContext);
    }
  }

  @Override
  public QueryContextDTO getQueryContextDTO() {
    boolean disableQueryContextCache = getDisableQueryContextCacheOption();

    if (!disableQueryContextCache) {
      QueryContextDTO res = qcc.serializeQueryContextDTO();
      return res;
    } else {
      return null;
    }
  }

  public SFClientConfig getSfClientConfig() {
    return sfClientConfig;
  }

  public void setSfClientConfig(SFClientConfig sfClientConfig) {
    this.sfClientConfig = sfClientConfig;
  }

  private void runDiagnosticsIfEnabled() throws SnowflakeSQLException{
    // If the user enables diagnostic check then we need to be sure we don't go on
    // and create an actual connection because that would be a waste of time since
    // they're trying to debug a connection issue. We need to throw a SqlException
    // back to the calling application with a clear message explaining a connection
    // is not created.
    Map<SFSessionProperty, Object> connectionPropertiesMap = getConnectionPropertiesMap();
    boolean  isDiagnosticsEnabled = (Boolean) connectionPropertiesMap.get(SFSessionProperty.ENABLE_DIAGNOSTICS);
    if (isDiagnosticsEnabled) {
      String allowListFile = (String) connectionPropertiesMap.get(SFSessionProperty.DIAGNOSTICS_ALLOWLIST_FILE);
      String diagnosticLogPath = (String) connectionPropertiesMap.get(SFSessionProperty.DIAGNOSTICS_LOG_PATH);

      // Implement diagnostics check here
      DiagnosticContext diagnosticContext = new DiagnosticContext(allowListFile,diagnosticLogPath,isDiagnosticsEnabled);
      diagnosticContext.runDiagnostics();

      throw new SnowflakeSQLException(
              "A connection was not created because the driver is running in diagnostics mode."
                      + " If this is unintended then disable diagnostics check by removing the ENABLE_DIAGNOSTICS"
                      + " connection parameter or the -Dnet.snowflake.jdbc.enable.diagnostics JVM argument.");
    }
  }
}<|MERGE_RESOLUTION|>--- conflicted
+++ resolved
@@ -32,10 +32,7 @@
 import java.util.concurrent.atomic.AtomicInteger;
 import java.util.logging.Level;
 import net.snowflake.client.config.SFClientConfig;
-<<<<<<< HEAD
-import net.snowflake.client.jdbc.*;
 import net.snowflake.client.jdbc.diagnostic.DiagnosticContext;
-=======
 import net.snowflake.client.jdbc.DefaultSFConnectionHandler;
 import net.snowflake.client.jdbc.ErrorCode;
 import net.snowflake.client.jdbc.QueryStatusV2;
@@ -44,7 +41,6 @@
 import net.snowflake.client.jdbc.SnowflakeSQLException;
 import net.snowflake.client.jdbc.SnowflakeSQLLoggedException;
 import net.snowflake.client.jdbc.SnowflakeUtil;
->>>>>>> fb234082
 import net.snowflake.client.jdbc.telemetry.Telemetry;
 import net.snowflake.client.jdbc.telemetry.TelemetryClient;
 import net.snowflake.client.jdbc.telemetryOOB.TelemetryService;
@@ -525,7 +521,7 @@
             + " passcode_in_password={}, passcode={}, private_key={}, disable_socks_proxy={},"
             + " application={}, app_id={}, app_version={}, login_timeout={}, retry_timeout={}, network_timeout={},"
             + " query_timeout={}, tracing={}, private_key_file={}, private_key_file_pwd={},"
-            + " enable_diagnostics={}, diagnostics_log_path={}, diagnostics_allowlist_path={}."
+            + " enable_diagnostics={}, diagnostics_allowlist_path={}."
             + " session_parameters: client_store_temporary_credential={}, gzip_disabled={}",
         connectionPropertiesMap.get(SFSessionProperty.SERVER_URL),
         connectionPropertiesMap.get(SFSessionProperty.ACCOUNT),
@@ -562,7 +558,6 @@
             ? "***"
             : "(empty)",
         connectionPropertiesMap.get(SFSessionProperty.ENABLE_DIAGNOSTICS),
-        connectionPropertiesMap.get(SFSessionProperty.DIAGNOSTICS_LOG_PATH),
         connectionPropertiesMap.get(SFSessionProperty.DIAGNOSTICS_ALLOWLIST_FILE),
         sessionParametersMap.get(CLIENT_STORE_TEMPORARY_CREDENTIAL),
         connectionPropertiesMap.get(SFSessionProperty.GZIP_DISABLED));
@@ -1268,20 +1263,23 @@
     this.sfClientConfig = sfClientConfig;
   }
 
-  private void runDiagnosticsIfEnabled() throws SnowflakeSQLException{
+  private void runDiagnosticsIfEnabled() throws SnowflakeSQLException {
     // If the user enables diagnostic check then we need to be sure we don't go on
     // and create an actual connection because that would be a waste of time since
     // they're trying to debug a connection issue. We need to throw a SqlException
     // back to the calling application with a clear message explaining a connection
     // is not created.
     Map<SFSessionProperty, Object> connectionPropertiesMap = getConnectionPropertiesMap();
-    boolean  isDiagnosticsEnabled = (Boolean) connectionPropertiesMap.get(SFSessionProperty.ENABLE_DIAGNOSTICS);
+    boolean isDiagnosticsEnabled = (connectionPropertiesMap.get(SFSessionProperty.ENABLE_DIAGNOSTICS) == null) ?
+            false : (Boolean) connectionPropertiesMap.get(SFSessionProperty.ENABLE_DIAGNOSTICS);
+    boolean sslTraceEnabled = (connectionPropertiesMap.get(SFSessionProperty.DIAGNOSTICS_SSL_TRACE) == null) ?
+            false : (Boolean) connectionPropertiesMap.get(SFSessionProperty.DIAGNOSTICS_SSL_TRACE);
     if (isDiagnosticsEnabled) {
+      logger.debug("Running diagnostics tests");
       String allowListFile = (String) connectionPropertiesMap.get(SFSessionProperty.DIAGNOSTICS_ALLOWLIST_FILE);
-      String diagnosticLogPath = (String) connectionPropertiesMap.get(SFSessionProperty.DIAGNOSTICS_LOG_PATH);
 
       // Implement diagnostics check here
-      DiagnosticContext diagnosticContext = new DiagnosticContext(allowListFile,diagnosticLogPath,isDiagnosticsEnabled);
+      DiagnosticContext diagnosticContext = new DiagnosticContext(allowListFile,sslTraceEnabled);
       diagnosticContext.runDiagnostics();
 
       throw new SnowflakeSQLException(
