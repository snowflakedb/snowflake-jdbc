/*
 * Copyright (c) 2012-2022 Snowflake Computing Inc. All rights reserved.
 */

package net.snowflake.client.core;

import static net.snowflake.client.core.QueryStatus.getStatusFromString;
import static net.snowflake.client.core.QueryStatus.isAnError;
import static net.snowflake.client.core.QueryStatus.isStillRunning;
import static net.snowflake.client.core.SFLoginInput.getBooleanValue;

import com.fasterxml.jackson.databind.JsonNode;
import com.fasterxml.jackson.databind.ObjectMapper;
import com.google.common.annotations.VisibleForTesting;
import com.google.common.base.Strings;
import java.security.PrivateKey;
import java.sql.DriverPropertyInfo;
import java.sql.SQLException;
import java.time.Duration;
import java.util.ArrayList;
import java.util.HashMap;
import java.util.List;
import java.util.Map;
import java.util.Set;
import java.util.concurrent.Callable;
import java.util.concurrent.ConcurrentHashMap;
import java.util.concurrent.ExecutorService;
import java.util.concurrent.Executors;
import java.util.concurrent.Future;
import java.util.concurrent.TimeUnit;
import java.util.concurrent.TimeoutException;
import java.util.concurrent.atomic.AtomicInteger;
import java.util.logging.Level;
import net.snowflake.client.config.SFClientConfig;
import net.snowflake.client.jdbc.DefaultSFConnectionHandler;
import net.snowflake.client.jdbc.ErrorCode;
import net.snowflake.client.jdbc.QueryStatusV2;
import net.snowflake.client.jdbc.SnowflakeConnectString;
import net.snowflake.client.jdbc.SnowflakeReauthenticationRequest;
import net.snowflake.client.jdbc.SnowflakeSQLException;
import net.snowflake.client.jdbc.SnowflakeSQLLoggedException;
import net.snowflake.client.jdbc.SnowflakeUtil;
import net.snowflake.client.jdbc.diagnostic.DiagnosticContext;
import net.snowflake.client.jdbc.telemetry.Telemetry;
import net.snowflake.client.jdbc.telemetry.TelemetryClient;
import net.snowflake.client.jdbc.telemetryOOB.TelemetryService;
import net.snowflake.client.log.SFLogger;
import net.snowflake.client.log.SFLoggerFactory;
import net.snowflake.client.log.SFLoggerUtil;
import net.snowflake.client.util.Stopwatch;
import net.snowflake.common.core.ClientAuthnDTO;
import net.snowflake.common.core.SqlState;
import org.apache.http.HttpHeaders;
import org.apache.http.client.methods.HttpGet;
import org.apache.http.client.methods.HttpPost;
import org.apache.http.client.utils.URIBuilder;

/** Snowflake session implementation */
public class SFSession extends SFBaseSession {
  public static final String SF_QUERY_REQUEST_ID = "requestId";
  public static final String SF_HEADER_AUTHORIZATION = HttpHeaders.AUTHORIZATION;
  public static final String SF_HEADER_SNOWFLAKE_AUTHTYPE = "Snowflake";
  public static final String SF_HEADER_TOKEN_TAG = "Token";
  private static final SFLogger logger = SFLoggerFactory.getLogger(SFSession.class);
  private static final ObjectMapper OBJECT_MAPPER = ObjectMapperFactory.getObjectMapper();
  private static final String SF_PATH_SESSION_HEARTBEAT = "/session/heartbeat";
  private static final String SF_PATH_QUERY_MONITOR = "/monitoring/queries/";
  // temporarily have this variable to avoid hardcode.
  // Need to be removed when a better way to organize session parameter is introduced.
  private static final String CLIENT_STORE_TEMPORARY_CREDENTIAL =
      "CLIENT_STORE_TEMPORARY_CREDENTIAL";
  private static final int MAX_SESSION_PARAMETERS = 1000;
  // this constant was public - let's not change it
  public static final int DEFAULT_HTTP_CLIENT_SOCKET_TIMEOUT =
      HttpUtil.DEFAULT_HTTP_CLIENT_SOCKET_TIMEOUT_IN_MS;
  private final AtomicInteger sequenceId = new AtomicInteger(0);
  private final List<DriverPropertyInfo> missingProperties = new ArrayList<>();
  // list of active asynchronous queries. Used to see if session should be closed when connection
  // closes
  private Set<String> activeAsyncQueries = ConcurrentHashMap.newKeySet();
  private boolean isClosed = true;
  private String sessionToken;
  private String masterToken;
  private long masterTokenValidityInSeconds;
  private String idToken;
  private String mfaToken;
  private String privateKeyFileLocation;
  private String privateKeyPassword;
  private PrivateKey privateKey;

  private SFClientConfig sfClientConfig;

  /**
   * Amount of seconds a user is willing to tolerate for establishing the connection with database.
   * In our case, it means the first login request to get authorization token.
   *
   * <p>Default:300 seconds
   */
  private int loginTimeout = 300;

  /**
   * Amount of milliseconds a user is willing to tolerate for network related issues (e.g. HTTP
   * 503/504) or database transient issues (e.g. GS not responding)
   *
   * <p>A value of 0 means no timeout
   *
   * <p>Default: 0
   */
  private int networkTimeoutInMilli = 0; // in milliseconds

  private int authTimeout = 0;
  private boolean enableCombineDescribe = false;
  private final Duration httpClientConnectionTimeout = HttpUtil.getConnectionTimeout();
  private Duration httpClientSocketTimeout = HttpUtil.getSocketTimeout();
  // whether we try to simulate a socket timeout (a default value of 0 means
  // no simulation). The value is in milliseconds
  private int injectSocketTimeout = 0;
  // simulate client pause after initial execute and before first get-result
  // call ( a default value of 0 means no pause). The value is in seconds
  private int injectClientPause = 0;
  // session parameters
  private Map<String, Object> sessionParametersMap = new HashMap<>();
  private boolean passcodeInPassword = false;

  // deprecated
  private Level tracingLevel = Level.INFO;
  // client to log session metrics to telemetry in GS
  private Telemetry telemetryClient;
  private SnowflakeConnectString sfConnStr;
  // The cache of query context sent from Cloud Service.
  private QueryContextCache qcc;

  // Max retries for outgoing http requests.
  private int maxHttpRetries = 7;

  /**
   * Retry timeout in seconds. Cannot be less than 300.
   *
   * <p>Default: 300
   */
  private int retryTimeout = 300;

  // This constructor is used only by tests with no real connection.
  // For real connections, the other constructor is always used.
  @VisibleForTesting
  public SFSession() {
    this(new DefaultSFConnectionHandler(null));
  }

  public SFSession(DefaultSFConnectionHandler sfConnectionHandler) {
    super(sfConnectionHandler);
  }

  /**
   * Function that checks if the active session can be closed when the connection is closed. If
   * there are active asynchronous queries running, the session should stay open even if the
   * connection closes so that the queries can finish running.
   *
   * @return true if it is safe to close this session, false if not
   */
  @Override
  public boolean isSafeToClose() {
    boolean canClose = true;
    // if the set of asynchronous queries is empty, return true
    if (this.activeAsyncQueries.isEmpty()) {
      return canClose;
    }
    // if the set is not empty, iterate through each query and check its status
    for (String query : this.activeAsyncQueries) {
      try {
        QueryStatus qStatus = getQueryStatus(query);
        //  if any query is still running, it is not safe to close.
        if (QueryStatus.isStillRunning(qStatus)) {
          canClose = false;
        }
      } catch (SQLException e) {
        logger.error(e.getMessage(), true);
      }
    }
    return canClose;
  }

  /**
   * Add async query to list of active async queries based on its query ID
   *
   * @param queryID query ID
   */
  public void addQueryToActiveQueryList(String queryID) {
    activeAsyncQueries.add(queryID);
  }

  private JsonNode getQueryMetadata(String queryID) throws SQLException {
    // create the URL to check the query monitoring endpoint
    String statusUrl = "";
    String sessionUrl = getUrl();
    if (sessionUrl.endsWith("/")) {
      statusUrl =
          sessionUrl.substring(0, sessionUrl.length() - 1) + SF_PATH_QUERY_MONITOR + queryID;
    } else {
      statusUrl = sessionUrl + SF_PATH_QUERY_MONITOR + queryID;
    }
    // Create a new HTTP GET object and set appropriate headers

    HttpGet get = new HttpGet(statusUrl);
    String response = null;
    JsonNode jsonNode = null;
    boolean sessionRenewed;
    // Do this while the session hasn't been renewed
    do {
      sessionRenewed = false;
      try {
        get.setHeader("Content-type", "application/json");
        get.setHeader("Authorization", "Snowflake Token=\"" + this.sessionToken + "\"");
        response =
            HttpUtil.executeGeneralRequest(
                get,
                loginTimeout,
                authTimeout,
                (int) httpClientSocketTimeout.toMillis(),
                maxHttpRetries,
                getHttpClientKey());
        jsonNode = OBJECT_MAPPER.readTree(response);
      } catch (Exception e) {
        throw new SnowflakeSQLLoggedException(
            this, e.getMessage(), "No response or invalid response from GET request. Error: {}");
      }

      // Get response as JSON and parse it to get the query status
      // check the success field first
      if (!jsonNode.path("success").asBoolean()) {
        logger.debug("Response: {}", response);

        int errorCode = jsonNode.path("code").asInt();
        // If the error is due to an expired session token, try renewing the session and trying
        // again
        if (errorCode == Constants.SESSION_EXPIRED_GS_CODE) {
          try {
            this.renewSession(this.sessionToken);
          } catch (SnowflakeReauthenticationRequest | SFException ex) {
            // If we fail to renew the session based on a re-authentication error, try to
            // re-authenticate the session first
            if (ex instanceof SnowflakeReauthenticationRequest
                && this.isExternalbrowserAuthenticator()) {
              try {
                this.open();
              } catch (SFException e) {
                throw new SnowflakeSQLException(e);
              }
            }
            // If we reach a re-authentication error but cannot re-authenticate, throw an exception
            else if (ex instanceof SnowflakeReauthenticationRequest) {
              throw (SnowflakeSQLException) ex;
            }
            // If trying to renew the session results in an error for any other reason, throw an
            // exception
            else if (ex instanceof SFException) {
              throw new SnowflakeSQLException((SFException) ex);
            }
            throw new SnowflakeSQLException(ex.getMessage());
          }
          sessionRenewed = true;
          // If the error code was not due to session renewal issues, throw an exception
        } else {
          throw new SnowflakeSQLException(
              queryID,
              jsonNode.path("message").asText(),
              SqlState.SQLCLIENT_UNABLE_TO_ESTABLISH_SQLCONNECTION,
              errorCode);
        }
      }
    } while (sessionRenewed);
    return jsonNode.path("data").path("queries");
  }

  /**
   * @param queryID query ID of the query whose status is being investigated
   * @return enum of type QueryStatus indicating the query's status
   * @throws SQLException
   * @deprecated the returned enum is error-prone, use {@link #getQueryStatusV2} instead
   */
  @Deprecated
  public QueryStatus getQueryStatus(String queryID) throws SQLException {
    JsonNode queryNode = getQueryMetadata(queryID);
    String queryStatus = "";
    String errorMessage = "";
    int errorCode = 0;
    if (queryNode.size() > 0) {
      queryStatus = queryNode.get(0).path("status").asText();
      errorMessage = queryNode.get(0).path("errorMessage").asText();
      errorCode = queryNode.get(0).path("errorCode").asInt();
    }
    logger.debug("Query status: {}", queryNode.asText());
    // Turn string with query response into QueryStatus enum and return it
    QueryStatus result = getStatusFromString(queryStatus);
    // if an error code has been provided, set appropriate error code
    if (errorCode != 0) {
      result.setErrorCode(errorCode);
    }
    // if no code was provided but query status indicates an error, set
    // code to be an internal error and set error message
    else if (isAnError(result)) {
      result.setErrorCode(ErrorCode.INTERNAL_ERROR.getMessageCode());
      result.setErrorMessage("no_error_code_from_server");
    } else if (!isAnError(result)) {
      result.setErrorCode(0);
      result.setErrorMessage("No error reported");
    }
    // if an error message has been provided, set appropriate error message.
    // This should override the default error message displayed when there is
    // an error with no code.
    if (!Strings.isNullOrEmpty(errorMessage) && !errorMessage.equalsIgnoreCase("null")) {
      result.setErrorMessage(errorMessage);
    } else {
      result.setErrorMessage("No error reported");
    }
    if (!isStillRunning(result)) {
      activeAsyncQueries.remove(queryID);
    }
    return result;
  }

  /**
   * @param queryID query ID of the query whose status is being investigated
   * @return a QueryStatusV2 instance indicating the query's status
   * @throws SQLException
   */
  public QueryStatusV2 getQueryStatusV2(String queryID) throws SQLException {
    JsonNode queryNode = getQueryMetadata(queryID);
    logger.debug("Query status: {}", queryNode.asText());
    if (queryNode.isEmpty()) {
      return QueryStatusV2.empty();
    }
    JsonNode node = queryNode.get(0);
    long endTime = node.path("endTime").asLong(0);
    int errorCode = node.path("errorCode").asInt(0);
    String errorMessage = node.path("errorMessage").asText("No error reported");
    String id = node.path("id").asText("");
    String name = node.path("status").asText("");
    long sessionId = node.path("sessionId").asLong(0);
    String sqlText = node.path("sqlText").asText("");
    long startTime = node.path("startTime").asLong(0);
    String state = node.path("state").asText("");
    int totalDuration = node.path("totalDuration").asInt(0);
    String warehouseExternalSize = node.path("warehouseExternalSize").asText(null);
    int warehouseId = node.path("warehouseId").asInt(0);
    String warehouseName = node.path("warehouseName").asText(null);
    String warehouseServerType = node.path("warehouseServerType").asText(null);
    QueryStatusV2 result =
        new QueryStatusV2(
            endTime,
            errorCode,
            errorMessage,
            id,
            name,
            sessionId,
            sqlText,
            startTime,
            state,
            totalDuration,
            warehouseExternalSize,
            warehouseId,
            warehouseName,
            warehouseServerType);
    if (!result.isStillRunning()) {
      activeAsyncQueries.remove(queryID);
    }
    return result;
  }

  /**
   * Add a property If a property is known for connection, add it to connection properties If not,
   * add it as a dynamic session parameters
   *
   * <p>Make sure a property is not added more than once and the number of properties does not
   * exceed limit.
   *
   * @param propertyName property name
   * @param propertyValue property value
   * @throws SFException exception raised from Snowflake components
   */
  public void addSFSessionProperty(String propertyName, Object propertyValue) throws SFException {
    SFSessionProperty connectionProperty = SFSessionProperty.lookupByKey(propertyName);

    if (connectionProperty != null) {
      addProperty(propertyName, propertyValue);
      // check if the value type is as expected
      propertyValue = SFSessionProperty.checkPropertyValue(connectionProperty, propertyValue);

      switch (connectionProperty) {
        case LOGIN_TIMEOUT:
          if (propertyValue != null) {
            loginTimeout = (Integer) propertyValue;
          }
          break;

        case NETWORK_TIMEOUT:
          if (propertyValue != null) {
            networkTimeoutInMilli = (Integer) propertyValue;
          }
          break;

        case INJECT_CLIENT_PAUSE:
          if (propertyValue != null) {
            injectClientPause = (Integer) propertyValue;
          }
          break;

        case INJECT_SOCKET_TIMEOUT:
          if (propertyValue != null) {
            injectSocketTimeout = (Integer) propertyValue;
          }
          break;

        case PASSCODE_IN_PASSWORD:
          passcodeInPassword = (propertyValue != null && (Boolean) propertyValue);
          break;

        case TRACING:
          if (propertyValue != null) {
            tracingLevel = Level.parse(((String) propertyValue).toUpperCase());
          }
          break;

        case DISABLE_SOCKS_PROXY:
          // note: if any session has this parameter, it will be used for all
          // sessions on the current JVM.
          if (propertyValue != null) {
            HttpUtil.setSocksProxyDisabled((Boolean) propertyValue);
          }
          break;

        case VALIDATE_DEFAULT_PARAMETERS:
          if (propertyValue != null) {
            setValidateDefaultParameters(getBooleanValue(propertyValue));
          }
          break;

        case PRIVATE_KEY_FILE:
          if (propertyValue != null) {
            privateKeyFileLocation = (String) propertyValue;
          }
          break;

        case PRIVATE_KEY_FILE_PWD:
          if (propertyValue != null) {
            privateKeyPassword = (String) propertyValue;
          }
          break;

        case MAX_HTTP_RETRIES:
          if (propertyValue != null) {
            maxHttpRetries = (Integer) propertyValue;
          }
          break;

        case ENABLE_PUT_GET:
          if (propertyValue != null) {
            setEnablePutGet(getBooleanValue(propertyValue));
          }
          break;

        case RETRY_TIMEOUT:
          if (propertyValue != null) {
            int timeoutValue = (Integer) propertyValue;
            if (timeoutValue >= 300 || timeoutValue == 0) {
              retryTimeout = timeoutValue;
            }
          }
          break;

        case ENABLE_PATTERN_SEARCH:
          if (propertyValue != null) {
            setEnablePatternSearch(getBooleanValue(propertyValue));
          }
          break;
        case DISABLE_GCS_DEFAULT_CREDENTIALS:
          if (propertyValue != null) {
            setDisableGcsDefaultCredentials(getBooleanValue(propertyValue));
          }
          break;

        case JDBC_ARROW_TREAT_DECIMAL_AS_INT:
          if (propertyValue != null) {
            setJdbcArrowTreatDecimalAsInt(getBooleanValue(propertyValue));
          }
          break;

        default:
          break;
      }
    } else {
      // this property does not match any predefined property, treat it as
      // session parameter
      if (sessionParametersMap.containsKey(propertyName)) {
        throw new SFException(ErrorCode.DUPLICATE_CONNECTION_PROPERTY_SPECIFIED, propertyName);
      } else {
        sessionParametersMap.put(propertyName, propertyValue);
      }

      // check if the number of session properties exceed limit
      if (sessionParametersMap.size() > MAX_SESSION_PARAMETERS) {
        throw new SFException(ErrorCode.TOO_MANY_SESSION_PARAMETERS, MAX_SESSION_PARAMETERS);
      }
    }
  }

  public boolean containProperty(String key) {
    return sessionParametersMap.containsKey(key);
  }

  /**
   * Open a new database session
   *
   * @throws SFException this is a runtime exception
   * @throws SnowflakeSQLException exception raised from Snowflake components
   */
  public synchronized void open() throws SFException, SnowflakeSQLException {
    Stopwatch stopwatch = new Stopwatch();
    stopwatch.start();
    performSanityCheckOnProperties();
    Map<SFSessionProperty, Object> connectionPropertiesMap = getConnectionPropertiesMap();
<<<<<<< HEAD
    logger.debug(
        "input: server={}, account={}, user={}, password={}, role={}, database={}, schema={},"
            + " warehouse={}, validate_default_parameters={}, authenticator={}, ocsp_mode={},"
            + " passcode_in_password={}, passcode={}, private_key={}, disable_socks_proxy={},"
            + " application={}, app_id={}, app_version={}, login_timeout={}, retry_timeout={}, network_timeout={},"
            + " query_timeout={}, tracing={}, private_key_file={}, private_key_file_pwd={},"
            + " enable_diagnostics={}, diagnostics_allowlist_path={}."
            + " session_parameters: client_store_temporary_credential={}, gzip_disabled={}",
=======
    logger.info(
        "Opening session with server: {}, account: {}, user: {}, password is {}, role: {}, database: {}, schema: {},"
            + " warehouse: {}, validate default parameters: {}, authenticator: {}, ocsp mode: {},"
            + " passcode in password: {}, passcode is {}, private key is {}, disable socks proxy: {},"
            + " application: {}, app id: {}, app version: {}, login timeout: {}, retry timeout: {}, network timeout: {},"
            + " query timeout: {}, tracing: {}, private key file: {}, private key file pwd is {},"
            + " session parameters: client store temporary credential: {}, gzip disabled: {}",
>>>>>>> e95bba28
        connectionPropertiesMap.get(SFSessionProperty.SERVER_URL),
        connectionPropertiesMap.get(SFSessionProperty.ACCOUNT),
        connectionPropertiesMap.get(SFSessionProperty.USER),
        SFLoggerUtil.isVariableProvided(
            (String) connectionPropertiesMap.get(SFSessionProperty.PASSWORD)),
        connectionPropertiesMap.get(SFSessionProperty.ROLE),
        connectionPropertiesMap.get(SFSessionProperty.DATABASE),
        connectionPropertiesMap.get(SFSessionProperty.SCHEMA),
        connectionPropertiesMap.get(SFSessionProperty.WAREHOUSE),
        connectionPropertiesMap.get(SFSessionProperty.VALIDATE_DEFAULT_PARAMETERS),
        connectionPropertiesMap.get(SFSessionProperty.AUTHENTICATOR),
        getOCSPMode().name(),
        connectionPropertiesMap.get(SFSessionProperty.PASSCODE_IN_PASSWORD),
        SFLoggerUtil.isVariableProvided(
            (String) connectionPropertiesMap.get(SFSessionProperty.PASSCODE)),
        SFLoggerUtil.isVariableProvided(connectionPropertiesMap.get(SFSessionProperty.PRIVATE_KEY)),
        connectionPropertiesMap.get(SFSessionProperty.DISABLE_SOCKS_PROXY),
        connectionPropertiesMap.get(SFSessionProperty.APPLICATION),
        connectionPropertiesMap.get(SFSessionProperty.APP_ID),
        connectionPropertiesMap.get(SFSessionProperty.APP_VERSION),
        connectionPropertiesMap.get(SFSessionProperty.LOGIN_TIMEOUT),
        connectionPropertiesMap.get(SFSessionProperty.RETRY_TIMEOUT),
        connectionPropertiesMap.get(SFSessionProperty.NETWORK_TIMEOUT),
        connectionPropertiesMap.get(SFSessionProperty.QUERY_TIMEOUT),
        connectionPropertiesMap.get(SFSessionProperty.TRACING),
        connectionPropertiesMap.get(SFSessionProperty.PRIVATE_KEY_FILE),
<<<<<<< HEAD
        !Strings.isNullOrEmpty(
                (String) connectionPropertiesMap.get(SFSessionProperty.PRIVATE_KEY_FILE_PWD))
            ? "***"
            : "(empty)",
        connectionPropertiesMap.get(SFSessionProperty.ENABLE_DIAGNOSTICS),
        connectionPropertiesMap.get(SFSessionProperty.DIAGNOSTICS_ALLOWLIST_FILE),
=======
        SFLoggerUtil.isVariableProvided(
            (String) connectionPropertiesMap.get(SFSessionProperty.PRIVATE_KEY_FILE_PWD)),
>>>>>>> e95bba28
        sessionParametersMap.get(CLIENT_STORE_TEMPORARY_CREDENTIAL),
        connectionPropertiesMap.get(SFSessionProperty.GZIP_DISABLED));

    HttpClientSettingsKey httpClientSettingsKey = getHttpClientKey();
    logger.debug(
        "Connection proxy parameters: use proxy: {}, proxy host: {}, proxy port: {}, proxy user: {},"
            + " proxy password is {}, non proxy hosts: {}, proxy protocol: {}",
        httpClientSettingsKey.usesProxy(),
        httpClientSettingsKey.getProxyHost(),
        httpClientSettingsKey.getProxyPort(),
        httpClientSettingsKey.getProxyUser(),
        SFLoggerUtil.isVariableProvided(httpClientSettingsKey.getProxyPassword()),
        httpClientSettingsKey.getNonProxyHosts(),
        httpClientSettingsKey.getProxyHttpProtocol());

    // TODO: temporarily hardcode sessionParameter debug info. will be changed in the future
    SFLoginInput loginInput = new SFLoginInput();

    loginInput
        .setServerUrl((String) connectionPropertiesMap.get(SFSessionProperty.SERVER_URL))
        .setDatabaseName((String) connectionPropertiesMap.get(SFSessionProperty.DATABASE))
        .setSchemaName((String) connectionPropertiesMap.get(SFSessionProperty.SCHEMA))
        .setWarehouse((String) connectionPropertiesMap.get(SFSessionProperty.WAREHOUSE))
        .setRole((String) connectionPropertiesMap.get(SFSessionProperty.ROLE))
        .setValidateDefaultParameters(
            connectionPropertiesMap.get(SFSessionProperty.VALIDATE_DEFAULT_PARAMETERS))
        .setAuthenticator((String) connectionPropertiesMap.get(SFSessionProperty.AUTHENTICATOR))
        .setOKTAUserName((String) connectionPropertiesMap.get(SFSessionProperty.OKTA_USERNAME))
        .setAccountName((String) connectionPropertiesMap.get(SFSessionProperty.ACCOUNT))
        .setLoginTimeout(loginTimeout)
        .setRetryTimeout(retryTimeout)
        .setAuthTimeout(authTimeout)
        .setUserName((String) connectionPropertiesMap.get(SFSessionProperty.USER))
        .setPassword((String) connectionPropertiesMap.get(SFSessionProperty.PASSWORD))
        .setToken((String) connectionPropertiesMap.get(SFSessionProperty.TOKEN))
        .setPasscodeInPassword(passcodeInPassword)
        .setPasscode((String) connectionPropertiesMap.get(SFSessionProperty.PASSCODE))
        .setConnectionTimeout(httpClientConnectionTimeout)
        .setSocketTimeout(httpClientSocketTimeout)
        .setAppId((String) connectionPropertiesMap.get(SFSessionProperty.APP_ID))
        .setAppVersion((String) connectionPropertiesMap.get(SFSessionProperty.APP_VERSION))
        .setSessionParameters(sessionParametersMap)
        .setPrivateKey((PrivateKey) connectionPropertiesMap.get(SFSessionProperty.PRIVATE_KEY))
        .setPrivateKeyFile((String) connectionPropertiesMap.get(SFSessionProperty.PRIVATE_KEY_FILE))
        .setPrivateKeyFilePwd(
            (String) connectionPropertiesMap.get(SFSessionProperty.PRIVATE_KEY_FILE_PWD))
        .setApplication((String) connectionPropertiesMap.get(SFSessionProperty.APPLICATION))
        .setServiceName(getServiceName())
        .setOCSPMode(getOCSPMode())
        .setHttpClientSettingsKey(httpClientSettingsKey)
        .setDisableConsoleLogin(
            connectionPropertiesMap.get(SFSessionProperty.DISABLE_CONSOLE_LOGIN) != null
                ? getBooleanValue(
                    connectionPropertiesMap.get(SFSessionProperty.DISABLE_CONSOLE_LOGIN))
                : true)
        .setDisableSamlURLCheck(
            connectionPropertiesMap.get(SFSessionProperty.DISABLE_SAML_URL_CHECK) != null
                ? getBooleanValue(
                    connectionPropertiesMap.get(SFSessionProperty.DISABLE_SAML_URL_CHECK))
                : false);

    // Enable or disable OOB telemetry based on connection parameter. Default is disabled.
    // The value may still change later when session parameters from the server are read.
    if (getBooleanValue(
        connectionPropertiesMap.get(SFSessionProperty.CLIENT_OUT_OF_BAND_TELEMETRY_ENABLED))) {
      TelemetryService.enable();
    } else {
      TelemetryService.disable();
    }

    // propagate OCSP mode to SFTrustManager. Note OCSP setting is global on JVM.
    HttpUtil.initHttpClient(httpClientSettingsKey, null);

    runDiagnosticsIfEnabled();

    SFLoginOutput loginOutput =
        SessionUtil.openSession(loginInput, connectionPropertiesMap, tracingLevel.toString());
    isClosed = false;

    authTimeout = loginInput.getAuthTimeout();
    sessionToken = loginOutput.getSessionToken();
    masterToken = loginOutput.getMasterToken();
    idToken = loginOutput.getIdToken();
    mfaToken = loginOutput.getMfaToken();
    setDatabaseVersion(loginOutput.getDatabaseVersion());
    setDatabaseMajorVersion(loginOutput.getDatabaseMajorVersion());
    setDatabaseMinorVersion(loginOutput.getDatabaseMinorVersion());
    httpClientSocketTimeout = loginOutput.getHttpClientSocketTimeout();
    masterTokenValidityInSeconds = loginOutput.getMasterTokenValidityInSeconds();
    setDatabase(loginOutput.getSessionDatabase());
    setSchema(loginOutput.getSessionSchema());
    setRole(loginOutput.getSessionRole());
    setWarehouse(loginOutput.getSessionWarehouse());
    setSessionId(loginOutput.getSessionId());
    setAutoCommit(loginOutput.getAutoCommit());

    // Update common parameter values for this session
    SessionUtil.updateSfDriverParamValues(loginOutput.getCommonParams(), this);
    // Enable or disable HTAP OOB telemetry based on connection parameter. Default is disabled.
    if (getBooleanValue(
        connectionPropertiesMap.get(SFSessionProperty.HTAP_OOB_TELEMETRY_ENABLED))) {
      TelemetryService.enableHTAP();
    } else {
      TelemetryService.disableHTAP();
    }
    String loginDatabaseName = (String) connectionPropertiesMap.get(SFSessionProperty.DATABASE);
    String loginSchemaName = (String) connectionPropertiesMap.get(SFSessionProperty.SCHEMA);
    String loginRole = (String) connectionPropertiesMap.get(SFSessionProperty.ROLE);
    String loginWarehouse = (String) connectionPropertiesMap.get(SFSessionProperty.WAREHOUSE);

    if (loginDatabaseName != null && !loginDatabaseName.equalsIgnoreCase(getDatabase())) {
      sqlWarnings.add(
          new SFException(
              ErrorCode.CONNECTION_ESTABLISHED_WITH_DIFFERENT_PROP,
              "Database",
              loginDatabaseName,
              getDatabase()));
    }

    if (loginSchemaName != null && !loginSchemaName.equalsIgnoreCase(getSchema())) {
      sqlWarnings.add(
          new SFException(
              ErrorCode.CONNECTION_ESTABLISHED_WITH_DIFFERENT_PROP,
              "Schema",
              loginSchemaName,
              getSchema()));
    }

    if (loginRole != null && !loginRole.equalsIgnoreCase(getRole())) {
      sqlWarnings.add(
          new SFException(
              ErrorCode.CONNECTION_ESTABLISHED_WITH_DIFFERENT_PROP, "Role", loginRole, getRole()));
    }

    if (loginWarehouse != null && !loginWarehouse.equalsIgnoreCase(getWarehouse())) {
      sqlWarnings.add(
          new SFException(
              ErrorCode.CONNECTION_ESTABLISHED_WITH_DIFFERENT_PROP,
              "Warehouse",
              loginWarehouse,
              getWarehouse()));
    }

    boolean disableQueryContextCache = getDisableQueryContextCacheOption();
    logger.debug(
        "Query context cache is {}", ((disableQueryContextCache) ? "disabled" : "enabled"));

    // Initialize QCC
    if (!disableQueryContextCache) {
      qcc = new QueryContextCache(this.getQueryContextCacheSize());
    } else {
      qcc = null;
    }

    // start heartbeat for this session so that the master token will not expire
    startHeartbeatForThisSession();
    stopwatch.stop();
    logger.info("Session {} opened in {} ms.", getSessionId(), stopwatch.elapsedMillis());
  }

  /**
   * If authenticator is null and private key is specified, jdbc will assume key pair authentication
   *
   * @return true if authenticator type is SNOWFLAKE (meaning password)
   */
  private boolean isSnowflakeAuthenticator() {
    Map<SFSessionProperty, Object> connectionPropertiesMap = getConnectionPropertiesMap();
    String authenticator = (String) connectionPropertiesMap.get(SFSessionProperty.AUTHENTICATOR);
    PrivateKey privateKey = (PrivateKey) connectionPropertiesMap.get(SFSessionProperty.PRIVATE_KEY);
    return (authenticator == null && privateKey == null && privateKeyFileLocation == null)
        || ClientAuthnDTO.AuthenticatorType.SNOWFLAKE.name().equalsIgnoreCase(authenticator);
  }

  /**
   * Returns true If authenticator is EXTERNALBROWSER.
   *
   * @return true if authenticator type is EXTERNALBROWSER
   */
  boolean isExternalbrowserAuthenticator() {
    Map<SFSessionProperty, Object> connectionPropertiesMap = getConnectionPropertiesMap();
    String authenticator = (String) connectionPropertiesMap.get(SFSessionProperty.AUTHENTICATOR);
    return ClientAuthnDTO.AuthenticatorType.EXTERNALBROWSER.name().equalsIgnoreCase(authenticator);
  }

  /**
   * Returns true if authenticator is OKTA native
   *
   * @return true or false
   */
  boolean isOKTAAuthenticator() {
    Map<SFSessionProperty, Object> connectionPropertiesMap = getConnectionPropertiesMap();
    String authenticator = (String) connectionPropertiesMap.get(SFSessionProperty.AUTHENTICATOR);
    return !Strings.isNullOrEmpty(authenticator) && authenticator.startsWith("https://");
  }

  /**
   * Returns true if authenticator is UsernamePasswordMFA native
   *
   * @return true or false
   */
  boolean isUsernamePasswordMFAAuthenticator() {
    Map<SFSessionProperty, Object> connectionPropertiesMap = getConnectionPropertiesMap();
    String authenticator = (String) connectionPropertiesMap.get(SFSessionProperty.AUTHENTICATOR);
    return ClientAuthnDTO.AuthenticatorType.USERNAME_PASSWORD_MFA
        .name()
        .equalsIgnoreCase(authenticator);
  }

  /**
   * A helper function to call global service and renew session.
   *
   * @param prevSessionToken the session token that has expired
   * @throws SnowflakeSQLException if failed to renew the session
   * @throws SFException if failed to renew the session
   */
  synchronized void renewSession(String prevSessionToken)
      throws SFException, SnowflakeSQLException {
    if (sessionToken != null && !sessionToken.equals(prevSessionToken)) {
      logger.debug(
          "Not renewing session {} because session token has not been updated.", getSessionId());
      return;
    }
    Stopwatch stopwatch = new Stopwatch();
    stopwatch.start();

    logger.debug("Renewing session {}", getSessionId());
    SFLoginInput loginInput = new SFLoginInput();
    loginInput
        .setServerUrl(getServerUrl())
        .setSessionToken(sessionToken)
        .setMasterToken(masterToken)
        .setIdToken(idToken)
        .setMfaToken(mfaToken)
        .setLoginTimeout(loginTimeout)
        .setRetryTimeout(retryTimeout)
        .setDatabaseName(getDatabase())
        .setSchemaName(getSchema())
        .setRole(getRole())
        .setWarehouse(getWarehouse())
        .setOCSPMode(getOCSPMode())
        .setHttpClientSettingsKey(getHttpClientKey());

    SFLoginOutput loginOutput = SessionUtil.renewSession(loginInput);

    sessionToken = loginOutput.getSessionToken();
    masterToken = loginOutput.getMasterToken();
    stopwatch.stop();
    logger.debug(
        "Session {} renewed successfully in {} ms", getSessionId(), stopwatch.elapsedMillis());
  }

  /**
   * get session token
   *
   * @return session token
   */
  public String getSessionToken() {
    return sessionToken;
  }

  /**
   * Close the connection
   *
   * @throws SnowflakeSQLException if failed to close the connection
   * @throws SFException if failed to close the connection
   */
  @Override
  public void close() throws SFException, SnowflakeSQLException {
    logger.debug("Closing session {}", getSessionId());

    // stop heartbeat for this session
    stopHeartbeatForThisSession();

    if (isClosed) {
      logger.debug("Session {} is already closed", getSessionId());
      return;
    }
    Stopwatch stopwatch = new Stopwatch();
    stopwatch.start();

    SFLoginInput loginInput = new SFLoginInput();
    loginInput
        .setServerUrl(getServerUrl())
        .setSessionToken(sessionToken)
        .setLoginTimeout(loginTimeout)
        .setRetryTimeout(retryTimeout)
        .setOCSPMode(getOCSPMode())
        .setHttpClientSettingsKey(getHttpClientKey());

    SessionUtil.closeSession(loginInput);
    closeTelemetryClient();
    getClientInfo().clear();

    // qcc can be null, if disabled.
    if (qcc != null) {
      qcc.clearCache();
    }

    stopwatch.stop();
    logger.info(
        "Session {} has been successfully closed in {} ms",
        getSessionId(),
        stopwatch.elapsedMillis());
    isClosed = true;
  }

  /**
   * Makes a heartbeat call to check for session validity.
   *
   * @param timeout the query timeout
   * @throws Exception if an error occurs
   * @throws SFException exception raised from Snowflake
   */
  public void callHeartBeat(int timeout) throws Exception, SFException {
    if (timeout > 0) {
      callHeartBeatWithQueryTimeout(timeout);
    } else {
      heartbeat();
    }
  }

  /**
   * Makes a heartbeat call with query timeout to check for session validity.
   *
   * @param timeout the query timeout
   * @throws Exception if an error occurs
   * @throws SFException exception raised from Snowflake
   */
  private void callHeartBeatWithQueryTimeout(int timeout) throws Exception, SFException {
    class HeartbeatTask implements Callable<Void> {

      @Override
      public Void call() throws SQLException {
        try {
          heartbeat();
        } catch (SFException e) {
          throw new SnowflakeSQLException(e, e.getSqlState(), e.getVendorCode(), e.getParams());
        }
        return null;
      }
    }
    ExecutorService executor = Executors.newSingleThreadExecutor();
    Future<Void> future = executor.submit(new HeartbeatTask());

    // Cancel the heartbeat call when timeout is reached
    try {
      future.get(timeout, TimeUnit.SECONDS);
    } catch (TimeoutException e) {
      future.cancel(true);
      throw new SFException(ErrorCode.QUERY_CANCELED);
    } finally {
      executor.shutdownNow();
    }
  }

  /** Start heartbeat for this session */
  protected void startHeartbeatForThisSession() {
    if (getEnableHeartbeat() && !Strings.isNullOrEmpty(masterToken)) {
      logger.debug(
          "Session {} start heartbeat, master token validity: {} s",
          getSessionId(),
          masterTokenValidityInSeconds);

      HeartbeatBackground.getInstance()
          .addSession(this, masterTokenValidityInSeconds, heartbeatFrequency);
    } else {
      logger.debug("Heartbeat not enabled for the session {}", getSessionId());
    }
  }

  /** Stop heartbeat for this session */
  protected void stopHeartbeatForThisSession() {
    if (getEnableHeartbeat() && !Strings.isNullOrEmpty(masterToken)) {
      logger.debug("Session {} stop heartbeat", getSessionId());

      HeartbeatBackground.getInstance().removeSession(this);
    } else {
      logger.debug("Heartbeat not enabled for the session {}", getSessionId());
    }
  }

  /**
   * Send heartbeat for the session
   *
   * @throws SFException exception raised from Snowflake
   * @throws SQLException exception raised from SQL generic layers
   */
  protected void heartbeat() throws SFException, SQLException {
    logger.debug("Session {} heartbeat", getSessionId());

    if (isClosed) {
      return;
    }

    Stopwatch stopwatch = new Stopwatch();
    stopwatch.start();

    HttpPost postRequest = null;

    String requestId = UUIDUtils.getUUID().toString();

    boolean retry = false;

    // the loop for retrying if it runs into session expiration
    do {
      try {
        URIBuilder uriBuilder;

        uriBuilder = new URIBuilder(getServerUrl());

        uriBuilder.addParameter(SFSession.SF_QUERY_REQUEST_ID, requestId);

        uriBuilder.setPath(SF_PATH_SESSION_HEARTBEAT);

        postRequest = new HttpPost(uriBuilder.build());

        // remember the session token in case it expires we need to renew
        // the session only when no other thread has renewed it
        String prevSessionToken = sessionToken;

        postRequest.setHeader(
            SF_HEADER_AUTHORIZATION,
            SF_HEADER_SNOWFLAKE_AUTHTYPE
                + " "
                + SF_HEADER_TOKEN_TAG
                + "=\""
                + prevSessionToken
                + "\"");

        logger.debug("Executing heartbeat request: {}", postRequest.toString());

        // the following will retry transient network issues
        // increase heartbeat timeout from 60 sec to 300 sec
        // per https://support-snowflake.zendesk.com/agent/tickets/6629
        int SF_HEARTBEAT_TIMEOUT = 300;
        String theResponse =
            HttpUtil.executeGeneralRequest(
                postRequest,
                SF_HEARTBEAT_TIMEOUT,
                authTimeout,
                (int) httpClientSocketTimeout.toMillis(),
                0,
                getHttpClientKey());

        JsonNode rootNode;

        logger.debug("Connection heartbeat response: {}", theResponse);

        rootNode = OBJECT_MAPPER.readTree(theResponse);

        // check the response to see if it is session expiration response
        if (rootNode != null
            && (Constants.SESSION_EXPIRED_GS_CODE == rootNode.path("code").asInt())) {
          logger.debug("Renew session and retry", false);
          this.renewSession(prevSessionToken);
          retry = true;
          continue;
        }

        SnowflakeUtil.checkErrorAndThrowException(rootNode);

        // success
        retry = false;
      } catch (Throwable ex) {
        // for snowflake exception, just rethrow it
        if (ex instanceof SnowflakeSQLException) {
          throw (SnowflakeSQLException) ex;
        }

        logger.error("Unexpected exception", ex);

        throw new SFException(
            ErrorCode.INTERNAL_ERROR, IncidentUtil.oneLiner("unexpected exception", ex));
      }
    } while (retry);
    stopwatch.stop();
    logger.debug(
        "Session {} heartbeat successful in {} ms", getSessionId(), stopwatch.elapsedMillis());
  }

  void injectedDelay() {

    AtomicInteger injectedDelay = getInjectedDelay();
    int d = injectedDelay.get();

    if (d != 0) {
      injectedDelay.set(0);
      try {
        logger.trace("delayed for {}", d);

        Thread.sleep(d);
      } catch (InterruptedException ex) {
      }
    }
  }

  public int getInjectSocketTimeout() {
    return injectSocketTimeout;
  }

  public void setInjectSocketTimeout(int injectSocketTimeout) {
    this.injectSocketTimeout = injectSocketTimeout;
  }

  public int getNetworkTimeoutInMilli() {
    return networkTimeoutInMilli;
  }

  public int getAuthTimeout() {
    return authTimeout;
  }

  public int getHttpClientSocketTimeout() {
    return (int) httpClientSocketTimeout.toMillis();
  }

  public int getHttpClientConnectionTimeout() {
    return (int) httpClientConnectionTimeout.toMillis();
  }

  public boolean isClosed() {
    return isClosed;
  }

  public int getInjectClientPause() {
    return injectClientPause;
  }

  public int getMaxHttpRetries() {
    return maxHttpRetries;
  }

  public void setInjectClientPause(int injectClientPause) {
    this.injectClientPause = injectClientPause;
  }

  protected int getAndIncrementSequenceId() {
    return sequenceId.getAndIncrement();
  }

  public boolean getEnableCombineDescribe() {
    return this.enableCombineDescribe;
  }

  public void setEnableCombineDescribe(boolean enable) {
    this.enableCombineDescribe = enable;
  }

  @Override
  public synchronized Telemetry getTelemetryClient() {
    // initialize for the first time. this should only be done after session
    // properties have been set, else the client won't properly resolve the URL.
    if (telemetryClient == null) {
      if (getUrl() == null) {
        logger.error("Telemetry client created before session properties set.", false);
        return null;
      }
      telemetryClient = TelemetryClient.createTelemetry(this);
    }
    return telemetryClient;
  }

  public void closeTelemetryClient() {
    if (telemetryClient != null) {
      telemetryClient.close();
    }
  }

  public String getIdToken() {
    return idToken;
  }

  public String getMfaToken() {
    return mfaToken;
  }

  public SnowflakeConnectString getSnowflakeConnectionString() {
    return sfConnStr;
  }

  public void setSnowflakeConnectionString(SnowflakeConnectString connStr) {
    sfConnStr = connStr;
  }

  /**
   * Performs a sanity check on properties. Sanity checking includes: - verifying that a server url
   * is present - verifying various combinations of properties given the authenticator
   *
   * @throws SFException Will be thrown if any of the necessary properties are missing
   */
  private void performSanityCheckOnProperties() throws SFException {
    Map<SFSessionProperty, Object> connectionPropertiesMap = getConnectionPropertiesMap();

    for (SFSessionProperty property : SFSessionProperty.values()) {
      if (property.isRequired() && !connectionPropertiesMap.containsKey(property)) {
        switch (property) {
          case SERVER_URL:
            throw new SFException(ErrorCode.MISSING_SERVER_URL);

          default:
            throw new SFException(ErrorCode.MISSING_CONNECTION_PROPERTY, property.getPropertyKey());
        }
      }
    }

    if (isSnowflakeAuthenticator()
        || isOKTAAuthenticator()
        || isUsernamePasswordMFAAuthenticator()) {
      // userName and password are expected for both Snowflake and Okta.
      String userName = (String) connectionPropertiesMap.get(SFSessionProperty.USER);
      if (Strings.isNullOrEmpty(userName)) {
        throw new SFException(ErrorCode.MISSING_USERNAME);
      }

      String password = (String) connectionPropertiesMap.get(SFSessionProperty.PASSWORD);
      if (Strings.isNullOrEmpty(password)) {

        throw new SFException(ErrorCode.MISSING_PASSWORD);
      }
    }

    // perform sanity check on proxy settings
    boolean useProxy =
        (boolean) connectionPropertiesMap.getOrDefault(SFSessionProperty.USE_PROXY, false);
    if (useProxy) {
      if (!connectionPropertiesMap.containsKey(SFSessionProperty.PROXY_HOST)
          || connectionPropertiesMap.get(SFSessionProperty.PROXY_HOST) == null
          || ((String) connectionPropertiesMap.get(SFSessionProperty.PROXY_HOST)).isEmpty()
          || !connectionPropertiesMap.containsKey(SFSessionProperty.PROXY_PORT)
          || connectionPropertiesMap.get(SFSessionProperty.PROXY_HOST) == null) {
        throw new SFException(
            ErrorCode.INVALID_PROXY_PROPERTIES, "Both proxy host and port values are needed.");
      }
    }
  }

  @Override
  public List<DriverPropertyInfo> checkProperties() {
    Map<SFSessionProperty, Object> connectionPropertiesMap = getConnectionPropertiesMap();
    for (SFSessionProperty property : SFSessionProperty.values()) {
      if (property.isRequired() && !connectionPropertiesMap.containsKey(property)) {
        missingProperties.add(addNewDriverProperty(property.getPropertyKey(), null));
      }
    }
    if (isSnowflakeAuthenticator() || isOKTAAuthenticator()) {
      // userName and password are expected for both Snowflake and Okta.
      String userName = (String) connectionPropertiesMap.get(SFSessionProperty.USER);
      if (Strings.isNullOrEmpty(userName)) {
        missingProperties.add(
            addNewDriverProperty(SFSessionProperty.USER.getPropertyKey(), "username for account"));
      }

      String password = (String) connectionPropertiesMap.get(SFSessionProperty.PASSWORD);
      if (Strings.isNullOrEmpty(password)) {
        missingProperties.add(
            addNewDriverProperty(
                SFSessionProperty.PASSWORD.getPropertyKey(), "password for " + "account"));
      }
    }

    boolean useProxy =
        (boolean) connectionPropertiesMap.getOrDefault(SFSessionProperty.USE_PROXY, false);
    if (useProxy) {
      if (!connectionPropertiesMap.containsKey(SFSessionProperty.PROXY_HOST)) {
        missingProperties.add(
            addNewDriverProperty(SFSessionProperty.PROXY_HOST.getPropertyKey(), "proxy host name"));
      }
      if (!connectionPropertiesMap.containsKey(SFSessionProperty.PROXY_PORT)) {
        missingProperties.add(
            addNewDriverProperty(
                SFSessionProperty.PROXY_PORT.getPropertyKey(),
                "proxy port; " + "should be an integer"));
      }
    }
    return missingProperties;
  }

  private DriverPropertyInfo addNewDriverProperty(String name, String description) {
    DriverPropertyInfo info = new DriverPropertyInfo(name, null);
    info.description = description;
    return info;
  }

  /**
   * @return whether this session uses async queries
   */
  public boolean isAsyncSession() {
    return !activeAsyncQueries.isEmpty();
  }

  private boolean getDisableQueryContextCacheOption() {
    Boolean disableQueryContextCache = false;
    Map<SFSessionProperty, Object> connectionPropertiesMap = getConnectionPropertiesMap();
    if (connectionPropertiesMap.containsKey(SFSessionProperty.DISABLE_QUERY_CONTEXT_CACHE)) {
      disableQueryContextCache =
          (Boolean) connectionPropertiesMap.get(SFSessionProperty.DISABLE_QUERY_CONTEXT_CACHE);
    }

    return disableQueryContextCache;
  }

  @Override
  public void setQueryContext(String queryContext) {
    boolean disableQueryContextCache = getDisableQueryContextCacheOption();
    if (!disableQueryContextCache) {
      qcc.deserializeQueryContextJson(queryContext);
    }
  }

  @Override
  public QueryContextDTO getQueryContextDTO() {
    boolean disableQueryContextCache = getDisableQueryContextCacheOption();

    if (!disableQueryContextCache) {
      QueryContextDTO res = qcc.serializeQueryContextDTO();
      return res;
    } else {
      return null;
    }
  }

  public SFClientConfig getSfClientConfig() {
    return sfClientConfig;
  }

  public void setSfClientConfig(SFClientConfig sfClientConfig) {
    this.sfClientConfig = sfClientConfig;
  }

  private void runDiagnosticsIfEnabled() throws SnowflakeSQLException {
    // If the user enables diagnostics then we need to be sure we don't go on
    // and create an actual connection because that would be a waste of time since
    // they're trying to debug a connection issue. We need to throw a SqlException
    // back to the calling application with a clear message explaining a connection
    // is not created.
    Map<SFSessionProperty, Object> connectionPropertiesMap = getConnectionPropertiesMap();
    boolean isDiagnosticsEnabled =
        (connectionPropertiesMap.get(SFSessionProperty.ENABLE_DIAGNOSTICS) == null)
            ? false
            : (Boolean) connectionPropertiesMap.get(SFSessionProperty.ENABLE_DIAGNOSTICS);
    boolean sslTraceEnabled =
        (connectionPropertiesMap.get(SFSessionProperty.DIAGNOSTICS_SSL_TRACE) == null)
            ? false
            : (Boolean) connectionPropertiesMap.get(SFSessionProperty.DIAGNOSTICS_SSL_TRACE);
    if (isDiagnosticsEnabled) {
      logger.debug("Running diagnostics tests");
      String allowListFile =
          (String) connectionPropertiesMap.get(SFSessionProperty.DIAGNOSTICS_ALLOWLIST_FILE);

      // Implement diagnostics check here
      DiagnosticContext diagnosticContext =
          new DiagnosticContext(allowListFile, connectionPropertiesMap);
      diagnosticContext.runDiagnostics();

      throw new SnowflakeSQLException(
          "A connection was not created because the driver is running in diagnostics mode."
              + " If this is unintended then disable diagnostics check by removing the "
              + SFSessionProperty.ENABLE_DIAGNOSTICS
              + " connection parameter or the -D"
              + SFSessionProperty.JVM_ENABLE_DIAGNOSTICS
              + " JVM argument.");
    }
  }
}<|MERGE_RESOLUTION|>--- conflicted
+++ resolved
@@ -519,24 +519,14 @@
     stopwatch.start();
     performSanityCheckOnProperties();
     Map<SFSessionProperty, Object> connectionPropertiesMap = getConnectionPropertiesMap();
-<<<<<<< HEAD
-    logger.debug(
-        "input: server={}, account={}, user={}, password={}, role={}, database={}, schema={},"
-            + " warehouse={}, validate_default_parameters={}, authenticator={}, ocsp_mode={},"
-            + " passcode_in_password={}, passcode={}, private_key={}, disable_socks_proxy={},"
-            + " application={}, app_id={}, app_version={}, login_timeout={}, retry_timeout={}, network_timeout={},"
-            + " query_timeout={}, tracing={}, private_key_file={}, private_key_file_pwd={},"
-            + " enable_diagnostics={}, diagnostics_allowlist_path={}."
-            + " session_parameters: client_store_temporary_credential={}, gzip_disabled={}",
-=======
     logger.info(
         "Opening session with server: {}, account: {}, user: {}, password is {}, role: {}, database: {}, schema: {},"
             + " warehouse: {}, validate default parameters: {}, authenticator: {}, ocsp mode: {},"
             + " passcode in password: {}, passcode is {}, private key is {}, disable socks proxy: {},"
             + " application: {}, app id: {}, app version: {}, login timeout: {}, retry timeout: {}, network timeout: {},"
             + " query timeout: {}, tracing: {}, private key file: {}, private key file pwd is {},"
+            + " enable_diagnostics: {}, diagnostics_allowlist_path: {},"
             + " session parameters: client store temporary credential: {}, gzip disabled: {}",
->>>>>>> e95bba28
         connectionPropertiesMap.get(SFSessionProperty.SERVER_URL),
         connectionPropertiesMap.get(SFSessionProperty.ACCOUNT),
         connectionPropertiesMap.get(SFSessionProperty.USER),
@@ -563,17 +553,12 @@
         connectionPropertiesMap.get(SFSessionProperty.QUERY_TIMEOUT),
         connectionPropertiesMap.get(SFSessionProperty.TRACING),
         connectionPropertiesMap.get(SFSessionProperty.PRIVATE_KEY_FILE),
-<<<<<<< HEAD
         !Strings.isNullOrEmpty(
                 (String) connectionPropertiesMap.get(SFSessionProperty.PRIVATE_KEY_FILE_PWD))
             ? "***"
             : "(empty)",
         connectionPropertiesMap.get(SFSessionProperty.ENABLE_DIAGNOSTICS),
         connectionPropertiesMap.get(SFSessionProperty.DIAGNOSTICS_ALLOWLIST_FILE),
-=======
-        SFLoggerUtil.isVariableProvided(
-            (String) connectionPropertiesMap.get(SFSessionProperty.PRIVATE_KEY_FILE_PWD)),
->>>>>>> e95bba28
         sessionParametersMap.get(CLIENT_STORE_TEMPORARY_CREDENTIAL),
         connectionPropertiesMap.get(SFSessionProperty.GZIP_DISABLED));
 
