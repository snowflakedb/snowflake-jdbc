/*
 * Copyright (c) 2012-2019 Snowflake Computing Inc. All rights reserved.
 */

package net.snowflake.client.core;

import java.security.PrivateKey;
import java.util.regex.Pattern;
import net.snowflake.client.jdbc.ErrorCode;

/**
 * session properties accepted for opening a new session.
 *
 * @author jhuang
 *     <p>Created on 11/3/15
 */
public enum SFSessionProperty {
  SERVER_URL("serverURL", true, String.class),
  USER("user", false, String.class),
  PASSWORD("password", false, String.class),
  ACCOUNT("account", true, String.class),
  DATABASE("database", false, String.class, "db"),
  SCHEMA("schema", false, String.class),
  PASSCODE_IN_PASSWORD("passcodeInPassword", false, Boolean.class),
  PASSCODE("passcode", false, String.class),
  TOKEN("token", false, String.class),
  ID_TOKEN_PASSWORD("id_token_password", false, String.class),
  ROLE("role", false, String.class),
  AUTHENTICATOR("authenticator", false, String.class),
  OKTA_USERNAME("oktausername", false, String.class),
  PRIVATE_KEY("privateKey", false, PrivateKey.class),
  WAREHOUSE("warehouse", false, String.class),
  LOGIN_TIMEOUT("loginTimeout", false, Integer.class),
  NETWORK_TIMEOUT("networkTimeout", false, Integer.class),
  INJECT_SOCKET_TIMEOUT("injectSocketTimeout", false, Integer.class),
  INJECT_CLIENT_PAUSE("injectClientPause", false, Integer.class),
  APP_ID("appId", false, String.class),
  APP_VERSION("appVersion", false, String.class),
  OCSP_FAIL_OPEN("ocspFailOpen", false, Boolean.class),
  INSECURE_MODE("insecureMode", false, Boolean.class),
  QUERY_TIMEOUT("queryTimeout", false, Integer.class),
  STRINGS_QUOTED("stringsQuotedForColumnDef", false, Boolean.class),
  APPLICATION("application", false, String.class),
  TRACING("tracing", false, String.class),
  DISABLE_SOCKS_PROXY("disableSocksProxy", false, Boolean.class),
  // connection proxy
  USE_PROXY("useProxy", false, Boolean.class),
  PROXY_HOST("proxyHost", false, String.class),
  PROXY_PORT("proxyPort", false, String.class),
  PROXY_USER("proxyUser", false, String.class),
  PROXY_PASSWORD("proxyPassword", false, String.class),
  NON_PROXY_HOSTS("nonProxyHosts", false, String.class),
  PROXY_PROTOCOL("proxyProtocol", false, String.class),
  VALIDATE_DEFAULT_PARAMETERS("validateDefaultParameters", false, Boolean.class),
  INJECT_WAIT_IN_PUT("inject_wait_in_put", false, Integer.class),
  PRIVATE_KEY_FILE("private_key_file", false, String.class),
  PRIVATE_KEY_BASE64("private_key_base64", false, String.class),
  /**
   * @deprecated Use {@link #PRIVATE_KEY_PWD} for clarity. The given password will be used to
   *     decrypt the private key value independent of whether that value is supplied as a file or
   *     base64 string
   */
  @Deprecated
  PRIVATE_KEY_FILE_PWD("private_key_file_pwd", false, String.class),
  PRIVATE_KEY_PWD("private_key_pwd", false, String.class),
  CLIENT_INFO("snowflakeClientInfo", false, String.class),
  ALLOW_UNDERSCORES_IN_HOST("allowUnderscoresInHost", false, Boolean.class),

  // Adds a suffix to the user agent header in the http requests made by the jdbc driver
  USER_AGENT_SUFFIX("user_agent_suffix", false, String.class),

  CLIENT_OUT_OF_BAND_TELEMETRY_ENABLED(
      "CLIENT_OUT_OF_BAND_TELEMETRY_ENABLED", false, Boolean.class),
  GZIP_DISABLED("gzipDisabled", false, Boolean.class),
  DISABLE_QUERY_CONTEXT_CACHE("disableQueryContextCache", false, Boolean.class),
  HTAP_OOB_TELEMETRY_ENABLED("htapOOBTelemetryEnabled", false, Boolean.class),

  CLIENT_CONFIG_FILE("client_config_file", false, String.class),

  MAX_HTTP_RETRIES("maxHttpRetries", false, Integer.class),

  ENABLE_PUT_GET("enablePutGet", false, Boolean.class),
  DISABLE_CONSOLE_LOGIN("disableConsoleLogin", false, Boolean.class),

  PUT_GET_MAX_RETRIES("putGetMaxRetries", false, Integer.class),

  RETRY_TIMEOUT("retryTimeout", false, Integer.class),
  ENABLE_DIAGNOSTICS("ENABLE_DIAGNOSTICS", false, Boolean.class),
  DIAGNOSTICS_ALLOWLIST_FILE("DIAGNOSTICS_ALLOWLIST_FILE", false, String.class),

  ENABLE_PATTERN_SEARCH("enablePatternSearch", false, Boolean.class),

  DISABLE_GCS_DEFAULT_CREDENTIALS("disableGcsDefaultCredentials", false, Boolean.class),

  JDBC_ARROW_TREAT_DECIMAL_AS_INT("JDBC_ARROW_TREAT_DECIMAL_AS_INT", false, Boolean.class),

  DISABLE_SAML_URL_CHECK("disableSamlURLCheck", false, Boolean.class),

  // Used to determine whether to use the previously hardcoded value for the formatter (for
  // backwards compatibility) or use the value of JDBC_FORMAT_DATE_WITH_TIMEZONE
  JDBC_DEFAULT_FORMAT_DATE_WITH_TIMEZONE(
      "JDBC_DEFAULT_FORMAT_DATE_WITH_TIMEZONE", false, Boolean.class),

  // Used as a fix for issue SNOW-354859. Remove with snowflake-jdbc version 4.x with BCR changes.
  JDBC_GET_DATE_USE_NULL_TIMEZONE("JDBC_GET_DATE_USE_NULL_TIMEZONE", false, Boolean.class),

  BROWSER_RESPONSE_TIMEOUT("BROWSER_RESPONSE_TIMEOUT", false, Integer.class),

  ENABLE_CLIENT_STORE_TEMPORARY_CREDENTIAL("clientStoreTemporaryCredential", false, Boolean.class),

  ENABLE_CLIENT_REQUEST_MFA_TOKEN("clientRequestMfaToken", false, Boolean.class),

  HTTP_CLIENT_CONNECTION_TIMEOUT("HTTP_CLIENT_CONNECTION_TIMEOUT", false, Integer.class),

  HTTP_CLIENT_SOCKET_TIMEOUT("HTTP_CLIENT_SOCKET_TIMEOUT", false, Integer.class),

<<<<<<< HEAD
  SUPPORT_IMPLICIT_ASYNC_QUERY_TIMEOUT(
      "SUPPORT_IMPLICIT_ASYNC_QUERY_TIMEOUT", false, Boolean.class);
=======
  JAVA_LOGGING_CONSOLE_STD_OUT("JAVA_LOGGING_CONSOLE_STD_OUT", false, Boolean.class);
>>>>>>> 852b2d9e

  // property key in string
  private String propertyKey;

  // if required  when establishing connection
  private boolean required;

  // value type
  private Class<?> valueType;

  // alias to property key
  private String[] aliases;

  // application name matcher
  public static Pattern APPLICATION_REGEX = Pattern.compile("^[A-Za-z][A-Za-z0-9\\.\\-_]{1,50}$");

  public boolean isRequired() {
    return required;
  }

  public String getPropertyKey() {
    return propertyKey;
  }

  public Class<?> getValueType() {
    return valueType;
  }

  SFSessionProperty(String propertyKey, boolean required, Class<?> valueType, String... aliases) {
    this.propertyKey = propertyKey;
    this.required = required;
    this.valueType = valueType;
    this.aliases = aliases;
  }

  static SFSessionProperty lookupByKey(String propertyKey) {
    for (SFSessionProperty property : SFSessionProperty.values()) {
      if (property.propertyKey.equalsIgnoreCase(propertyKey)) {
        return property;
      } else {
        for (String alias : property.aliases) {
          if (alias.equalsIgnoreCase(propertyKey)) {
            return property;
          }
        }
      }
    }
    return null;
  }

  /**
   * Check if property value is desired class. Convert if possible
   *
   * @param property The session property to check
   * @param propertyValue The property value to check
   * @return The checked property value
   * @throws SFException Will be thrown if an invalid property value is passed in
   */
  static Object checkPropertyValue(SFSessionProperty property, Object propertyValue)
      throws SFException {
    if (propertyValue == null) {
      return null;
    }

    if (property.getValueType().isAssignableFrom(propertyValue.getClass())) {
      switch (property) {
        case APPLICATION:
          if (APPLICATION_REGEX.matcher((String) propertyValue).find()) {
            return propertyValue;
          } else {
            throw new SFException(ErrorCode.INVALID_PARAMETER_VALUE, propertyValue, property);
          }
        default:
          return propertyValue;
      }
    } else {
      if (property.getValueType() == Boolean.class && propertyValue instanceof String) {
        return SFLoginInput.getBooleanValue(propertyValue);
      } else if (property.getValueType() == Integer.class && propertyValue instanceof String) {
        try {
          return Integer.valueOf((String) propertyValue);
        } catch (NumberFormatException e) {
          throw new SFException(
              ErrorCode.INVALID_PARAMETER_VALUE,
              propertyValue.getClass().getName(),
              property.getValueType().getName());
        }
      }
    }

    throw new SFException(
        ErrorCode.INVALID_PARAMETER_TYPE,
        propertyValue.getClass().getName(),
        property.getValueType().getName());
  }
}<|MERGE_RESOLUTION|>--- conflicted
+++ resolved
@@ -114,12 +114,10 @@
 
   HTTP_CLIENT_SOCKET_TIMEOUT("HTTP_CLIENT_SOCKET_TIMEOUT", false, Integer.class),
 
-<<<<<<< HEAD
+  JAVA_LOGGING_CONSOLE_STD_OUT("JAVA_LOGGING_CONSOLE_STD_OUT", false, Boolean.class),
+
   SUPPORT_IMPLICIT_ASYNC_QUERY_TIMEOUT(
       "SUPPORT_IMPLICIT_ASYNC_QUERY_TIMEOUT", false, Boolean.class);
-=======
-  JAVA_LOGGING_CONSOLE_STD_OUT("JAVA_LOGGING_CONSOLE_STD_OUT", false, Boolean.class);
->>>>>>> 852b2d9e
 
   // property key in string
   private String propertyKey;
