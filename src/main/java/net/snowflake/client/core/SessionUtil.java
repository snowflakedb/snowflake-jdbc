/*
 * Copyright (c) 2012-2022 Snowflake Computing Inc. All rights reserved.
 */

package net.snowflake.client.core;

import static net.snowflake.client.core.SFTrustManager.resetOCSPResponseCacherServerURL;
import static net.snowflake.client.jdbc.SnowflakeUtil.systemGetProperty;

import com.fasterxml.jackson.core.JsonProcessingException;
import com.fasterxml.jackson.databind.JsonNode;
import com.fasterxml.jackson.databind.ObjectMapper;
import com.google.common.base.Strings;
import java.io.IOException;
import java.net.MalformedURLException;
import java.net.URI;
import java.net.URISyntaxException;
import java.net.URL;
import java.nio.charset.StandardCharsets;
import java.security.PrivateKey;
import java.util.Arrays;
import java.util.HashMap;
import java.util.HashSet;
import java.util.Iterator;
import java.util.Map;
import java.util.Set;
import java.util.stream.Collectors;
import java.util.stream.Stream;
import net.snowflake.client.core.auth.AuthenticatorType;
import net.snowflake.client.core.auth.ClientAuthnDTO;
import net.snowflake.client.core.auth.ClientAuthnParameter;
import net.snowflake.client.jdbc.ErrorCode;
import net.snowflake.client.jdbc.RetryContext;
import net.snowflake.client.jdbc.SnowflakeDriver;
import net.snowflake.client.jdbc.SnowflakeReauthenticationRequest;
import net.snowflake.client.jdbc.SnowflakeSQLException;
import net.snowflake.client.jdbc.SnowflakeSQLLoggedException;
import net.snowflake.client.jdbc.SnowflakeType;
import net.snowflake.client.jdbc.SnowflakeUtil;
import net.snowflake.client.jdbc.telemetryOOB.TelemetryService;
import net.snowflake.client.log.ArgSupplier;
import net.snowflake.client.log.SFLogger;
import net.snowflake.client.log.SFLoggerFactory;
import net.snowflake.client.util.SecretDetector;
import net.snowflake.client.util.Stopwatch;
import net.snowflake.client.util.ThrowingCallable;
import net.snowflake.common.core.SqlState;
import org.apache.http.HttpHeaders;
import org.apache.http.client.config.RequestConfig;
import org.apache.http.client.methods.HttpGet;
import org.apache.http.client.methods.HttpPost;
import org.apache.http.client.methods.HttpRequestBase;
import org.apache.http.client.utils.URIBuilder;
import org.apache.http.entity.StringEntity;
import org.apache.http.message.BasicHeader;
import org.apache.http.message.HeaderGroup;
import org.jsoup.Jsoup;
import org.jsoup.nodes.Document;
import org.jsoup.select.Elements;

/** Low level session util */
public class SessionUtil {
  private static final SFLogger logger = SFLoggerFactory.getLogger(SessionUtil.class);
  // Response Field Name
  private static final String SF_QUERY_DATABASE = "databaseName";
  private static final String SF_QUERY_SCHEMA = "schemaName";
  private static final String SF_QUERY_WAREHOUSE = "warehouse";
  private static final String SF_QUERY_ROLE = "roleName";

  // Request path
  private static final String SF_PATH_LOGIN_REQUEST = "/session/v1/login-request";
  private static final String SF_PATH_TOKEN_REQUEST = "/session/token-request";
  private static final String SF_PATH_OKTA_REQUEST_SUFFIX = "/api/v1/authn";
  public static final String SF_PATH_AUTHENTICATOR_REQUEST = "/session/authenticator-request";
  public static final String SF_PATH_CONSOLE_LOGIN_REQUEST = "/console/login";

  public static final String SF_QUERY_SESSION_DELETE = "delete";

  // Headers
  @Deprecated
  public static final String SF_HEADER_AUTHORIZATION = SFSession.SF_HEADER_AUTHORIZATION;

  // Authentication type
  private static final String SF_HEADER_BASIC_AUTHTYPE = "Basic";
  private static final String CLIENT_STORE_TEMPORARY_CREDENTIAL =
      "CLIENT_STORE_TEMPORARY_CREDENTIAL";
  private static final String CLIENT_REQUEST_MFA_TOKEN = "CLIENT_REQUEST_MFA_TOKEN";
  private static final String SERVICE_NAME = "SERVICE_NAME";
  private static final String CLIENT_IN_BAND_TELEMETRY_ENABLED = "CLIENT_TELEMETRY_ENABLED";
  private static final String CLIENT_OUT_OF_BAND_TELEMETRY_ENABLED =
      "CLIENT_OUT_OF_BAND_TELEMETRY_ENABLED";
  private static final String CLIENT_RESULT_COLUMN_CASE_INSENSITIVE =
      "CLIENT_RESULT_COLUMN_CASE_INSENSITIVE";
  private static final String JDBC_RS_COLUMN_CASE_INSENSITIVE = "JDBC_RS_COLUMN_CASE_INSENSITIVE";
  private static final String JDBC_TREAT_TIMESTAMP_NTZ_AS_UTC = "JDBC_TREAT_TIMESTAMP_NTZ_AS_UTC";
  private static final String JDBC_FORMAT_DATE_WITH_TIMEZONE = "JDBC_FORMAT_DATE_WITH_TIMEZONE";
  private static final String JDBC_USE_SESSION_TIMEZONE = "JDBC_USE_SESSION_TIMEZONE";
  public static final String JDBC_CHUNK_DOWNLOADER_MAX_RETRY = "JDBC_CHUNK_DOWNLOADER_MAX_RETRY";
  private static final String CLIENT_RESULT_CHUNK_SIZE_JVM =
      "net.snowflake.jdbc.clientResultChunkSize";
  public static final String CLIENT_RESULT_CHUNK_SIZE = "CLIENT_RESULT_CHUNK_SIZE";
  public static final String CLIENT_MEMORY_LIMIT_JVM = "net.snowflake.jdbc.clientMemoryLimit";
  public static final String CLIENT_MEMORY_LIMIT = "CLIENT_MEMORY_LIMIT";
  public static final String QUERY_CONTEXT_CACHE_SIZE = "QUERY_CONTEXT_CACHE_SIZE";
  public static final String JDBC_ENABLE_PUT_GET = "JDBC_ENABLE_PUT_GET";
  public static final String CLIENT_PREFETCH_THREADS_JVM =
      "net.snowflake.jdbc.clientPrefetchThreads";
  public static final String CLIENT_PREFETCH_THREADS = "CLIENT_PREFETCH_THREADS";
  public static final String CLIENT_ENABLE_CONSERVATIVE_MEMORY_USAGE_JVM =
      "net.snowflake.jdbc.clientEnableConservativeMemoryUsage";
  public static final String CLIENT_ENABLE_CONSERVATIVE_MEMORY_USAGE =
      "CLIENT_ENABLE_CONSERVATIVE_MEMORY_USAGE";
  public static final String CLIENT_CONSERVATIVE_MEMORY_ADJUST_STEP =
      "CLIENT_CONSERVATIVE_MEMORY_ADJUST_STEP";
  public static final String OCSP_FAIL_OPEN_JVM = "net.snowflake.jdbc.ocspFailOpen";
  private static final String OCSP_FAIL_OPEN = "ocspFailOpen";
  public static final String CLIENT_SESSION_KEEP_ALIVE_HEARTBEAT_FREQUENCY =
      "CLIENT_SESSION_KEEP_ALIVE_HEARTBEAT_FREQUENCY";
  public static final String CLIENT_SFSQL = "CLIENT_SFSQL";
  public static final String CLIENT_VALIDATE_DEFAULT_PARAMETERS =
      "CLIENT_VALIDATE_DEFAULT_PARAMETERS";
  public static final String CLIENT_ENABLE_LOG_INFO_STATEMENT_PARAMETERS =
      "CLIENT_ENABLE_LOG_INFO_STATEMENT_PARAMETERS";
  public static final String CLIENT_METADATA_REQUEST_USE_CONNECTION_CTX =
      "CLIENT_METADATA_REQUEST_USE_CONNECTION_CTX";
  public static final String CLIENT_METADATA_USE_SESSION_DATABASE =
      "CLIENT_METADATA_USE_SESSION_DATABASE";
  public static final String ENABLE_STAGE_S3_PRIVATELINK_FOR_US_EAST_1 =
      "ENABLE_STAGE_S3_PRIVATELINK_FOR_US_EAST_1";

  static final String SF_HEADER_SERVICE_NAME = "X-Snowflake-Service";

  public static final String SF_HEADER_CLIENT_APP_ID = "CLIENT_APP_ID";

  public static final String SF_HEADER_CLIENT_APP_VERSION = "CLIENT_APP_VERSION";

  private static final String ID_TOKEN_AUTHENTICATOR = "ID_TOKEN";

  private static final String NO_QUERY_ID = "";
  private static final String SF_PATH_SESSION = "/session";
  public static long DEFAULT_CLIENT_MEMORY_LIMIT = 1536; // MB
  public static int DEFAULT_CLIENT_PREFETCH_THREADS = 4;
  public static int MIN_CLIENT_CHUNK_SIZE = 48;
  public static int MAX_CLIENT_CHUNK_SIZE = 160;
  public static Map<String, String> JVM_PARAMS_TO_PARAMS =
      Stream.of(
              new String[][] {
                {CLIENT_RESULT_CHUNK_SIZE_JVM, CLIENT_RESULT_CHUNK_SIZE},
                {CLIENT_MEMORY_LIMIT_JVM, CLIENT_MEMORY_LIMIT},
                {CLIENT_PREFETCH_THREADS_JVM, CLIENT_PREFETCH_THREADS},
                {OCSP_FAIL_OPEN_JVM, OCSP_FAIL_OPEN},
                {
                  CLIENT_ENABLE_CONSERVATIVE_MEMORY_USAGE_JVM,
                  CLIENT_ENABLE_CONSERVATIVE_MEMORY_USAGE
                }
              })
          .collect(Collectors.toMap(data -> data[0], data -> data[1]));
  private static ObjectMapper mapper = ObjectMapperFactory.getObjectMapper();
  private static int DEFAULT_HEALTH_CHECK_INTERVAL = 45; // sec
  private static Set<String> STRING_PARAMS =
      new HashSet<>(
          Arrays.asList(
              "TIMEZONE",
              "TIMESTAMP_OUTPUT_FORMAT",
              "TIMESTAMP_NTZ_OUTPUT_FORMAT",
              "TIMESTAMP_LTZ_OUTPUT_FORMAT",
              "TIMESTAMP_TZ_OUTPUT_FORMAT",
              "DATE_OUTPUT_FORMAT",
              "TIME_OUTPUT_FORMAT",
              "BINARY_OUTPUT_FORMAT",
              "CLIENT_TIMESTAMP_TYPE_MAPPING",
              SERVICE_NAME,
              "GEOGRAPHY_OUTPUT_FORMAT"));
  private static final Set<String> INT_PARAMS =
      new HashSet<>(
          Arrays.asList(
              CLIENT_PREFETCH_THREADS,
              CLIENT_MEMORY_LIMIT,
              CLIENT_RESULT_CHUNK_SIZE,
              "CLIENT_STAGE_ARRAY_BINDING_THRESHOLD",
              "CLIENT_SESSION_KEEP_ALIVE_HEARTBEAT_FREQUENCY"));
  private static final Set<String> BOOLEAN_PARAMS =
      new HashSet<>(
          Arrays.asList(
              CLIENT_SESSION_KEEP_ALIVE_HEARTBEAT_FREQUENCY,
              "CLIENT_HONOR_CLIENT_TZ_FOR_TIMESTAMP_NTZ",
              "CLIENT_DISABLE_INCIDENTS",
              "CLIENT_SESSION_KEEP_ALIVE",
              CLIENT_ENABLE_LOG_INFO_STATEMENT_PARAMETERS,
              CLIENT_IN_BAND_TELEMETRY_ENABLED,
              CLIENT_OUT_OF_BAND_TELEMETRY_ENABLED,
              CLIENT_STORE_TEMPORARY_CREDENTIAL,
              CLIENT_REQUEST_MFA_TOKEN,
              "JDBC_USE_JSON_PARSER",
              "AUTOCOMMIT",
              "JDBC_EFFICIENT_CHUNK_STORAGE",
              JDBC_RS_COLUMN_CASE_INSENSITIVE,
              JDBC_TREAT_TIMESTAMP_NTZ_AS_UTC,
              JDBC_FORMAT_DATE_WITH_TIMEZONE,
              JDBC_USE_SESSION_TIMEZONE,
              CLIENT_RESULT_COLUMN_CASE_INSENSITIVE,
              CLIENT_METADATA_REQUEST_USE_CONNECTION_CTX,
              CLIENT_METADATA_USE_SESSION_DATABASE,
              "JDBC_TREAT_DECIMAL_AS_INT",
              "JDBC_ENABLE_COMBINED_DESCRIBE",
              CLIENT_ENABLE_CONSERVATIVE_MEMORY_USAGE,
              CLIENT_VALIDATE_DEFAULT_PARAMETERS,
              ENABLE_STAGE_S3_PRIVATELINK_FOR_US_EAST_1,
              "SNOWPARK_LAZY_ANALYSIS"));

  /**
   * Returns Authenticator type
   *
   * @param loginInput login information
   * @return Authenticator type
   */
  private static AuthenticatorType getAuthenticator(SFLoginInput loginInput) {
    if (loginInput.getAuthenticator() != null) {
      if (loginInput
          .getAuthenticator()
          .equalsIgnoreCase(AuthenticatorType.EXTERNALBROWSER.name())) {
        // SAML 2.0 compliant service/application
        return AuthenticatorType.EXTERNALBROWSER;
      } else if (loginInput.getAuthenticator().equalsIgnoreCase(AuthenticatorType.OAUTH.name())) {
        // OAuth Authentication
        return AuthenticatorType.OAUTH;
      } else if (loginInput
          .getAuthenticator()
          .equalsIgnoreCase(AuthenticatorType.SNOWFLAKE_JWT.name())) {
        return AuthenticatorType.SNOWFLAKE_JWT;
      } else if (loginInput
          .getAuthenticator()
          .equalsIgnoreCase(AuthenticatorType.USERNAME_PASSWORD_MFA.name())) {
        return AuthenticatorType.USERNAME_PASSWORD_MFA;
      } else if (!loginInput
          .getAuthenticator()
          .equalsIgnoreCase(AuthenticatorType.SNOWFLAKE.name())) {
        // OKTA authenticator v1.
        return AuthenticatorType.OKTA;
      }
    }

    // authenticator is null, then jdbc will decide authenticator depends on
    // if privateKey is specified or not. If yes, authenticator type will be
    // SNOWFLAKE_JWT, otherwise it will use SNOWFLAKE.
    return loginInput.isPrivateKeyProvided()
        ? AuthenticatorType.SNOWFLAKE_JWT
        : AuthenticatorType.SNOWFLAKE;
  }

  /**
   * Open a new session
   *
   * @param loginInput login information
   * @return information get after login such as token information
   * @throws SFException if unexpected uri syntax
   * @throws SnowflakeSQLException if failed to establish connection with snowflake
   */
  static SFLoginOutput openSession(
      SFLoginInput loginInput,
      Map<SFSessionProperty, Object> connectionPropertiesMap,
      String tracingLevel)
      throws SFException, SnowflakeSQLException {
    AssertUtil.assertTrue(
        loginInput.getServerUrl() != null, "missing server URL for opening session");

    AssertUtil.assertTrue(loginInput.getAppId() != null, "missing app id for opening session");

    AssertUtil.assertTrue(
        loginInput.getLoginTimeout() >= 0, "negative login timeout for opening session");

    final AuthenticatorType authenticator = getAuthenticator(loginInput);
    if (!authenticator.equals(AuthenticatorType.OAUTH)) {
      // OAuth does not require a username
      AssertUtil.assertTrue(
          loginInput.getUserName() != null, "missing user name for opening session");
    } else {
      // OAUTH needs either token or password
      AssertUtil.assertTrue(
          loginInput.getToken() != null || loginInput.getPassword() != null,
          "missing token or password for opening session");
    }
    if (authenticator.equals(AuthenticatorType.EXTERNALBROWSER)) {
      if ((Constants.getOS() == Constants.OS.MAC || Constants.getOS() == Constants.OS.WINDOWS)
          && loginInput.isEnableClientStoreTemporaryCredential()) {
        // force to set the flag for Mac/Windows users
        loginInput.getSessionParameters().put(CLIENT_STORE_TEMPORARY_CREDENTIAL, true);
      } else {
        // Linux should read from JDBC configuration. For other unsupported OS, we set it to false
        // as default value
        if (!loginInput.getSessionParameters().containsKey(CLIENT_STORE_TEMPORARY_CREDENTIAL)) {
          loginInput.getSessionParameters().put(CLIENT_STORE_TEMPORARY_CREDENTIAL, false);
        }
      }
    } else {
      // TODO: patch for now. We should update mergeProperties
      // to normalize all parameters using STRING_PARAMS, INT_PARAMS and
      // BOOLEAN_PARAMS.
      Object value = loginInput.getSessionParameters().get(CLIENT_STORE_TEMPORARY_CREDENTIAL);
      if (value != null) {
        loginInput.getSessionParameters().put(CLIENT_STORE_TEMPORARY_CREDENTIAL, asBoolean(value));
      }
    }

    if (authenticator.equals(AuthenticatorType.USERNAME_PASSWORD_MFA)) {
      if ((Constants.getOS() == Constants.OS.MAC || Constants.getOS() == Constants.OS.WINDOWS)
          && loginInput.isEnableClientRequestMfaToken()) {
        loginInput.getSessionParameters().put(CLIENT_REQUEST_MFA_TOKEN, true);
      }
    }

    preNewSession(loginInput);

    try {
      return newSession(loginInput, connectionPropertiesMap, tracingLevel);
    } catch (SnowflakeReauthenticationRequest ex) {
      // Id Token expired. We run newSession again with id_token cache cleared
      logger.debug("ID Token being used has expired. Reauthenticating with ID Token cleared...");
      return newSession(loginInput, connectionPropertiesMap, tracingLevel);
    }
  }

  private static void preNewSession(SFLoginInput loginInput) throws SFException {
    if (asBoolean(loginInput.getSessionParameters().get(CLIENT_STORE_TEMPORARY_CREDENTIAL))) {
      CredentialManager.getInstance().fillCachedIdToken(loginInput);
    }

    if (asBoolean(loginInput.getSessionParameters().get(CLIENT_REQUEST_MFA_TOKEN))) {
      CredentialManager.getInstance().fillCachedMfaToken(loginInput);
    }
  }

  private static boolean asBoolean(Object value) {
    if (value == null) {
      return false;
    }
    switch (value.getClass().getName()) {
      case "java.lang.Boolean":
        return (Boolean) value;
      case "java.lang.String":
        return Boolean.valueOf((String) value);
    }
    return false;
  }

  private static SFLoginOutput newSession(
      SFLoginInput loginInput,
      Map<SFSessionProperty, Object> connectionPropertiesMap,
      String tracingLevel)
      throws SFException, SnowflakeSQLException {
    Stopwatch stopwatch = new Stopwatch();
    stopwatch.start();
    // build URL for login request
    URIBuilder uriBuilder;
    URI loginURI;
    String tokenOrSamlResponse = null;
    String samlProofKey = null;
    boolean consentCacheIdToken = true;

    String sessionToken;
    String masterToken;
    String sessionDatabase;
    String sessionSchema;
    String sessionRole;
    String sessionWarehouse;
    String sessionId;
    long masterTokenValidityInSeconds;
    String idToken;
    String mfaToken;
    String databaseVersion = null;
    int databaseMajorVersion = 0;
    int databaseMinorVersion = 0;
    String newClientForUpgrade;
    int healthCheckInterval = DEFAULT_HEALTH_CHECK_INTERVAL;
    int httpClientSocketTimeout = loginInput.getSocketTimeoutInMillis();
    int httpClientConnectionTimeout = loginInput.getConnectionTimeoutInMillis();
    final AuthenticatorType authenticatorType = getAuthenticator(loginInput);
    Map<String, Object> commonParams;

    String oktaUsername = loginInput.getOKTAUserName();
    logger.debug(
        "Authenticating user: {}, host: {} with authentication method: {}."
            + " Login timeout: {} s, auth timeout: {} s, OCSP mode: {}{}",
        loginInput.getUserName(),
        loginInput.getHostFromServerUrl(),
        authenticatorType,
        loginInput.getLoginTimeout(),
        loginInput.getAuthTimeout(),
        loginInput.getOCSPMode(),
        Strings.isNullOrEmpty(oktaUsername) ? "" : ", okta username: " + oktaUsername);

    try {

      uriBuilder = new URIBuilder(loginInput.getServerUrl());
      // add database name and schema name as query parameters
      if (loginInput.getDatabaseName() != null) {
        uriBuilder.addParameter(SF_QUERY_DATABASE, loginInput.getDatabaseName());
      }

      if (loginInput.getSchemaName() != null) {
        uriBuilder.addParameter(SF_QUERY_SCHEMA, loginInput.getSchemaName());
      }

      if (loginInput.getWarehouse() != null) {
        uriBuilder.addParameter(SF_QUERY_WAREHOUSE, loginInput.getWarehouse());
      }

      if (loginInput.getRole() != null) {
        uriBuilder.addParameter(SF_QUERY_ROLE, loginInput.getRole());
      }

      if (authenticatorType == AuthenticatorType.EXTERNALBROWSER) {
        // try to reuse id_token if exists
        if (loginInput.getIdToken() == null) {
          // SAML 2.0 compliant service/application
          SessionUtilExternalBrowser s = SessionUtilExternalBrowser.createInstance(loginInput);
          s.authenticate();
          tokenOrSamlResponse = s.getToken();
          samlProofKey = s.getProofKey();
          consentCacheIdToken = s.isConsentCacheIdToken();
        }
      } else if (authenticatorType == AuthenticatorType.OKTA) {
        // okta authenticator v1
        tokenOrSamlResponse = getSamlResponseUsingOkta(loginInput);
      } else if (authenticatorType == AuthenticatorType.SNOWFLAKE_JWT) {
        SessionUtilKeyPair s =
            new SessionUtilKeyPair(
                loginInput.getPrivateKey(),
                loginInput.getPrivateKeyFile(),
                loginInput.getPrivateKeyBase64(),
                loginInput.getPrivateKeyPwd(),
                loginInput.getAccountName(),
                loginInput.getUserName());

        loginInput.setToken(s.issueJwtToken());
        loginInput.setAuthTimeout(SessionUtilKeyPair.getTimeout());
      }

      uriBuilder.addParameter(SFSession.SF_QUERY_REQUEST_ID, UUIDUtils.getUUID().toString());

      uriBuilder.setPath(SF_PATH_LOGIN_REQUEST);
      loginURI = uriBuilder.build();
    } catch (URISyntaxException ex) {
      logger.error("Exception when building URL", ex);

      throw new SFException(ex, ErrorCode.INTERNAL_ERROR, "unexpected URI syntax exception:1");
    }

    try {
      // Adjust OCSP cache server if it is private link
      resetOCSPUrlIfNecessary(loginInput.getServerUrl());
    } catch (IOException ex) {
      throw new SFException(ex, ErrorCode.IO_ERROR, "unexpected URL syntax exception");
    }

    HttpPost postRequest = null;

    try {
      Map<String, Object> data = new HashMap<>();
      data.put(ClientAuthnParameter.CLIENT_APP_ID.name(), loginInput.getAppId());

      /*
       * username is always included regardless of authenticator to identify
       * the user.
       */
      data.put(ClientAuthnParameter.LOGIN_NAME.name(), loginInput.getUserName());

      /*
       * only include password information in the request to GS if federated
       * authentication method is not specified.
       * When specified, this password information is really to be used to
       * authenticate with the IDP provider only, and GS should not have any
       * trace for this information.
       */
      if (authenticatorType == AuthenticatorType.SNOWFLAKE) {
        data.put(ClientAuthnParameter.PASSWORD.name(), loginInput.getPassword());
      } else if (authenticatorType == AuthenticatorType.EXTERNALBROWSER) {
        if (loginInput.getIdToken() != null) {
          data.put(ClientAuthnParameter.AUTHENTICATOR.name(), ID_TOKEN_AUTHENTICATOR);
          data.put(ClientAuthnParameter.TOKEN.name(), loginInput.getIdToken());
        } else {
          data.put(
              ClientAuthnParameter.AUTHENTICATOR.name(), AuthenticatorType.EXTERNALBROWSER.name());
          data.put(ClientAuthnParameter.PROOF_KEY.name(), samlProofKey);
          data.put(ClientAuthnParameter.TOKEN.name(), tokenOrSamlResponse);
        }
      } else if (authenticatorType == AuthenticatorType.OKTA) {
        data.put(ClientAuthnParameter.RAW_SAML_RESPONSE.name(), tokenOrSamlResponse);
      } else if (authenticatorType == AuthenticatorType.OAUTH) {
        data.put(ClientAuthnParameter.AUTHENTICATOR.name(), authenticatorType.name());

        // Fix for HikariCP refresh token issue:SNOW-533673.
        // If token value is not set but password field is set then
        // the driver treats password as token.
        if (loginInput.getToken() != null) {
          data.put(ClientAuthnParameter.TOKEN.name(), loginInput.getToken());
        } else {
          data.put(ClientAuthnParameter.TOKEN.name(), loginInput.getPassword());
        }

      } else if (authenticatorType == AuthenticatorType.SNOWFLAKE_JWT) {
        data.put(ClientAuthnParameter.AUTHENTICATOR.name(), authenticatorType.name());
        data.put(ClientAuthnParameter.TOKEN.name(), loginInput.getToken());
      } else if (authenticatorType == AuthenticatorType.USERNAME_PASSWORD_MFA) {
        // No authenticator name should be added here, since this will be treated as snowflake
        // default authenticator by backend
        data.put(ClientAuthnParameter.PASSWORD.name(), loginInput.getPassword());
        if (loginInput.getMfaToken() != null) {
          data.put(ClientAuthnParameter.TOKEN.name(), loginInput.getMfaToken());
        }
      }

      // map of client environment parameters, including connection parameters
      // and environment properties like OS version, etc.
      Map<String, Object> clientEnv = new HashMap<>();

      clientEnv.put("OS", systemGetProperty("os.name"));
      clientEnv.put("OS_VERSION", systemGetProperty("os.version"));
      clientEnv.put("JAVA_VERSION", systemGetProperty("java.version"));
      clientEnv.put("JAVA_RUNTIME", systemGetProperty("java.runtime.name"));
      clientEnv.put("JAVA_VM", systemGetProperty("java.vm.name"));
      clientEnv.put("OCSP_MODE", loginInput.getOCSPMode().name());

      if (loginInput.getApplication() != null) {
        clientEnv.put("APPLICATION", loginInput.getApplication());
      } else {
        // When you add new client environment info, please add new keys to
        // messages_en_US.src.json so that they can be displayed properly in UI
        // detect app name
        String appName = systemGetProperty("sun.java.command");
        // remove the arguments
        if (appName != null) {
          if (appName.indexOf(" ") > 0) {
            appName = appName.substring(0, appName.indexOf(" "));
          }

          clientEnv.put("APPLICATION", appName);
        }
      }

      // SNOW-20103: track additional client info in session
      String clientInfoJSONStr;
      if (connectionPropertiesMap.containsKey(SFSessionProperty.CLIENT_INFO)) {
        clientInfoJSONStr = (String) connectionPropertiesMap.get(SFSessionProperty.CLIENT_INFO);
      }
      // if connection property is not set, check session property
      else {
        clientInfoJSONStr = systemGetProperty("snowflake.client.info");
      }
      if (clientInfoJSONStr != null) {
        JsonNode clientInfoJSON = null;

        try {
          clientInfoJSON = mapper.readTree(clientInfoJSONStr);
        } catch (Throwable ex) {
          logger.debug(
              "failed to process snowflake.client.info property as JSON: {}",
              clientInfoJSONStr,
              ex);
        }

        if (clientInfoJSON != null) {
          Iterator<Map.Entry<String, JsonNode>> fields = clientInfoJSON.fields();
          while (fields.hasNext()) {
            Map.Entry<String, JsonNode> field = fields.next();
            clientEnv.put(field.getKey(), field.getValue().asText());
          }
        }
      }
      /*
       Add all connection parameters and their values that have been set for this
       * current session into clientEnv. These are the params set via the Properties map or in the
       * connection string. Includes username, password, serverUrl, timeout values, etc
      */

      for (Map.Entry<SFSessionProperty, Object> entry : connectionPropertiesMap.entrySet()) {
        // exclude client parameters already covered by other runtime parameters that have been
        // added to clientEnv
        if (entry.getKey().equals(SFSessionProperty.APP_ID)
            || entry.getKey().equals(SFSessionProperty.APP_VERSION)) {
          continue;
        }
        String propKey = entry.getKey().getPropertyKey();
        // mask sensitive values like passwords, tokens, etc
        String propVal = SecretDetector.maskParameterValue(propKey, entry.getValue().toString());
        clientEnv.put(propKey, propVal);
      }
      // if map does not contain the tracing property, the default is set. Add
      // this default value to the map.
      if (!connectionPropertiesMap.containsKey(SFSessionProperty.TRACING)) {
        clientEnv.put(SFSessionProperty.TRACING.getPropertyKey(), tracingLevel);
      }

      clientEnv.put("JDBC_JAR_NAME", SnowflakeDriver.getJdbcJarname());

      data.put(ClientAuthnParameter.CLIENT_ENVIRONMENT.name(), clientEnv);

      // Initialize the session parameters
      Map<String, Object> sessionParameter = loginInput.getSessionParameters();
      if (loginInput.isValidateDefaultParameters()) {
        sessionParameter.put(CLIENT_VALIDATE_DEFAULT_PARAMETERS, true);
      }

      if (sessionParameter != null) {
        data.put(ClientAuthnParameter.SESSION_PARAMETERS.name(), loginInput.getSessionParameters());
      }

      if (loginInput.getAccountName() != null) {
        data.put(ClientAuthnParameter.ACCOUNT_NAME.name(), loginInput.getAccountName());
      }

      // Second Factor Authentication
      if (loginInput.isPasscodeInPassword()) {
        data.put(ClientAuthnParameter.EXT_AUTHN_DUO_METHOD.name(), "passcode");
      } else if (loginInput.getPasscode() != null) {
        data.put(ClientAuthnParameter.EXT_AUTHN_DUO_METHOD.name(), "passcode");
        data.put(ClientAuthnParameter.PASSCODE.name(), loginInput.getPasscode());
      } else {
        data.put(ClientAuthnParameter.EXT_AUTHN_DUO_METHOD.name(), "push");
      }

      data.put(ClientAuthnParameter.CLIENT_APP_VERSION.name(), loginInput.getAppVersion());
      ClientAuthnDTO authnData = new ClientAuthnDTO(data, loginInput.getInFlightCtx());
      String json = mapper.writeValueAsString(authnData);

      postRequest = new HttpPost(loginURI);

      // Add custom headers before adding common headers
      HttpUtil.applyAdditionalHeadersForSnowsight(
          postRequest, loginInput.getAdditionalHttpHeadersForSnowsight());

      // Add headers for driver name and version
      postRequest.addHeader(SF_HEADER_CLIENT_APP_ID, loginInput.getAppId());
      postRequest.addHeader(SF_HEADER_CLIENT_APP_VERSION, loginInput.getAppVersion());

      // attach the login info json body to the post request
      StringEntity input = new StringEntity(json, StandardCharsets.UTF_8);
      input.setContentType("application/json");
      postRequest.setEntity(input);

      postRequest.addHeader("accept", "application/json");
      postRequest.addHeader("Accept-Encoding", "");

      /*
       * HttpClient should take authorization header from char[] instead of
       * String.
       */
      postRequest.setHeader(SFSession.SF_HEADER_AUTHORIZATION, SF_HEADER_BASIC_AUTHTYPE);

      setServiceNameHeader(loginInput, postRequest);

      String theString = null;

      int leftRetryTimeout = loginInput.getLoginTimeout();
      int leftsocketTimeout = loginInput.getSocketTimeoutInMillis();
      int retryCount = 0;

      Exception lastRestException = null;

      while (true) {
        try {
          theString =
              HttpUtil.executeGeneralRequest(
                  postRequest,
                  leftRetryTimeout,
                  loginInput.getAuthTimeout(),
                  leftsocketTimeout,
                  retryCount,
                  loginInput.getHttpClientSettingsKey());
        } catch (SnowflakeSQLException ex) {
          lastRestException = ex;
          if (ex.getErrorCode() == ErrorCode.AUTHENTICATOR_REQUEST_TIMEOUT.getMessageCode()) {
            if (authenticatorType == AuthenticatorType.SNOWFLAKE_JWT
                || authenticatorType == AuthenticatorType.OKTA) {

              if (authenticatorType == AuthenticatorType.SNOWFLAKE_JWT) {
                SessionUtilKeyPair s =
                    new SessionUtilKeyPair(
                        loginInput.getPrivateKey(),
                        loginInput.getPrivateKeyFile(),
                        loginInput.getPrivateKeyBase64(),
                        loginInput.getPrivateKeyPwd(),
                        loginInput.getAccountName(),
                        loginInput.getUserName());

                data.put(ClientAuthnParameter.TOKEN.name(), s.issueJwtToken());
              } else if (authenticatorType == AuthenticatorType.OKTA) {
                logger.debug("Retrieve new token for Okta authentication.");
                // If we need to retry, we need to get a new Okta token
                tokenOrSamlResponse = getSamlResponseUsingOkta(loginInput);
                data.put(ClientAuthnParameter.RAW_SAML_RESPONSE.name(), tokenOrSamlResponse);
                ClientAuthnDTO updatedAuthnData =
                    new ClientAuthnDTO(data, loginInput.getInFlightCtx());
                String updatedJson = mapper.writeValueAsString(updatedAuthnData);

                StringEntity updatedInput = new StringEntity(updatedJson, StandardCharsets.UTF_8);
                updatedInput.setContentType("application/json");
                postRequest.setEntity(updatedInput);
              }

              long elapsedSeconds = ex.getElapsedSeconds();

              if (loginInput.getLoginTimeout() > 0) {
                if (leftRetryTimeout > elapsedSeconds) {
                  leftRetryTimeout -= elapsedSeconds;
                } else {
                  leftRetryTimeout = 1;
                }
              }

              // In RestRequest.execute(), socket timeout is replaced with auth timeout
              // so we can renew the request within auth timeout.
              // auth timeout within socket timeout is thrown without backoff,
              // and we need to update time remained in socket timeout here to control
              // the actual socket timeout from customer setting.
              if (loginInput.getSocketTimeoutInMillis() > 0) {
                if (ex.issocketTimeoutNoBackoff()) {
                  if (leftsocketTimeout > elapsedSeconds) {
                    leftsocketTimeout -= elapsedSeconds;
                  } else {
                    leftsocketTimeout = 1;
                  }
                } else {
                  // reset curl timeout for retry with backoff.
                  leftsocketTimeout = loginInput.getSocketTimeoutInMillis();
                }
              }

              // JWT or Okta renew should not count as a retry, so we pass back the current retry
              // count.
              retryCount = ex.getRetryCount();

              continue;
            }
          } else {
            throw ex;
          }
        } catch (Exception ex) {
          lastRestException = ex;
        }
        break;
      }

      handleEmptyAuthResponse(theString, loginInput, lastRestException);

      // general method, same as with data binding
      JsonNode jsonNode = mapper.readTree(theString);

      // check the success field first
      if (!jsonNode.path("success").asBoolean()) {
        logger.debug("Response: {}", theString);

        int errorCode = jsonNode.path("code").asInt();
        if (errorCode == Constants.ID_TOKEN_INVALID_LOGIN_REQUEST_GS_CODE) {
          // clean id_token first
          loginInput.setIdToken(null);
          deleteIdTokenCache(loginInput.getHostFromServerUrl(), loginInput.getUserName());

          logger.debug(
              "ID Token Expired / Not Applicable. Reauthenticating without ID Token...: {}",
              errorCode);
          SnowflakeUtil.checkErrorAndThrowExceptionIncludingReauth(jsonNode);
        }

        if (authenticatorType == AuthenticatorType.USERNAME_PASSWORD_MFA) {
          deleteMfaTokenCache(loginInput.getHostFromServerUrl(), loginInput.getUserName());
        }

        String errorMessage = jsonNode.path("message").asText();

        logger.error(
            "Failed to open new session for user: {}, host: {}. Error: {}",
            loginInput.getUserName(),
            loginInput.getHostFromServerUrl(),
            errorMessage);
        throw new SnowflakeSQLException(
            NO_QUERY_ID,
            errorMessage,
            SqlState.SQLCLIENT_UNABLE_TO_ESTABLISH_SQLCONNECTION,
            errorCode);
      }

      // session token is in the data field of the returned json response
      sessionToken = jsonNode.path("data").path("token").asText();
      masterToken = jsonNode.path("data").path("masterToken").asText();
      idToken = nullStringAsEmptyString(jsonNode.path("data").path("idToken").asText());
      mfaToken = nullStringAsEmptyString(jsonNode.path("data").path("mfaToken").asText());
      masterTokenValidityInSeconds = jsonNode.path("data").path("masterValidityInSeconds").asLong();
      String serverVersion = jsonNode.path("data").path("serverVersion").asText();
      sessionId = jsonNode.path("data").path("sessionId").asText();

      JsonNode dbNode = jsonNode.path("data").path("sessionInfo").path("databaseName");
      sessionDatabase = dbNode.isNull() ? null : dbNode.asText();
      JsonNode schemaNode = jsonNode.path("data").path("sessionInfo").path("schemaName");
      sessionSchema = schemaNode.isNull() ? null : schemaNode.asText();
      JsonNode roleNode = jsonNode.path("data").path("sessionInfo").path("roleName");
      sessionRole = roleNode.isNull() ? null : roleNode.asText();
      JsonNode warehouseNode = jsonNode.path("data").path("sessionInfo").path("warehouseName");
      sessionWarehouse = warehouseNode.isNull() ? null : warehouseNode.asText();

      commonParams = SessionUtil.getCommonParams(jsonNode.path("data").path("parameters"));

      if (serverVersion != null) {
        logger.debug("Server version: {}", serverVersion);

        if (serverVersion.indexOf(" ") > 0) {
          databaseVersion = serverVersion.substring(0, serverVersion.indexOf(" "));
        } else {
          databaseVersion = serverVersion;
        }
      } else {
        logger.debug("Server version is null", false);
      }

      if (databaseVersion != null) {
        String[] components = databaseVersion.split("\\.");
        if (components.length >= 2) {
          try {
            databaseMajorVersion = Integer.parseInt(components[0]);
            databaseMinorVersion = Integer.parseInt(components[1]);
          } catch (Exception ex) {
            logger.error(
                "Exception encountered when parsing server " + "version: {} Exception: {}",
                databaseVersion,
                ex.getMessage());
          }
        }
      } else {
        logger.debug("database version is null", false);
      }

      if (!jsonNode.path("data").path("newClientForUpgrade").isNull()) {
        newClientForUpgrade = jsonNode.path("data").path("newClientForUpgrade").asText();

        logger.debug("New client: {}", newClientForUpgrade);
      }

      // get health check interval and adjust network timeouts if different
      int healthCheckIntervalFromGS = jsonNode.path("data").path("healthCheckInterval").asInt();

      logger.debug("Health check interval: {}", healthCheckIntervalFromGS);

      if (healthCheckIntervalFromGS > 0 && healthCheckIntervalFromGS != healthCheckInterval) {
        // add health check interval to socket timeout
        httpClientSocketTimeout =
            loginInput.getSocketTimeoutInMillis() + (healthCheckIntervalFromGS * 1000);

        final RequestConfig requestConfig =
            RequestConfig.copy(HttpUtil.getRequestConfigWithoutCookies())
                .setConnectTimeout(httpClientConnectionTimeout)
                .setSocketTimeout(httpClientSocketTimeout)
                .build();

        HttpUtil.setRequestConfig(requestConfig);

        logger.debug("Adjusted connection timeout to: {}", httpClientConnectionTimeout);

        logger.debug("Adjusted socket timeout to: {}", httpClientSocketTimeout);
      }
    } catch (SnowflakeSQLException ex) {
      throw ex; // must catch here to avoid Throwable to get the exception
    } catch (IOException ex) {
      logger.error("IOException when creating session: " + postRequest, ex);

      throw new SnowflakeSQLException(
          ex,
          SqlState.IO_ERROR,
          ErrorCode.NETWORK_ERROR.getMessageCode(),
          "Exception encountered when opening connection: " + ex.getMessage());
    } catch (Throwable ex) {
      logger.error("Exception when creating session: " + postRequest, ex);

      throw new SnowflakeSQLException(
          ex,
          SqlState.SQLCLIENT_UNABLE_TO_ESTABLISH_SQLCONNECTION,
          ErrorCode.CONNECTION_ERROR.getMessageCode(),
          ErrorCode.CONNECTION_ERROR.getMessageCode(),
          ex.getMessage());
    }

    SFLoginOutput ret =
        new SFLoginOutput(
            sessionToken,
            masterToken,
            masterTokenValidityInSeconds,
            idToken,
            mfaToken,
            databaseVersion,
            databaseMajorVersion,
            databaseMinorVersion,
            httpClientSocketTimeout,
            httpClientConnectionTimeout,
            sessionDatabase,
            sessionSchema,
            sessionRole,
            sessionWarehouse,
            sessionId,
            commonParams);

    if (consentCacheIdToken
        && asBoolean(loginInput.getSessionParameters().get(CLIENT_STORE_TEMPORARY_CREDENTIAL))) {
      CredentialManager.getInstance().writeIdToken(loginInput, ret);
    }

    if (asBoolean(loginInput.getSessionParameters().get(CLIENT_REQUEST_MFA_TOKEN))) {
      CredentialManager.getInstance().writeMfaToken(loginInput, ret);
    }

    stopwatch.stop();
    logger.debug(
        "User: {}, host: {} with authentication method: {} authenticated successfully in {} ms",
        loginInput.getUserName(),
        loginInput.getHostFromServerUrl(),
        authenticatorType,
        stopwatch.elapsedMillis());
    return ret;
  }

  private static void setServiceNameHeader(SFLoginInput loginInput, HttpPost postRequest) {
    if (!Strings.isNullOrEmpty(loginInput.getServiceName())) {
      // service name is used to route a request to appropriate cluster.
      postRequest.setHeader(SF_HEADER_SERVICE_NAME, loginInput.getServiceName());
    }
  }

  private static String nullStringAsEmptyString(String value) {
    if (Strings.isNullOrEmpty(value) || "null".equals(value)) {
      return "";
    }
    return value;
  }

  /**
   * Delete the id token cache
   *
   * @param host The host string
   * @param user The user
   */
  public static void deleteIdTokenCache(String host, String user) {
    CredentialManager.getInstance().deleteIdTokenCache(host, user);
  }

  /**
   * Delete the mfa token cache
   *
   * @param host The host string
   * @param user The user
   */
  public static void deleteMfaTokenCache(String host, String user) {
    CredentialManager.getInstance().deleteMfaTokenCache(host, user);
  }

  /**
   * Renew a session.
   *
   * <p>Use cases: - Session and Master tokens are provided. No Id token: - succeed in getting a new
   * Session token. - fail and raise SnowflakeReauthenticationRequest because Master token expires.
   * Since no id token exists, the exception is thrown to the upstream. - Session and Id tokens are
   * provided. No Master token: - fail and raise SnowflakeReauthenticationRequest and issue a new
   * Session token - fail and raise SnowflakeReauthenticationRequest and fail to issue a new Session
   * token as the
   *
   * @param loginInput login information
   * @return login output
   * @throws SFException if unexpected uri information
   * @throws SnowflakeSQLException if failed to renew the session
   */
  static SFLoginOutput renewSession(SFLoginInput loginInput)
      throws SFException, SnowflakeSQLException {
    return tokenRequest(loginInput, TokenRequestType.RENEW);
  }

  private static SFLoginOutput tokenRequest(SFLoginInput loginInput, TokenRequestType requestType)
      throws SFException, SnowflakeSQLException {
    AssertUtil.assertTrue(loginInput.getServerUrl() != null, "missing server URL for tokenRequest");

    AssertUtil.assertTrue(
        loginInput.getMasterToken() != null, "missing master token for tokenRequest");
    AssertUtil.assertTrue(
        loginInput.getSessionToken() != null, "missing session token for tokenRequest");
    AssertUtil.assertTrue(
        loginInput.getLoginTimeout() >= 0, "negative login timeout for tokenRequest");

    // build URL for login request
    URIBuilder uriBuilder;
    HttpPost postRequest;
    String sessionToken;
    String masterToken;

    try {
      uriBuilder = new URIBuilder(loginInput.getServerUrl());
      uriBuilder.setPath(SF_PATH_TOKEN_REQUEST);

      uriBuilder.addParameter(SFSession.SF_QUERY_REQUEST_ID, UUIDUtils.getUUID().toString());

      postRequest = new HttpPost(uriBuilder.build());

      // Add headers for driver name and version
      postRequest.addHeader(SF_HEADER_CLIENT_APP_ID, loginInput.getAppId());
      postRequest.addHeader(SF_HEADER_CLIENT_APP_VERSION, loginInput.getAppVersion());

      // Add custom headers before adding common headers
      HttpUtil.applyAdditionalHeadersForSnowsight(
          postRequest, loginInput.getAdditionalHttpHeadersForSnowsight());
    } catch (URISyntaxException ex) {
      logger.error("Exception when creating http request", ex);

      throw new SFException(ex, ErrorCode.INTERNAL_ERROR, "unexpected URI syntax exception:3");
    }

    try {
      // input json with old session token and request type, notice the
      // session token needs to be quoted.
      Map<String, String> payload = new HashMap<>();
      String headerToken = loginInput.getMasterToken();
      payload.put("oldSessionToken", loginInput.getSessionToken());
      payload.put("requestType", requestType.value);
      String json = mapper.writeValueAsString(payload);

      // attach the login info json body to the post request
      StringEntity input = new StringEntity(json, StandardCharsets.UTF_8);
      input.setContentType("application/json");
      postRequest.setEntity(input);

      postRequest.addHeader("accept", "application/json");

      postRequest.setHeader(
          SFSession.SF_HEADER_AUTHORIZATION,
          SFSession.SF_HEADER_SNOWFLAKE_AUTHTYPE
              + " "
              + SFSession.SF_HEADER_TOKEN_TAG
              + "=\""
              + headerToken
              + "\"");

      setServiceNameHeader(loginInput, postRequest);

      logger.debug(
          "Request type: {}, old session token: {}, " + "master token: {}",
          requestType.value,
          (ArgSupplier) () -> loginInput.getSessionToken() != null ? "******" : null,
          (ArgSupplier) () -> loginInput.getMasterToken() != null ? "******" : null);

      String theString =
          HttpUtil.executeGeneralRequest(
              postRequest,
              loginInput.getLoginTimeout(),
              loginInput.getAuthTimeout(),
              loginInput.getSocketTimeoutInMillis(),
              0,
              loginInput.getHttpClientSettingsKey());

      // general method, same as with data binding
      JsonNode jsonNode = mapper.readTree(theString);

      // check the success field first
      if (!jsonNode.path("success").asBoolean()) {
        logger.debug("Response: {}", theString);

        String errorCode = jsonNode.path("code").asText();
        String message = jsonNode.path("message").asText();

        EventUtil.triggerBasicEvent(
            Event.EventType.NETWORK_ERROR,
            "SessionUtil:renewSession failure, error code=" + errorCode + ", message=" + message,
            true);

        SnowflakeUtil.checkErrorAndThrowExceptionIncludingReauth(jsonNode);
      }

      // session token is in the data field of the returned json response
      sessionToken = jsonNode.path("data").path("sessionToken").asText();
      masterToken = jsonNode.path("data").path("masterToken").asText();
    } catch (IOException ex) {
      logger.error("IOException when renewing session: " + postRequest, ex);

      // Any EventType.NETWORK_ERRORs should have been triggered before
      // exception was thrown.
      throw new SFException(ex, ErrorCode.NETWORK_ERROR, ex.getMessage());
    }

    SFLoginOutput loginOutput = new SFLoginOutput();
    loginOutput.setSessionToken(sessionToken).setMasterToken(masterToken);

    return loginOutput;
  }

  /**
   * Close a session
   *
   * @param loginInput login information
   * @throws SnowflakeSQLException if failed to close session
   * @throws SFException if failed to close session
   */
  static void closeSession(SFLoginInput loginInput) throws SFException, SnowflakeSQLException {
    logger.trace("void close() throws SFException");

    // assert the following inputs are valid
    AssertUtil.assertTrue(
        loginInput.getServerUrl() != null, "missing server URL for closing session");

    AssertUtil.assertTrue(
        loginInput.getSessionToken() != null, "missing session token for closing session");

    AssertUtil.assertTrue(
        loginInput.getLoginTimeout() >= 0, "missing login timeout for closing session");

    HttpPost postRequest = null;

    try {
      URIBuilder uriBuilder;

      uriBuilder = new URIBuilder(loginInput.getServerUrl());

      uriBuilder.addParameter(SF_QUERY_SESSION_DELETE, Boolean.TRUE.toString());
      uriBuilder.addParameter(SFSession.SF_QUERY_REQUEST_ID, UUIDUtils.getUUID().toString());

      uriBuilder.setPath(SF_PATH_SESSION);

      postRequest = new HttpPost(uriBuilder.build());

      // Add custom headers before adding common headers
      HttpUtil.applyAdditionalHeadersForSnowsight(
          postRequest, loginInput.getAdditionalHttpHeadersForSnowsight());

      postRequest.setHeader(
          SFSession.SF_HEADER_AUTHORIZATION,
          SFSession.SF_HEADER_SNOWFLAKE_AUTHTYPE
              + " "
              + SFSession.SF_HEADER_TOKEN_TAG
              + "=\""
              + loginInput.getSessionToken()
              + "\"");

      setServiceNameHeader(loginInput, postRequest);

      String theString =
          HttpUtil.executeGeneralRequest(
              postRequest,
              loginInput.getLoginTimeout(),
              loginInput.getAuthTimeout(),
              loginInput.getSocketTimeoutInMillis(),
              0,
              loginInput.getHttpClientSettingsKey());

      JsonNode rootNode;

      logger.debug("Connection close response: {}", theString);

      rootNode = mapper.readTree(theString);

      SnowflakeUtil.checkErrorAndThrowException(rootNode);
    } catch (URISyntaxException ex) {
      throw new RuntimeException("Unexpected URI syntax exception", ex);
    } catch (IOException ex) {
      logger.error("Unexpected IO exception for: " + postRequest, ex);
    } catch (SnowflakeSQLException ex) {
      // ignore exceptions for session expiration exceptions and for
      // sessions that no longer exist
      if (ex.getErrorCode() != Constants.SESSION_EXPIRED_GS_CODE
          && ex.getErrorCode() != Constants.SESSION_GONE) {
        throw ex;
      }
    }
  }

  /**
   * Given access token, query IDP URL snowflake app to get SAML response We also need to perform
   * important client side validation: validate the post back url come back with the SAML response
   * contains the same prefix as the Snowflake's server url, which is the intended destination url
   * to Snowflake. Explanation: This emulates the behavior of IDP initiated login flow in the user
   * browser where the IDP instructs the browser to POST the SAML assertion to the specific SP
   * endpoint. This is critical in preventing a SAML assertion issued to one SP from being sent to
   * another SP.
   *
   * @param loginInput Login Info for the request
   * @param ssoUrl URL to use for SSO
   * @param oneTimeTokenSupplier The function returning token used for SSO
   * @return The response in HTML form
   * @throws SnowflakeSQLException Will be thrown if the destination URL in the SAML assertion does
   *     not match
   */
  private static String federatedFlowStep4(
      SFLoginInput loginInput,
      String ssoUrl,
      ThrowingCallable<String, SnowflakeSQLException> oneTimeTokenSupplier)
      throws SnowflakeSQLException {
    String oneTimeToken = oneTimeTokenSupplier.call();
    String responseHtml = "";
<<<<<<< HEAD

    try {
      RetryContext retryWithNewOTTManager =
          new RetryContext(RetryContext.RetryHook.ALWAYS_BEFORE_RETRY);
      retryWithNewOTTManager.registerRetryCallback(
          (HttpRequestBase retrieveSamlRequest) -> {
            try {
              String newOneTimeToken = oneTimeTokenSupplier.call();
              prepareFederatedFlowStep4Request(retrieveSamlRequest, ssoUrl, newOneTimeToken);
            } catch (Exception e) {
              throw new RuntimeException(e);
            }

            return null;
          });
=======

    try {
>>>>>>> 90059139

      HttpGet httpGet = new HttpGet();
      prepareFederatedFlowStep4Request(httpGet, ssoUrl, oneTimeToken);

      responseHtml =
          HttpUtil.executeGeneralRequest(
              httpGet,
              loginInput.getLoginTimeout(),
              loginInput.getAuthTimeout(),
              loginInput.getSocketTimeoutInMillis(),
              0,
              loginInput.getHttpClientSettingsKey());

      // step 5
      validateSAML(responseHtml, loginInput);
    } catch (IOException | URISyntaxException ex) {
      handleFederatedFlowError(loginInput, ex);
    }
    return responseHtml;
  }

  private static void validateSAML(String responseHtml, SFLoginInput loginInput)
      throws SnowflakeSQLException, MalformedURLException {
    if (!loginInput.getDisableSamlURLCheck()) {
      String postBackUrl = getPostBackUrlFromHTML(responseHtml);
      if (!isPrefixEqual(postBackUrl, loginInput.getServerUrl())) {
        URL idpDestinationUrl = new URL(postBackUrl);
        URL clientDestinationUrl = new URL(loginInput.getServerUrl());
        String idpDestinationHostName = idpDestinationUrl.getHost();
        String clientDestinationHostName = clientDestinationUrl.getHost();

        logger.error(
            "The Snowflake hostname specified in the client connection {} does not match "
                + "the destination hostname in the SAML response returned by the IdP: {}",
            clientDestinationHostName,
            idpDestinationHostName);

        // Session is in process of getting created, so exception constructor takes in null
        throw new SnowflakeSQLLoggedException(
            null,
            ErrorCode.IDP_INCORRECT_DESTINATION.getMessageCode(),
            SqlState.SQLCLIENT_UNABLE_TO_ESTABLISH_SQLCONNECTION);
      }
    }
  }

  /**
   * Query IDP token url to authenticate and retrieve access token
   *
   * @param loginInput The login info for the request
   * @param tokenUrl The URL used to retrieve the access token
   * @return Returns the one time token
   * @throws SnowflakeSQLException Will be thrown if the execute request fails
   */
  private static String federatedFlowStep3(SFLoginInput loginInput, String tokenUrl)
      throws SnowflakeSQLException {

    String oneTimeToken = "";
    try {
      URL url = new URL(tokenUrl);
      URI tokenUri = url.toURI();
      final HttpPost postRequest = new HttpPost(tokenUri);
      setFederatedFlowStep3PostRequestAuthData(postRequest, loginInput);

      final String idpResponse =
          HttpUtil.executeRequestWithoutCookies(
              postRequest,
              loginInput.getLoginTimeout(),
              loginInput.getAuthTimeout(),
              loginInput.getSocketTimeoutInMillis(),
              0,
              0,
              null,
              loginInput.getHttpClientSettingsKey());

      logger.debug("User is authenticated against {}.", loginInput.getAuthenticator());

      // session token is in the data field of the returned json response
      final JsonNode jsonNode = mapper.readTree(idpResponse);
      oneTimeToken =
          jsonNode.get("sessionToken") != null
              ? jsonNode.get("sessionToken").asText()
              : jsonNode.get("cookieToken").asText();
    } catch (IOException | URISyntaxException ex) {
      handleFederatedFlowError(loginInput, ex);
    }
    return oneTimeToken;
  }

  /**
   * Perform important client side validation: validate both token url and sso url contains same
   * prefix (protocol + host + port) as the given authenticator url. Explanation: This provides a
   * way for the user to 'authenticate' the IDP it is sending his/her credentials to. Without such a
   * check, the user could be coerced to provide credentials to an IDP impersonator.
   *
   * @param loginInput The login info for the request
   * @param tokenUrl The token URL
   * @param ssoUrl The SSO URL
   * @throws SnowflakeSQLException Will be thrown if the prefix for the tokenUrl and ssoUrl do not
   *     match
   */
  private static void federatedFlowStep2(SFLoginInput loginInput, String tokenUrl, String ssoUrl)
      throws SnowflakeSQLException {
    try {
      if (!isPrefixEqual(loginInput.getAuthenticator(), tokenUrl)
          || !isPrefixEqual(loginInput.getAuthenticator(), ssoUrl)) {
        logger.debug(
            "The specified authenticator {} is not supported.", loginInput.getAuthenticator());
        // Session is in process of getting created, so exception constructor takes in null session
        // value
        throw new SnowflakeSQLLoggedException(
            null,
            ErrorCode.IDP_CONNECTION_ERROR.getMessageCode(),
            SqlState.SQLCLIENT_UNABLE_TO_ESTABLISH_SQLCONNECTION
            /* session= */ );
      }
    } catch (MalformedURLException ex) {
      handleFederatedFlowError(loginInput, ex);
    }
  }

  /**
   * Query Snowflake to obtain IDP token url and IDP SSO url
   *
   * @param loginInput The login info for the request
   * @throws SnowflakeSQLException Will be thrown if the execute request step fails
   */
  private static JsonNode federatedFlowStep1(SFLoginInput loginInput) throws SnowflakeSQLException {
    JsonNode dataNode = null;
    try {
      StringEntity requestInput = prepareFederatedFlowStep1RequestInput(loginInput);
<<<<<<< HEAD
      HttpRequestBase postRequest = prepareFederatedFlowStep1PostRequest(loginInput, requestInput);
=======
      HttpPost postRequest = prepareFederatedFlowStep1PostRequest(loginInput, requestInput);
>>>>>>> 90059139

      final String gsResponse =
          HttpUtil.executeGeneralRequest(
              postRequest,
              loginInput.getLoginTimeout(),
              loginInput.getAuthTimeout(),
              loginInput.getSocketTimeoutInMillis(),
              0,
              loginInput.getHttpClientSettingsKey());

      logger.debug("Authenticator-request response: {}", gsResponse);
      JsonNode jsonNode = mapper.readTree(gsResponse);

      // check the success field first
      if (!jsonNode.path("success").asBoolean()) {
        logger.debug("Response: {}", gsResponse);
        int errorCode = jsonNode.path("code").asInt();

        throw new SnowflakeSQLException(
            NO_QUERY_ID,
            jsonNode.path("message").asText(),
            SqlState.SQLCLIENT_UNABLE_TO_ESTABLISH_SQLCONNECTION,
            errorCode);
      }

      // session token is in the data field of the returned json response
      dataNode = jsonNode.path("data");
    } catch (IOException | URISyntaxException ex) {
      handleFederatedFlowError(loginInput, ex);
    }
    return dataNode;
  }

  /**
   * Logs an error generated during the federated authentication flow and re-throws it as a
   * SnowflakeSQLException. Note that we separate IOExceptions since those tend to be network
   * related.
   *
   * @param loginInput The login info from the request
   * @param ex The exception to process
   * @throws SnowflakeSQLException Will be thrown for all calls to this method
   */
  private static void handleFederatedFlowError(SFLoginInput loginInput, Exception ex)
      throws SnowflakeSQLException {

    if (ex instanceof IOException) {
      logger.error("IOException when authenticating with " + loginInput.getAuthenticator(), ex);
      throw new SnowflakeSQLException(
          ex,
          SqlState.IO_ERROR,
          ErrorCode.NETWORK_ERROR.getMessageCode(),
          "Exception encountered when opening connection: " + ex.getMessage());
    }
    logger.error("Exception when authenticating with " + loginInput.getAuthenticator(), ex);
    throw new SnowflakeSQLException(
        ex,
        SqlState.SQLCLIENT_UNABLE_TO_ESTABLISH_SQLCONNECTION,
        ErrorCode.CONNECTION_ERROR.getMessageCode(),
        ErrorCode.CONNECTION_ERROR.getMessageCode(),
        ex.getMessage());
  }

  /**
   * FEDERATED FLOW See SNOW-27798 for additional details.
   *
   * @param loginInput The login info from the request
   * @return saml response
   * @throws SnowflakeSQLException Will be thrown if any of the federated steps fail
   */
  private static String getSamlResponseUsingOkta(SFLoginInput loginInput)
      throws SnowflakeSQLException {
    while (true) {
      try {
        JsonNode dataNode = federatedFlowStep1(loginInput);
        String tokenUrl = dataNode.path("tokenUrl").asText();
        String ssoUrl = dataNode.path("ssoUrl").asText();
        federatedFlowStep2(loginInput, tokenUrl, ssoUrl);
        ThrowingCallable<String, SnowflakeSQLException> oneTimeTokenSupplier =
            () -> federatedFlowStep3(loginInput, tokenUrl);

        return federatedFlowStep4(loginInput, ssoUrl, oneTimeTokenSupplier);
      } catch (SnowflakeSQLException ex) {
        // This error gets thrown if the okta request encountered a retry-able error that
        // requires getting a new one-time token.
        if (ex.getErrorCode() == ErrorCode.AUTHENTICATOR_REQUEST_TIMEOUT.getMessageCode()) {
          logger.debug("Failed to get Okta SAML response. Retrying without changing retry count.");
        } else {
          throw ex;
        }
      }
    }
  }

  /**
   * Verify if two input urls have the same protocol, host, and port.
   *
   * @param aUrlStr a source URL string
   * @param bUrlStr a target URL string
   * @return true if matched otherwise false
   * @throws MalformedURLException raises if a URL string is not valid.
   */
  static boolean isPrefixEqual(String aUrlStr, String bUrlStr) throws MalformedURLException {
    URL aUrl = new URL(aUrlStr);
    URL bUrl = new URL(bUrlStr);
    int aPort = aUrl.getPort();
    int bPort = bUrl.getPort();
    if (aPort == -1 && "https".equals(aUrl.getProtocol())) {
      // default port number for HTTPS
      aPort = 443;
    }
    if (bPort == -1 && "https".equals(bUrl.getProtocol())) {
      // default port number for HTTPS
      bPort = 443;
    }
    // no default port number for HTTP is supported.
    return aUrl.getHost().equalsIgnoreCase(bUrl.getHost())
        && aUrl.getProtocol().equalsIgnoreCase(bUrl.getProtocol())
        && aPort == bPort;
  }

  /**
   * Extracts post back url from the HTML returned by the IDP
   *
   * @param html The HTML that we are parsing to find the post back url
   * @return The post back url
   */
  private static String getPostBackUrlFromHTML(String html) {
    Document doc = Jsoup.parse(html);
    Elements e1 = doc.getElementsByTag("body");
    Elements e2 = e1.get(0).getElementsByTag("form");
    return e2.first().attr("action");
  }

  /**
   * Helper function to parse a JsonNode from a GS response containing CommonParameters, emitting an
   * EnumMap of parameters
   *
   * @param paramsNode parameters in JSON form
   * @return map object including key and value pairs
   */
  public static Map<String, Object> getCommonParams(JsonNode paramsNode) {
    Map<String, Object> parameters = new HashMap<>();

    for (JsonNode child : paramsNode) {
      // If there isn't a name then the response from GS must be erroneous.
      if (!child.hasNonNull("name")) {
        logger.error("Common Parameter JsonNode encountered with " + "no parameter name!", false);
        continue;
      }

      // Look up the parameter based on the "name" attribute of the node.
      String paramName = child.path("name").asText();

      // What type of value is it and what's the value?
      if (!child.hasNonNull("value")) {
        logger.debug("No value found for Common Parameter: {}", child.path("name").asText());
        continue;
      }

      if (STRING_PARAMS.contains(paramName.toUpperCase())) {
        parameters.put(paramName, child.path("value").asText());
      } else if (INT_PARAMS.contains(paramName.toUpperCase())) {
        parameters.put(paramName, child.path("value").asInt());
      } else if (BOOLEAN_PARAMS.contains(paramName.toUpperCase())) {
        parameters.put(paramName, child.path("value").asBoolean());
      } else {
        try {
          // Value should only be boolean, int or string so we don't expect exceptions here.
          parameters.put(paramName, mapper.treeToValue(child.path("value"), Object.class));
        } catch (Exception e) {
          logger.debug(
              "Unknown Common Parameter Failed to Parse: {} -> {}. Exception: {}",
              paramName,
              child.path("value"),
              e.getMessage());
        }
        logger.debug("Unknown Common Parameter: {}", paramName);
      }

      logger.debug("Parameter {}: {}", paramName, child.path("value").asText());
    }

    return parameters;
  }

  static void updateSfDriverParamValues(Map<String, Object> parameters, SFBaseSession session) {
    if (parameters != null && !parameters.isEmpty()) {
      session.setCommonParameters(parameters);
    }
    for (Map.Entry<String, Object> entry : parameters.entrySet()) {
      logger.debug("Processing parameter {}", entry.getKey());

      if ("CLIENT_DISABLE_INCIDENTS".equalsIgnoreCase(entry.getKey())) {
        SnowflakeDriver.setDisableIncidents((Boolean) entry.getValue());
      } else if ("CLIENT_SESSION_KEEP_ALIVE".equalsIgnoreCase(entry.getKey())) {
        if (session != null) {
          session.setEnableHeartbeat((Boolean) entry.getValue());
        }
      } else if (CLIENT_SESSION_KEEP_ALIVE_HEARTBEAT_FREQUENCY.equalsIgnoreCase(entry.getKey())) {
        if (session != null) {
          session.setHeartbeatFrequency((int) entry.getValue());
        }
      } else if ("CLIENT_ENABLE_LOG_INFO_STATEMENT_PARAMETERS".equalsIgnoreCase(entry.getKey())) {
        boolean enableLogging = (Boolean) entry.getValue();
        if (session != null && session.getPreparedStatementLogging() != enableLogging) {
          session.setPreparedStatementLogging(enableLogging);
        }
      } else if ("AUTOCOMMIT".equalsIgnoreCase(entry.getKey())) {
        boolean autoCommit = (Boolean) entry.getValue();
        if (session != null && session.getAutoCommit() != autoCommit) {
          session.setAutoCommit(autoCommit);
        }
      } else if (JDBC_RS_COLUMN_CASE_INSENSITIVE.equalsIgnoreCase(entry.getKey())
          || CLIENT_RESULT_COLUMN_CASE_INSENSITIVE.equalsIgnoreCase(entry.getKey())) {
        if (session != null && !session.isResultColumnCaseInsensitive()) {
          session.setResultColumnCaseInsensitive((boolean) entry.getValue());
        }
      } else if (CLIENT_METADATA_REQUEST_USE_CONNECTION_CTX.equalsIgnoreCase(entry.getKey())) {
        if (session != null) {
          session.setMetadataRequestUseConnectionCtx((boolean) entry.getValue());
        }
      } else if (CLIENT_METADATA_USE_SESSION_DATABASE.equalsIgnoreCase(entry.getKey())) {
        if (session != null) {
          session.setMetadataRequestUseSessionDatabase((boolean) entry.getValue());
        }
      } else if (JDBC_TREAT_TIMESTAMP_NTZ_AS_UTC.equalsIgnoreCase(entry.getKey())) {
        if (session != null) {
          session.setTreatNTZAsUTC((boolean) entry.getValue());
        }
      } else if (JDBC_FORMAT_DATE_WITH_TIMEZONE.equalsIgnoreCase(entry.getKey())) {
        if (session != null) {
          session.setFormatDateWithTimezone((boolean) entry.getValue());
        }
      } else if (JDBC_USE_SESSION_TIMEZONE.equalsIgnoreCase(entry.getKey())) {
        if (session != null) {
          session.setUseSessionTimezone((boolean) entry.getValue());
        }
      } else if ("CLIENT_TIMESTAMP_TYPE_MAPPING".equalsIgnoreCase(entry.getKey())) {
        if (session != null) {
          session.setTimestampMappedType(
              SnowflakeType.valueOf(((String) entry.getValue()).toUpperCase()));
        }
      } else if ("JDBC_TREAT_DECIMAL_AS_INT".equalsIgnoreCase(entry.getKey())) {
        if (session != null) {
          session.setJdbcTreatDecimalAsInt((boolean) entry.getValue());
        }
      } else if ("JDBC_ENABLE_COMBINED_DESCRIBE".equalsIgnoreCase(entry.getKey())) {
        if (session != null) {
          session.setEnableCombineDescribe((boolean) entry.getValue());
        }
      } else if (CLIENT_IN_BAND_TELEMETRY_ENABLED.equalsIgnoreCase(entry.getKey())) {
        if (session != null) {
          session.setClientTelemetryEnabled((boolean) entry.getValue());
        }
      } else if ("CLIENT_STAGE_ARRAY_BINDING_THRESHOLD".equalsIgnoreCase(entry.getKey())) {
        if (session != null) {
          session.setArrayBindStageThreshold((int) entry.getValue());
        }
      } else if (CLIENT_STORE_TEMPORARY_CREDENTIAL.equalsIgnoreCase(entry.getKey())) {
        if (session != null) {
          session.setStoreTemporaryCredential((boolean) entry.getValue());
        }
      } else if (SERVICE_NAME.equalsIgnoreCase(entry.getKey())) {
        if (session != null) {
          session.setServiceName((String) entry.getValue());
        }
      } else if (CLIENT_ENABLE_CONSERVATIVE_MEMORY_USAGE.equalsIgnoreCase(entry.getKey())) {
        if (session != null) {
          session.setEnableConservativeMemoryUsage((boolean) entry.getValue());
        }
      } else if (CLIENT_CONSERVATIVE_MEMORY_ADJUST_STEP.equalsIgnoreCase(entry.getKey())) {
        if (session != null) {
          session.setConservativeMemoryAdjustStep((int) entry.getValue());
        }
      } else if (CLIENT_MEMORY_LIMIT.equalsIgnoreCase(entry.getKey())) {
        if (session != null) {
          session.setClientMemoryLimit((int) entry.getValue());
        }
      } else if (CLIENT_RESULT_CHUNK_SIZE.equalsIgnoreCase(entry.getKey())) {
        if (session != null) {
          session.setClientResultChunkSize((int) entry.getValue());
        }
      } else if (CLIENT_PREFETCH_THREADS.equalsIgnoreCase(entry.getKey())) {
        if (session != null) {
          session.setClientPrefetchThreads((int) entry.getValue());
        }
      } else if (CLIENT_OUT_OF_BAND_TELEMETRY_ENABLED.equalsIgnoreCase(entry.getKey())) {
        // we ignore the parameter CLIENT_OUT_OF_BAND_TELEMETRY_ENABLED
        // OOB telemetry is always disabled
        TelemetryService.disableOOBTelemetry();
      } else if (CLIENT_VALIDATE_DEFAULT_PARAMETERS.equalsIgnoreCase(entry.getKey())) {
        if (session != null) {
          session.setValidateDefaultParameters(SFLoginInput.getBooleanValue(entry.getValue()));
        }
      } else if (ENABLE_STAGE_S3_PRIVATELINK_FOR_US_EAST_1.equalsIgnoreCase((entry.getKey()))) {
        if (session != null) {
          session.setUseRegionalS3EndpointsForPresignedURL(
              SFLoginInput.getBooleanValue(entry.getValue()));
        }
      } else if (QUERY_CONTEXT_CACHE_SIZE.equalsIgnoreCase(entry.getKey())) {
        if (session != null) {
          session.setQueryContextCacheSize((int) entry.getValue());
        }
      } else if (JDBC_ENABLE_PUT_GET.equalsIgnoreCase(entry.getKey())) {
        if (session != null) {
          session.setJdbcEnablePutGet(SFLoginInput.getBooleanValue(entry.getValue()));
        }
      } else {
        if (session != null) {
          session.setOtherParameter(entry.getKey(), entry.getValue());
        }
      }
    }
  }

  enum TokenRequestType {
    RENEW("RENEW"),
    CLONE("CLONE"),
    ISSUE("ISSUE");

    private String value;

    TokenRequestType(String value) {
      this.value = value;
    }
  }

  /**
   * Reset OCSP cache server if the snowflake server URL is for private link. If the URL is not for
   * private link, do nothing.
   *
   * @param serverUrl The Snowflake URL includes protocol such as "https://"
   * @throws IOException If exception encountered
   */
  public static void resetOCSPUrlIfNecessary(String serverUrl) throws IOException {
    if (PrivateLinkDetector.isPrivateLink(serverUrl)) {
      // Privatelink uses special OCSP Cache server
      URL url = new URL(serverUrl);
      String host = url.getHost();
      logger.debug("HOST: {}", host);
      String ocspCacheServerUrl =
          String.format("http://ocsp.%s/%s", host, SFTrustManager.CACHE_FILE_NAME);
      logger.debug("OCSP Cache Server for Privatelink: {}", ocspCacheServerUrl);
      resetOCSPResponseCacherServerURL(ocspCacheServerUrl);
    }
  }

  /**
   * Helper function to generate a JWT token
   *
   * @param privateKey private key
   * @param privateKeyFile path to private key file
   * @param privateKeyBase64 base64 encoded content of the private key file
   * @param privateKeyPwd password for private key file or base64 encoded private key
   * @param accountName account name
   * @param userName user name
   * @return JWT token
   * @throws SFException if Snowflake error occurs
   */
  public static String generateJWTToken(
      PrivateKey privateKey,
      String privateKeyFile,
      String privateKeyBase64,
      String privateKeyPwd,
      String accountName,
      String userName)
      throws SFException {
    SessionUtilKeyPair s =
        new SessionUtilKeyPair(
            privateKey, privateKeyFile, privateKeyBase64, privateKeyPwd, accountName, userName);
    return s.issueJwtToken();
  }

  /**
   * Helper function to generate a JWT token. Use {@link #generateJWTToken(PrivateKey, String,
   * String, String, String, String)}
   *
   * @param privateKey private key
   * @param privateKeyFile path to private key file
   * @param privateKeyFilePwd password for private key file
   * @param accountName account name
   * @param userName user name
   * @return JWT token
   * @throws SFException if Snowflake error occurs
   */
  @Deprecated
  public static String generateJWTToken(
      PrivateKey privateKey,
      String privateKeyFile,
      String privateKeyFilePwd,
      String accountName,
      String userName)
      throws SFException {
    return generateJWTToken(
        privateKey, privateKeyFile, null, privateKeyFilePwd, accountName, userName);
  }

  /**
   * Helper method to check if the request path is a login/auth request to use for retry strategy.
   *
   * @param request the post request
   * @return true if this is a login/auth request, false otherwise
   */
  public static boolean isNewRetryStrategyRequest(HttpRequestBase request) {
    URI requestURI = request.getURI();
    String requestPath = requestURI.getPath();
    if (requestPath != null) {
      return requestPath.equals(SF_PATH_LOGIN_REQUEST)
          || requestPath.equals(SF_PATH_AUTHENTICATOR_REQUEST)
<<<<<<< HEAD
          || requestPath.equals(SF_PATH_TOKEN_REQUEST)
          || requestPath.contains(SF_PATH_OKTA_REQUEST_SUFFIX);
=======
          || requestPath.equals(SF_PATH_TOKEN_REQUEST);
>>>>>>> 90059139
    }
    return false;
  }

<<<<<<< HEAD
  private static HttpRequestBase prepareFederatedFlowStep1PostRequest(
=======
  /**
   * Prepares an HTTP POST request for the first step of the federated authentication flow.
   *
   * @param loginInput The login information for the request.
   * @param inputData The JSON input data to include in the request.
   * @return An {@link HttpPost} object ready to execute the federated flow request.
   * @throws URISyntaxException If the constructed URI is invalid.
   */
  private static HttpPost prepareFederatedFlowStep1PostRequest(
>>>>>>> 90059139
      SFLoginInput loginInput, StringEntity inputData) throws URISyntaxException {
    URIBuilder fedUriBuilder = new URIBuilder(loginInput.getServerUrl());
    // TODO: if loginInput.serverUrl contains port or additional segments - it will be ignored and
    // overwritten here - to be fixed in SNOW-1922872
    fedUriBuilder.setPath(SF_PATH_AUTHENTICATOR_REQUEST);
    URI fedUrlUri = fedUriBuilder.build();

    HttpPost postRequest = new HttpPost(fedUrlUri);
    postRequest.setEntity(inputData);
    postRequest.addHeader("accept", "application/json");

<<<<<<< HEAD
    // Add headers for driver name and version
=======
>>>>>>> 90059139
    postRequest.addHeader(SF_HEADER_CLIENT_APP_ID, loginInput.getAppId());
    postRequest.addHeader(SF_HEADER_CLIENT_APP_VERSION, loginInput.getAppVersion());

    return postRequest;
  }

<<<<<<< HEAD
=======
  /**
   * Prepares the JSON input for the first step of the federated authentication flow.
   *
   * @param loginInput The login information for the request.
   * @return A {@link StringEntity} containing the JSON input for the request.
   * @throws JsonProcessingException If there is an error generating the JSON input.
   */
>>>>>>> 90059139
  private static StringEntity prepareFederatedFlowStep1RequestInput(SFLoginInput loginInput)
      throws JsonProcessingException {
    Map<String, Object> data = new HashMap<>();
    data.put(ClientAuthnParameter.ACCOUNT_NAME.name(), loginInput.getAccountName());
    data.put(ClientAuthnParameter.AUTHENTICATOR.name(), loginInput.getAuthenticator());
    data.put(ClientAuthnParameter.CLIENT_APP_ID.name(), loginInput.getAppId());
    data.put(ClientAuthnParameter.CLIENT_APP_VERSION.name(), loginInput.getAppVersion());

    ClientAuthnDTO authnData = new ClientAuthnDTO(data, null);
    String json = mapper.writeValueAsString(authnData);

<<<<<<< HEAD
    // attach the login info json body to the post request
=======
>>>>>>> 90059139
    StringEntity input = new StringEntity(json, StandardCharsets.UTF_8);
    input.setContentType("application/json");
    return input;
  }

<<<<<<< HEAD
=======
  /**
   * Sets the authentication data for the third step of the federated authentication flow.
   *
   * @param postRequest The {@link HttpPost} request to update with authentication data.
   * @param loginInput The login information for the request.
   * @throws SnowflakeSQLException If an error occurs while preparing the request.
   */
>>>>>>> 90059139
  private static void setFederatedFlowStep3PostRequestAuthData(
      HttpPost postRequest, SFLoginInput loginInput) throws SnowflakeSQLException {
    String userName =
        Strings.isNullOrEmpty(loginInput.getOKTAUserName())
            ? loginInput.getUserName()
            : loginInput.getOKTAUserName();
    try {
      StringEntity params =
          new StringEntity(
              "{\"username\":\""
                  + userName
                  + "\",\"password\":\""
                  + loginInput.getPassword()
                  + "\"}");
      postRequest.setEntity(params);

      HeaderGroup headers = new HeaderGroup();
      headers.addHeader(new BasicHeader(HttpHeaders.ACCEPT, "application/json"));
      headers.addHeader(new BasicHeader(HttpHeaders.CONTENT_TYPE, "application/json"));
      postRequest.setHeaders(headers.getAllHeaders());
<<<<<<< HEAD

=======
>>>>>>> 90059139
    } catch (IOException ex) {
      handleFederatedFlowError(loginInput, ex);
    }
  }

  /**
<<<<<<< HEAD
   * Helper method that creates (or updates) an HttpRequestBase (an HttpGet in this case) with the
   * given one-time token in the query parameters and the common headers.
   *
   * @param ssoUrl the base SSO URL
   * @param oneTimeToken the one-time token to be included as a parameter
   * @throws MalformedURLException if the URL is malformed
   * @throws URISyntaxException if the URI cannot be built
=======
   * Prepares an HTTP GET request for the fourth step of the federated authentication flow.
   *
   * @param retrieveSamlRequest The {@link HttpRequestBase} to update with the SAML request details.
   * @param ssoUrl The SSO URL to use for the request.
   * @param oneTimeToken The one-time token to include in the request.
   * @throws MalformedURLException If the SSO URL is malformed.
   * @throws URISyntaxException If the URI for the request cannot be built.
>>>>>>> 90059139
   */
  private static void prepareFederatedFlowStep4Request(
      HttpRequestBase retrieveSamlRequest, String ssoUrl, String oneTimeToken)
      throws MalformedURLException, URISyntaxException {
    final URL url = new URL(ssoUrl);
    URI oktaGetUri =
        new URIBuilder()
            .setScheme(url.getProtocol())
            .setHost(url.getHost())
            .setPort(url.getPort())
            .setPath(url.getPath())
            .setParameter("RelayState", "%2Fsome%2Fdeep%2Flink")
            .setParameter("onetimetoken", oneTimeToken)
            .build();
    retrieveSamlRequest.setURI(oktaGetUri);
<<<<<<< HEAD
=======

>>>>>>> 90059139
    HeaderGroup headers = new HeaderGroup();
    headers.addHeader(new BasicHeader(HttpHeaders.ACCEPT, "*/*"));
    retrieveSamlRequest.setHeaders(headers.getAllHeaders());
  }

  private static void handleEmptyAuthResponse(
      String theString, SFLoginInput loginInput, Exception lastRestException)
      throws Exception, SFException {
    if (theString == null) {
      if (lastRestException != null) {
        logger.error(
            "Failed to open new session for user: {}, host: {}. Error: {}",
            loginInput.getUserName(),
            loginInput.getHostFromServerUrl(),
            lastRestException);
        throw lastRestException;
      } else {
        SnowflakeSQLException exception =
            new SnowflakeSQLException(
                NO_QUERY_ID,
                "empty authentication response",
                SqlState.CONNECTION_EXCEPTION,
                ErrorCode.CONNECTION_ERROR.getMessageCode());
        logger.error(
            "Failed to open new session for user: {}, host: {}. Error: {}",
            loginInput.getUserName(),
            loginInput.getHostFromServerUrl(),
            exception);
        throw exception;
      }
    }
  }
}<|MERGE_RESOLUTION|>--- conflicted
+++ resolved
@@ -1187,7 +1187,6 @@
       throws SnowflakeSQLException {
     String oneTimeToken = oneTimeTokenSupplier.call();
     String responseHtml = "";
-<<<<<<< HEAD
 
     try {
       RetryContext retryWithNewOTTManager =
@@ -1203,10 +1202,6 @@
 
             return null;
           });
-=======
-
-    try {
->>>>>>> 90059139
 
       HttpGet httpGet = new HttpGet();
       prepareFederatedFlowStep4Request(httpGet, ssoUrl, oneTimeToken);
@@ -1338,11 +1333,7 @@
     JsonNode dataNode = null;
     try {
       StringEntity requestInput = prepareFederatedFlowStep1RequestInput(loginInput);
-<<<<<<< HEAD
       HttpRequestBase postRequest = prepareFederatedFlowStep1PostRequest(loginInput, requestInput);
-=======
-      HttpPost postRequest = prepareFederatedFlowStep1PostRequest(loginInput, requestInput);
->>>>>>> 90059139
 
       final String gsResponse =
           HttpUtil.executeGeneralRequest(
@@ -1752,19 +1743,12 @@
     if (requestPath != null) {
       return requestPath.equals(SF_PATH_LOGIN_REQUEST)
           || requestPath.equals(SF_PATH_AUTHENTICATOR_REQUEST)
-<<<<<<< HEAD
           || requestPath.equals(SF_PATH_TOKEN_REQUEST)
           || requestPath.contains(SF_PATH_OKTA_REQUEST_SUFFIX);
-=======
-          || requestPath.equals(SF_PATH_TOKEN_REQUEST);
->>>>>>> 90059139
     }
     return false;
   }
 
-<<<<<<< HEAD
-  private static HttpRequestBase prepareFederatedFlowStep1PostRequest(
-=======
   /**
    * Prepares an HTTP POST request for the first step of the federated authentication flow.
    *
@@ -1773,8 +1757,7 @@
    * @return An {@link HttpPost} object ready to execute the federated flow request.
    * @throws URISyntaxException If the constructed URI is invalid.
    */
-  private static HttpPost prepareFederatedFlowStep1PostRequest(
->>>>>>> 90059139
+  private static HttpRequestBase prepareFederatedFlowStep1PostRequest(
       SFLoginInput loginInput, StringEntity inputData) throws URISyntaxException {
     URIBuilder fedUriBuilder = new URIBuilder(loginInput.getServerUrl());
     // TODO: if loginInput.serverUrl contains port or additional segments - it will be ignored and
@@ -1786,18 +1769,12 @@
     postRequest.setEntity(inputData);
     postRequest.addHeader("accept", "application/json");
 
-<<<<<<< HEAD
-    // Add headers for driver name and version
-=======
->>>>>>> 90059139
     postRequest.addHeader(SF_HEADER_CLIENT_APP_ID, loginInput.getAppId());
     postRequest.addHeader(SF_HEADER_CLIENT_APP_VERSION, loginInput.getAppVersion());
 
     return postRequest;
   }
 
-<<<<<<< HEAD
-=======
   /**
    * Prepares the JSON input for the first step of the federated authentication flow.
    *
@@ -1805,7 +1782,6 @@
    * @return A {@link StringEntity} containing the JSON input for the request.
    * @throws JsonProcessingException If there is an error generating the JSON input.
    */
->>>>>>> 90059139
   private static StringEntity prepareFederatedFlowStep1RequestInput(SFLoginInput loginInput)
       throws JsonProcessingException {
     Map<String, Object> data = new HashMap<>();
@@ -1817,17 +1793,11 @@
     ClientAuthnDTO authnData = new ClientAuthnDTO(data, null);
     String json = mapper.writeValueAsString(authnData);
 
-<<<<<<< HEAD
-    // attach the login info json body to the post request
-=======
->>>>>>> 90059139
     StringEntity input = new StringEntity(json, StandardCharsets.UTF_8);
     input.setContentType("application/json");
     return input;
   }
 
-<<<<<<< HEAD
-=======
   /**
    * Sets the authentication data for the third step of the federated authentication flow.
    *
@@ -1835,7 +1805,6 @@
    * @param loginInput The login information for the request.
    * @throws SnowflakeSQLException If an error occurs while preparing the request.
    */
->>>>>>> 90059139
   private static void setFederatedFlowStep3PostRequestAuthData(
       HttpPost postRequest, SFLoginInput loginInput) throws SnowflakeSQLException {
     String userName =
@@ -1856,25 +1825,12 @@
       headers.addHeader(new BasicHeader(HttpHeaders.ACCEPT, "application/json"));
       headers.addHeader(new BasicHeader(HttpHeaders.CONTENT_TYPE, "application/json"));
       postRequest.setHeaders(headers.getAllHeaders());
-<<<<<<< HEAD
-
-=======
->>>>>>> 90059139
     } catch (IOException ex) {
       handleFederatedFlowError(loginInput, ex);
     }
   }
 
   /**
-<<<<<<< HEAD
-   * Helper method that creates (or updates) an HttpRequestBase (an HttpGet in this case) with the
-   * given one-time token in the query parameters and the common headers.
-   *
-   * @param ssoUrl the base SSO URL
-   * @param oneTimeToken the one-time token to be included as a parameter
-   * @throws MalformedURLException if the URL is malformed
-   * @throws URISyntaxException if the URI cannot be built
-=======
    * Prepares an HTTP GET request for the fourth step of the federated authentication flow.
    *
    * @param retrieveSamlRequest The {@link HttpRequestBase} to update with the SAML request details.
@@ -1882,7 +1838,6 @@
    * @param oneTimeToken The one-time token to include in the request.
    * @throws MalformedURLException If the SSO URL is malformed.
    * @throws URISyntaxException If the URI for the request cannot be built.
->>>>>>> 90059139
    */
   private static void prepareFederatedFlowStep4Request(
       HttpRequestBase retrieveSamlRequest, String ssoUrl, String oneTimeToken)
@@ -1898,10 +1853,7 @@
             .setParameter("onetimetoken", oneTimeToken)
             .build();
     retrieveSamlRequest.setURI(oktaGetUri);
-<<<<<<< HEAD
-=======
-
->>>>>>> 90059139
+
     HeaderGroup headers = new HeaderGroup();
     headers.addHeader(new BasicHeader(HttpHeaders.ACCEPT, "*/*"));
     retrieveSamlRequest.setHeaders(headers.getAllHeaders());
