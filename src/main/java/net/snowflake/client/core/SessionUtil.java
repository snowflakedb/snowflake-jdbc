/*
 * Copyright (c) 2012-2020 Snowflake Computing Inc. All rights reserved.
 */

package net.snowflake.client.core;

import static net.snowflake.client.core.SFTrustManager.resetOCSPResponseCacherServerURL;
import static net.snowflake.client.jdbc.SnowflakeUtil.systemGetProperty;

import com.fasterxml.jackson.databind.JsonNode;
import com.fasterxml.jackson.databind.ObjectMapper;
import com.google.common.base.Strings;
import java.io.IOException;
import java.net.MalformedURLException;
import java.net.URI;
import java.net.URISyntaxException;
import java.net.URL;
import java.nio.charset.StandardCharsets;
import java.util.*;
import java.util.stream.Collectors;
import java.util.stream.Stream;
import net.snowflake.client.jdbc.*;
import net.snowflake.client.jdbc.telemetryOOB.TelemetryService;
import net.snowflake.client.log.ArgSupplier;
import net.snowflake.client.log.SFLogger;
import net.snowflake.client.log.SFLoggerFactory;
import net.snowflake.client.util.SecretDetector;
import net.snowflake.common.core.ClientAuthnDTO;
import net.snowflake.common.core.ClientAuthnParameter;
import net.snowflake.common.core.SqlState;
import org.apache.http.HttpHeaders;
import org.apache.http.client.config.RequestConfig;
import org.apache.http.client.methods.HttpGet;
import org.apache.http.client.methods.HttpPost;
import org.apache.http.client.utils.URIBuilder;
import org.apache.http.entity.StringEntity;
import org.apache.http.message.BasicHeader;
import org.apache.http.message.HeaderGroup;
import org.jsoup.Jsoup;
import org.jsoup.nodes.Document;
import org.jsoup.select.Elements;

/** Low level session util */
public class SessionUtil {
  private static final SFLogger logger = SFLoggerFactory.getLogger(SessionUtil.class);
  // Response Field Name
  private static final String SF_QUERY_DATABASE = "databaseName";
  private static final String SF_QUERY_SCHEMA = "schemaName";
  private static final String SF_QUERY_WAREHOUSE = "warehouse";
  private static final String SF_QUERY_ROLE = "roleName";

  // Request path
  private static final String SF_PATH_LOGIN_REQUEST = "/session/v1/login-request";
  private static final String SF_PATH_TOKEN_REQUEST = "/session/token-request";
  protected static final String SF_PATH_AUTHENTICATOR_REQUEST = "/session/authenticator-request";

  public static final String SF_QUERY_SESSION_DELETE = "delete";

  // Headers
  public static final String SF_HEADER_AUTHORIZATION = HttpHeaders.AUTHORIZATION;

  // Authentication type
  private static final String SF_HEADER_BASIC_AUTHTYPE = "Basic";
  private static final String SF_HEADER_SNOWFLAKE_AUTHTYPE = "Snowflake";
  private static final String SF_HEADER_TOKEN_TAG = "Token";
  private static final String CLIENT_STORE_TEMPORARY_CREDENTIAL =
      "CLIENT_STORE_TEMPORARY_CREDENTIAL";
  private static final String CLIENT_REQUEST_MFA_TOKEN = "CLIENT_REQUEST_MFA_TOKEN";
  private static final String SERVICE_NAME = "SERVICE_NAME";
  private static final String CLIENT_IN_BAND_TELEMETRY_ENABLED = "CLIENT_TELEMETRY_ENABLED";
  private static final String CLIENT_OUT_OF_BAND_TELEMETRY_ENABLED =
      "CLIENT_OUT_OF_BAND_TELEMETRY_ENABLED";
  private static final String CLIENT_RESULT_COLUMN_CASE_INSENSITIVE =
      "CLIENT_RESULT_COLUMN_CASE_INSENSITIVE";
  private static final String JDBC_RS_COLUMN_CASE_INSENSITIVE = "JDBC_RS_COLUMN_CASE_INSENSITIVE";
  private static final String JDBC_TREAT_TIMESTAMP_NTZ_AS_UTC = "JDBC_TREAT_TIMESTAMP_NTZ_AS_UTC";
  private static final String JDBC_FORMAT_DATE_WITH_TIMEZONE = "JDBC_FORMAT_DATE_WITH_TIMEZONE";
  private static final String JDBC_USE_SESSION_TIMEZONE = "JDBC_USE_SESSION_TIMEZONE";
  private static final String CLIENT_RESULT_CHUNK_SIZE_JVM =
      "net.snowflake.jdbc.clientResultChunkSize";
  public static final String CLIENT_RESULT_CHUNK_SIZE = "CLIENT_RESULT_CHUNK_SIZE";
  public static final String CLIENT_MEMORY_LIMIT_JVM = "net.snowflake.jdbc.clientMemoryLimit";
  public static final String CLIENT_MEMORY_LIMIT = "CLIENT_MEMORY_LIMIT";
  public static final String CLIENT_PREFETCH_THREADS_JVM =
      "net.snowflake.jdbc.clientPrefetchThreads";
  public static final String CLIENT_PREFETCH_THREADS = "CLIENT_PREFETCH_THREADS";
  public static final String CLIENT_ENABLE_CONSERVATIVE_MEMORY_USAGE_JVM =
      "net.snowflake.jdbc.clientEnableConservativeMemoryUsage";
  public static final String CLIENT_ENABLE_CONSERVATIVE_MEMORY_USAGE =
      "CLIENT_ENABLE_CONSERVATIVE_MEMORY_USAGE";
  public static final String CLIENT_CONSERVATIVE_MEMORY_ADJUST_STEP =
      "CLIENT_CONSERVATIVE_MEMORY_ADJUST_STEP";
  public static final String OCSP_FAIL_OPEN_JVM = "net.snowflake.jdbc.ocspFailOpen";
  private static final String OCSP_FAIL_OPEN = "ocspFailOpen";
  public static final String CLIENT_SESSION_KEEP_ALIVE_HEARTBEAT_FREQUENCY =
      "CLIENT_SESSION_KEEP_ALIVE_HEARTBEAT_FREQUENCY";
  public static final String CLIENT_SFSQL = "CLIENT_SFSQL";
  public static final String CLIENT_VALIDATE_DEFAULT_PARAMETERS =
      "CLIENT_VALIDATE_DEFAULT_PARAMETERS";
  public static final String CLIENT_ENABLE_LOG_INFO_STATEMENT_PARAMETERS =
      "CLIENT_ENABLE_LOG_INFO_STATEMENT_PARAMETERS";
  public static final String CLIENT_METADATA_REQUEST_USE_CONNECTION_CTX =
      "CLIENT_METADATA_REQUEST_USE_CONNECTION_CTX";
  public static final String CLIENT_METADATA_USE_SESSION_DATABASE =
      "CLIENT_METADATA_USE_SESSION_DATABASE";
  public static final String FORCE_REGIONAL_S3_ENDPOINTS_FOR_PRESIGNED_URLS =
      "FORCE_REGIONAL_S3_ENDPOINTS_FOR_PRESIGNED_URLS";

  static final String SF_HEADER_SERVICE_NAME = "X-Snowflake-Service";

  private static final String ID_TOKEN_AUTHENTICATOR = "ID_TOKEN";

  private static final String NO_QUERY_ID = "";
  private static final String SF_PATH_SESSION = "/session";
  public static long DEFAULT_CLIENT_MEMORY_LIMIT = 1536; // MB
  public static int DEFAULT_CLIENT_PREFETCH_THREADS = 4;
  public static int MIN_CLIENT_CHUNK_SIZE = 48;
  public static int MAX_CLIENT_CHUNK_SIZE = 160;
  public static Map<String, String> JVM_PARAMS_TO_PARAMS =
      Stream.of(
              new String[][] {
                {CLIENT_RESULT_CHUNK_SIZE_JVM, CLIENT_RESULT_CHUNK_SIZE},
                {CLIENT_MEMORY_LIMIT_JVM, CLIENT_MEMORY_LIMIT},
                {CLIENT_PREFETCH_THREADS_JVM, CLIENT_PREFETCH_THREADS},
                {OCSP_FAIL_OPEN_JVM, OCSP_FAIL_OPEN},
                {
                  CLIENT_ENABLE_CONSERVATIVE_MEMORY_USAGE_JVM,
                  CLIENT_ENABLE_CONSERVATIVE_MEMORY_USAGE
                }
              })
          .collect(Collectors.toMap(data -> data[0], data -> data[1]));
  private static ObjectMapper mapper = ObjectMapperFactory.getObjectMapper();
  private static int DEFAULT_HEALTH_CHECK_INTERVAL = 45; // sec
  private static Set<String> STRING_PARAMS =
      new HashSet<>(
          Arrays.asList(
              "TIMEZONE",
              "TIMESTAMP_OUTPUT_FORMAT",
              "TIMESTAMP_NTZ_OUTPUT_FORMAT",
              "TIMESTAMP_LTZ_OUTPUT_FORMAT",
              "TIMESTAMP_TZ_OUTPUT_FORMAT",
              "DATE_OUTPUT_FORMAT",
              "TIME_OUTPUT_FORMAT",
              "BINARY_OUTPUT_FORMAT",
              "CLIENT_TIMESTAMP_TYPE_MAPPING",
              SERVICE_NAME));
  private static final Set<String> INT_PARAMS =
      new HashSet<>(
          Arrays.asList(
              CLIENT_PREFETCH_THREADS,
              CLIENT_MEMORY_LIMIT,
              CLIENT_RESULT_CHUNK_SIZE,
              "CLIENT_STAGE_ARRAY_BINDING_THRESHOLD",
              "CLIENT_SESSION_KEEP_ALIVE_HEARTBEAT_FREQUENCY"));
  private static final Set<String> BOOLEAN_PARAMS =
      new HashSet<>(
          Arrays.asList(
              CLIENT_SESSION_KEEP_ALIVE_HEARTBEAT_FREQUENCY,
              "CLIENT_HONOR_CLIENT_TZ_FOR_TIMESTAMP_NTZ",
              "CLIENT_DISABLE_INCIDENTS",
              "CLIENT_SESSION_KEEP_ALIVE",
              CLIENT_ENABLE_LOG_INFO_STATEMENT_PARAMETERS,
              CLIENT_IN_BAND_TELEMETRY_ENABLED,
              CLIENT_OUT_OF_BAND_TELEMETRY_ENABLED,
              CLIENT_STORE_TEMPORARY_CREDENTIAL,
              CLIENT_REQUEST_MFA_TOKEN,
              "JDBC_USE_JSON_PARSER",
              "AUTOCOMMIT",
              "JDBC_EFFICIENT_CHUNK_STORAGE",
              JDBC_RS_COLUMN_CASE_INSENSITIVE,
              JDBC_TREAT_TIMESTAMP_NTZ_AS_UTC,
              JDBC_FORMAT_DATE_WITH_TIMEZONE,
              JDBC_USE_SESSION_TIMEZONE,
              CLIENT_RESULT_COLUMN_CASE_INSENSITIVE,
              CLIENT_METADATA_REQUEST_USE_CONNECTION_CTX,
              CLIENT_METADATA_USE_SESSION_DATABASE,
              "JDBC_TREAT_DECIMAL_AS_INT",
              "JDBC_ENABLE_COMBINED_DESCRIBE",
              CLIENT_ENABLE_CONSERVATIVE_MEMORY_USAGE,
              CLIENT_VALIDATE_DEFAULT_PARAMETERS,
              FORCE_REGIONAL_S3_ENDPOINTS_FOR_PRESIGNED_URLS));

  /**
   * Returns Authenticator type
   *
   * @param loginInput login information
   * @return Authenticator type
   */
  private static ClientAuthnDTO.AuthenticatorType getAuthenticator(SFLoginInput loginInput) {
    if (loginInput.getAuthenticator() != null) {
      if (loginInput
          .getAuthenticator()
          .equalsIgnoreCase(ClientAuthnDTO.AuthenticatorType.EXTERNALBROWSER.name())) {
        // SAML 2.0 compliant service/application
        return ClientAuthnDTO.AuthenticatorType.EXTERNALBROWSER;
      } else if (loginInput
          .getAuthenticator()
          .equalsIgnoreCase(ClientAuthnDTO.AuthenticatorType.OAUTH.name())) {
        // OAuth Authentication
        return ClientAuthnDTO.AuthenticatorType.OAUTH;
      } else if (loginInput
          .getAuthenticator()
          .equalsIgnoreCase(ClientAuthnDTO.AuthenticatorType.SNOWFLAKE_JWT.name())) {
        return ClientAuthnDTO.AuthenticatorType.SNOWFLAKE_JWT;
      } else if (loginInput
          .getAuthenticator()
          .equalsIgnoreCase(ClientAuthnDTO.AuthenticatorType.USERNAME_PASSWORD_MFA.name())) {
        return ClientAuthnDTO.AuthenticatorType.USERNAME_PASSWORD_MFA;
      } else if (!loginInput
          .getAuthenticator()
          .equalsIgnoreCase(ClientAuthnDTO.AuthenticatorType.SNOWFLAKE.name())) {
        // OKTA authenticator v1.
        return ClientAuthnDTO.AuthenticatorType.OKTA;
      }
    }

    // authenticator is null, then jdbc will decide authenticator depends on
    // if privateKey is specified or not. If yes, authenticator type will be
    // SNOWFLAKE_JWT, otherwise it will use SNOWFLAKE.
    return (loginInput.getPrivateKey() != null || loginInput.getPrivateKeyFile() != null)
        ? ClientAuthnDTO.AuthenticatorType.SNOWFLAKE_JWT
        : ClientAuthnDTO.AuthenticatorType.SNOWFLAKE;
  }

  /**
   * Open a new session
   *
   * @param loginInput login information
   * @return information get after login such as token information
   * @throws SFException if unexpected uri syntax
   * @throws SnowflakeSQLException if failed to establish connection with snowflake
   */
  static SFLoginOutput openSession(
      SFLoginInput loginInput,
      Map<SFSessionProperty, Object> connectionPropertiesMap,
      String tracingLevel)
      throws SFException, SnowflakeSQLException {
    AssertUtil.assertTrue(
        loginInput.getServerUrl() != null, "missing server URL for opening session");

    AssertUtil.assertTrue(loginInput.getAppId() != null, "missing app id for opening session");

    AssertUtil.assertTrue(
        loginInput.getLoginTimeout() >= 0, "negative login timeout for opening session");

    final ClientAuthnDTO.AuthenticatorType authenticator = getAuthenticator(loginInput);
    if (!authenticator.equals(ClientAuthnDTO.AuthenticatorType.OAUTH)) {
      // OAuth does not require a username
      AssertUtil.assertTrue(
          loginInput.getUserName() != null, "missing user name for opening session");
    }
    if (authenticator.equals(ClientAuthnDTO.AuthenticatorType.EXTERNALBROWSER)) {
      if (Constants.getOS() == Constants.OS.MAC || Constants.getOS() == Constants.OS.WINDOWS) {
        // force to set the flag for Mac/Windows users
        loginInput.getSessionParameters().put(CLIENT_STORE_TEMPORARY_CREDENTIAL, true);
      } else {
        // Linux should read from JDBC configuration. For other unsupported OS, we set it to false
        // as default value
        if (!loginInput.getSessionParameters().containsKey(CLIENT_STORE_TEMPORARY_CREDENTIAL)) {
          loginInput.getSessionParameters().put(CLIENT_STORE_TEMPORARY_CREDENTIAL, false);
        }
      }
    } else {
      // TODO: patch for now. We should update mergeProperteis
      // to normalize all parameters using STRING_PARAMS, INT_PARAMS and
      // BOOLEAN_PARAMS.
      Object value = loginInput.getSessionParameters().get(CLIENT_STORE_TEMPORARY_CREDENTIAL);
      if (value != null) {
        loginInput.getSessionParameters().put(CLIENT_STORE_TEMPORARY_CREDENTIAL, asBoolean(value));
      }
    }

    if (authenticator.equals(ClientAuthnDTO.AuthenticatorType.USERNAME_PASSWORD_MFA)) {
      if (Constants.getOS() == Constants.OS.MAC || Constants.getOS() == Constants.OS.WINDOWS) {
        loginInput.getSessionParameters().put(CLIENT_REQUEST_MFA_TOKEN, true);
      }
    }

    preNewSession(loginInput);

    try {
      return newSession(loginInput, connectionPropertiesMap, tracingLevel);
    } catch (SnowflakeReauthenticationRequest ex) {
      // Id Token expired. We run newSession again with id_token cache cleared
      logger.debug("ID Token being used has expired. Reauthenticating with ID Token cleared...");
      return newSession(loginInput, connectionPropertiesMap, tracingLevel);
    }
  }

  private static void preNewSession(SFLoginInput loginInput) throws SFException {
    if (asBoolean(loginInput.getSessionParameters().get(CLIENT_STORE_TEMPORARY_CREDENTIAL))) {
      CredentialManager.getInstance().fillCachedIdToken(loginInput);
    }

    if (asBoolean(loginInput.getSessionParameters().get(CLIENT_REQUEST_MFA_TOKEN))) {
      CredentialManager.getInstance().fillCachedMfaToken(loginInput);
    }
  }

  private static boolean asBoolean(Object value) {
    if (value == null) {
      return false;
    }
    switch (value.getClass().getName()) {
      case "java.lang.Boolean":
        return (Boolean) value;
      case "java.lang.String":
        return Boolean.valueOf((String) value);
    }
    return false;
  }

  private static SFLoginOutput newSession(
      SFLoginInput loginInput,
      Map<SFSessionProperty, Object> connectionPropertiesMap,
      String tracingLevel)
      throws SFException, SnowflakeSQLException {
    // build URL for login request
    URIBuilder uriBuilder;
    URI loginURI;
    String tokenOrSamlResponse = null;
    String samlProofKey = null;
    boolean consentCacheIdToken = true;

    String sessionToken;
    String masterToken;
    String sessionDatabase;
    String sessionSchema;
    String sessionRole;
    String sessionWarehouse;
    String sessionId;
    long masterTokenValidityInSeconds;
    String idToken;
    String mfaToken;
    String databaseVersion = null;
    int databaseMajorVersion = 0;
    int databaseMinorVersion = 0;
    String newClientForUpgrade;
    int healthCheckInterval = DEFAULT_HEALTH_CHECK_INTERVAL;
    int httpClientSocketTimeout = loginInput.getSocketTimeout();
    final ClientAuthnDTO.AuthenticatorType authenticatorType = getAuthenticator(loginInput);
    Map<String, Object> commonParams;

    try {
      uriBuilder = new URIBuilder(loginInput.getServerUrl());

      // add database name and schema name as query parameters
      if (loginInput.getDatabaseName() != null) {
        uriBuilder.addParameter(SF_QUERY_DATABASE, loginInput.getDatabaseName());
      }

      if (loginInput.getSchemaName() != null) {
        uriBuilder.addParameter(SF_QUERY_SCHEMA, loginInput.getSchemaName());
      }

      if (loginInput.getWarehouse() != null) {
        uriBuilder.addParameter(SF_QUERY_WAREHOUSE, loginInput.getWarehouse());
      }

      if (loginInput.getRole() != null) {
        uriBuilder.addParameter(SF_QUERY_ROLE, loginInput.getRole());
      }

      if (authenticatorType == ClientAuthnDTO.AuthenticatorType.EXTERNALBROWSER) {
        // try to reuse id_token if exists
        if (loginInput.getIdToken() == null) {
          // SAML 2.0 compliant service/application
          SessionUtilExternalBrowser s = SessionUtilExternalBrowser.createInstance(loginInput);
          s.authenticate();
          tokenOrSamlResponse = s.getToken();
          samlProofKey = s.getProofKey();
          consentCacheIdToken = s.isConsentCacheIdToken();
        }
      } else if (authenticatorType == ClientAuthnDTO.AuthenticatorType.OKTA) {
        // okta authenticator v1
        tokenOrSamlResponse = getSamlResponseUsingOkta(loginInput);
      } else if (authenticatorType == ClientAuthnDTO.AuthenticatorType.SNOWFLAKE_JWT) {
        SessionUtilKeyPair s =
            new SessionUtilKeyPair(
                loginInput.getPrivateKey(),
                loginInput.getPrivateKeyFile(),
                loginInput.getPrivateKeyFilePwd(),
                loginInput.getAccountName(),
                loginInput.getUserName());

        loginInput.setToken(s.issueJwtToken());
      }

      uriBuilder.addParameter(SFSession.SF_QUERY_REQUEST_ID, UUID.randomUUID().toString());

      uriBuilder.setPath(SF_PATH_LOGIN_REQUEST);
      loginURI = uriBuilder.build();
    } catch (URISyntaxException ex) {
      logger.error("Exception when building URL", ex);

      throw new SFException(ex, ErrorCode.INTERNAL_ERROR, "unexpected URI syntax exception:1");
    }

    try {
      // Adjust OCSP cache server if it is private link
      resetOCSPUrlIfNecessary(loginInput.getServerUrl());
    } catch (IOException ex) {
      throw new SFException(ex, ErrorCode.IO_ERROR, "unexpected URL syntax exception");
    }

    HttpPost postRequest = null;

    try {
      ClientAuthnDTO authnData = new ClientAuthnDTO();
      Map<String, Object> data = new HashMap<>();
      data.put(ClientAuthnParameter.CLIENT_APP_ID.name(), loginInput.getAppId());

      /*
       * username is always included regardless of authenticator to identify
       * the user.
       */
      data.put(ClientAuthnParameter.LOGIN_NAME.name(), loginInput.getUserName());

      /*
       * only include password information in the request to GS if federated
       * authentication method is not specified.
       * When specified, this password information is really to be used to
       * authenticate with the IDP provider only, and GS should not have any
       * trace for this information.
       */
      if (authenticatorType == ClientAuthnDTO.AuthenticatorType.SNOWFLAKE) {
        data.put(ClientAuthnParameter.PASSWORD.name(), loginInput.getPassword());
      } else if (authenticatorType == ClientAuthnDTO.AuthenticatorType.EXTERNALBROWSER) {
        if (loginInput.getIdToken() != null) {
          data.put(ClientAuthnParameter.AUTHENTICATOR.name(), ID_TOKEN_AUTHENTICATOR);
          data.put(ClientAuthnParameter.TOKEN.name(), loginInput.getIdToken());
        } else {
          data.put(
              ClientAuthnParameter.AUTHENTICATOR.name(),
              ClientAuthnDTO.AuthenticatorType.EXTERNALBROWSER.name());
          data.put(ClientAuthnParameter.PROOF_KEY.name(), samlProofKey);
          data.put(ClientAuthnParameter.TOKEN.name(), tokenOrSamlResponse);
        }
      } else if (authenticatorType == ClientAuthnDTO.AuthenticatorType.OKTA) {
        data.put(ClientAuthnParameter.RAW_SAML_RESPONSE.name(), tokenOrSamlResponse);
      } else if (authenticatorType == ClientAuthnDTO.AuthenticatorType.OAUTH
          || authenticatorType == ClientAuthnDTO.AuthenticatorType.SNOWFLAKE_JWT) {
        data.put(ClientAuthnParameter.AUTHENTICATOR.name(), authenticatorType.name());
        data.put(ClientAuthnParameter.TOKEN.name(), loginInput.getToken());
      } else if (authenticatorType == ClientAuthnDTO.AuthenticatorType.USERNAME_PASSWORD_MFA) {
        // No authenticator name should be added here, since this will be treated as snowflake
        // default authenticator by backend
        data.put(ClientAuthnParameter.PASSWORD.name(), loginInput.getPassword());
        if (loginInput.getMfaToken() != null) {
          data.put(ClientAuthnParameter.TOKEN.name(), loginInput.getMfaToken());
        }
      }

      // map of client environment parameters, including connection parameters
      // and environment properties like OS version, etc.
      Map<String, Object> clientEnv = new HashMap<>();

      clientEnv.put("OS", systemGetProperty("os.name"));
      clientEnv.put("OS_VERSION", systemGetProperty("os.version"));
      clientEnv.put("JAVA_VERSION", systemGetProperty("java.version"));
      clientEnv.put("JAVA_RUNTIME", systemGetProperty("java.runtime.name"));
      clientEnv.put("JAVA_VM", systemGetProperty("java.vm.name"));
      clientEnv.put("OCSP_MODE", loginInput.getOCSPMode().name());

      if (loginInput.getApplication() != null) {
        clientEnv.put("APPLICATION", loginInput.getApplication());
      } else {
        // When you add new client environment info, please add new keys to
        // messages_en_US.src.json so that they can be displayed properly in UI
        // detect app name
        String appName = systemGetProperty("sun.java.command");
        // remove the arguments
        if (appName != null) {
          if (appName.indexOf(" ") > 0) {
            appName = appName.substring(0, appName.indexOf(" "));
          }

          clientEnv.put("APPLICATION", appName);
        }
      }

      // SNOW-20103: track additional client info in session
      String clientInfoJSONStr = systemGetProperty("snowflake.client.info");
      if (clientInfoJSONStr != null) {
        JsonNode clientInfoJSON = null;

        try {
          clientInfoJSON = mapper.readTree(clientInfoJSONStr);
        } catch (Throwable ex) {
          logger.debug(
              "failed to process snowflake.client.info property as JSON: {}",
              clientInfoJSONStr,
              ex);
        }

        if (clientInfoJSON != null) {
          Iterator<Map.Entry<String, JsonNode>> fields = clientInfoJSON.fields();
          while (fields.hasNext()) {
            Map.Entry<String, JsonNode> field = fields.next();
            clientEnv.put(field.getKey(), field.getValue().asText());
          }
        }
      }
      /*
       Add all connection parameters and their values that have been set for this
       * current session into clientEnv. These are the params set via the Properties map or in the
       * connection string. Includes username, password, serverUrl, timeout values, etc
      */

      for (Map.Entry<SFSessionProperty, Object> entry : connectionPropertiesMap.entrySet()) {
        // exclude client parameters already covered by other runtime parameters that have been
        // added to clientEnv
        if (entry.getKey().equals(SFSessionProperty.APP_ID)
            || entry.getKey().equals(SFSessionProperty.APP_VERSION)) {
          continue;
        }
        String propKey = entry.getKey().getPropertyKey();
        // mask sensitive values like passwords, tokens, etc
        String propVal = SecretDetector.maskParameterValue(propKey, entry.getValue().toString());
        clientEnv.put(propKey, propVal);
      }
      // if map does not contain the tracing property, the default is set. Add
      // this default value to the map.
      if (!connectionPropertiesMap.containsKey(SFSessionProperty.TRACING)) {
        clientEnv.put(SFSessionProperty.TRACING.getPropertyKey(), tracingLevel);
      }

      data.put(ClientAuthnParameter.CLIENT_ENVIRONMENT.name(), clientEnv);

      // Initialize the session parameters
      Map<String, Object> sessionParameter = loginInput.getSessionParameters();
      if (loginInput.isValidateDefaultParameters()) {
        sessionParameter.put(CLIENT_VALIDATE_DEFAULT_PARAMETERS, true);
      }

      if (sessionParameter != null) {
        data.put(ClientAuthnParameter.SESSION_PARAMETERS.name(), loginInput.getSessionParameters());
      }

      if (loginInput.getAccountName() != null) {
        data.put(ClientAuthnParameter.ACCOUNT_NAME.name(), loginInput.getAccountName());
      }

      // Second Factor Authentication
      if (loginInput.isPasscodeInPassword()) {
        data.put(ClientAuthnParameter.EXT_AUTHN_DUO_METHOD.name(), "passcode");
      } else if (loginInput.getPasscode() != null) {
        data.put(ClientAuthnParameter.EXT_AUTHN_DUO_METHOD.name(), "passcode");
        data.put(ClientAuthnParameter.PASSCODE.name(), loginInput.getPasscode());
      } else {
        data.put(ClientAuthnParameter.EXT_AUTHN_DUO_METHOD.name(), "push");
      }

      data.put(ClientAuthnParameter.CLIENT_APP_VERSION.name(), loginInput.getAppVersion());

      authnData.setData(data);
      String json = mapper.writeValueAsString(authnData);

      postRequest = new HttpPost(loginURI);

      // attach the login info json body to the post request
      StringEntity input = new StringEntity(json, StandardCharsets.UTF_8);
      input.setContentType("application/json");
      postRequest.setEntity(input);

      postRequest.addHeader("accept", "application/json");

      /*
       * HttpClient should take authorization header from char[] instead of
       * String.
       */
      postRequest.setHeader(SF_HEADER_AUTHORIZATION, SF_HEADER_BASIC_AUTHTYPE);

      setServiceNameHeader(loginInput, postRequest);

      String theString =
          HttpUtil.executeGeneralRequest(
              postRequest, loginInput.getLoginTimeout(), loginInput.getOCSPMode());

      // general method, same as with data binding
      JsonNode jsonNode = mapper.readTree(theString);

      // check the success field first
      if (!jsonNode.path("success").asBoolean()) {
        logger.debug("response = {}", theString);

        int errorCode = jsonNode.path("code").asInt();
        if (errorCode == Constants.ID_TOKEN_INVALID_LOGIN_REQUEST_GS_CODE) {
          // clean id_token first
          loginInput.setIdToken(null);
          deleteIdTokenCache(loginInput.getHostFromServerUrl(), loginInput.getUserName());

          logger.debug(
              "ID Token Expired / Not Applicable. Reauthenticating without ID Token...: {}",
              errorCode);
          SnowflakeUtil.checkErrorAndThrowExceptionIncludingReauth(jsonNode);
        }

        if (authenticatorType == ClientAuthnDTO.AuthenticatorType.USERNAME_PASSWORD_MFA) {
          deleteMfaTokenCache(loginInput.getHostFromServerUrl(), loginInput.getUserName());
        }

        throw new SnowflakeSQLException(
            NO_QUERY_ID,
            jsonNode.path("message").asText(),
            SqlState.SQLCLIENT_UNABLE_TO_ESTABLISH_SQLCONNECTION,
            errorCode);
      }

      // session token is in the data field of the returned json response
      sessionToken = jsonNode.path("data").path("token").asText();
      masterToken = jsonNode.path("data").path("masterToken").asText();
      idToken = nullStringAsEmptyString(jsonNode.path("data").path("idToken").asText());
      mfaToken = nullStringAsEmptyString(jsonNode.path("data").path("mfaToken").asText());
      masterTokenValidityInSeconds = jsonNode.path("data").path("masterValidityInSeconds").asLong();
      String serverVersion = jsonNode.path("data").path("serverVersion").asText();
      sessionId = jsonNode.path("data").path("sessionId").asText();

      JsonNode dbNode = jsonNode.path("data").path("sessionInfo").path("databaseName");
      sessionDatabase = dbNode.isNull() ? null : dbNode.asText();
      JsonNode schemaNode = jsonNode.path("data").path("sessionInfo").path("schemaName");
      sessionSchema = schemaNode.isNull() ? null : schemaNode.asText();
      JsonNode roleNode = jsonNode.path("data").path("sessionInfo").path("roleName");
      sessionRole = roleNode.isNull() ? null : roleNode.asText();
      JsonNode warehouseNode = jsonNode.path("data").path("sessionInfo").path("warehouseName");
      sessionWarehouse = warehouseNode.isNull() ? null : warehouseNode.asText();

      commonParams = SessionUtil.getCommonParams(jsonNode.path("data").path("parameters"));

      if (serverVersion != null) {
        logger.debug("server version = {}", serverVersion);

        if (serverVersion.indexOf(" ") > 0) {
          databaseVersion = serverVersion.substring(0, serverVersion.indexOf(" "));
        } else {
          databaseVersion = serverVersion;
        }
      } else {
        logger.debug("server version is null");
      }

      if (databaseVersion != null) {
        String[] components = databaseVersion.split("\\.");
        if (components.length >= 2) {
          try {
            databaseMajorVersion = Integer.parseInt(components[0]);
            databaseMinorVersion = Integer.parseInt(components[1]);
          } catch (Exception ex) {
            logger.error(
                "Exception encountered when parsing server " + "version: {} Exception: {}",
                databaseVersion,
                ex.getMessage());
          }
        }
      } else {
        logger.debug("database version is null");
      }

      if (!jsonNode.path("data").path("newClientForUpgrade").isNull()) {
        newClientForUpgrade = jsonNode.path("data").path("newClientForUpgrade").asText();

        logger.debug("new client: {}", newClientForUpgrade);
      }

      // get health check interval and adjust network timeouts if different
      int healthCheckIntervalFromGS = jsonNode.path("data").path("healthCheckInterval").asInt();

      logger.debug("health check interval = {}", healthCheckIntervalFromGS);

      if (healthCheckIntervalFromGS > 0 && healthCheckIntervalFromGS != healthCheckInterval) {
        // add health check interval to socket timeout
        httpClientSocketTimeout =
            loginInput.getSocketTimeout() + (healthCheckIntervalFromGS * 1000);

        final RequestConfig requestConfig =
            RequestConfig.copy(HttpUtil.getRequestConfigWithoutCookies())
                .setConnectTimeout(loginInput.getConnectionTimeout())
                .setSocketTimeout(httpClientSocketTimeout)
                .build();

        HttpUtil.setRequestConfig(requestConfig);

        logger.debug("adjusted connection timeout to = {}", loginInput.getConnectionTimeout());

        logger.debug("adjusted socket timeout to = {}", httpClientSocketTimeout);
      }
    } catch (SnowflakeSQLException ex) {
      throw ex; // must catch here to avoid Throwable to get the exception
    } catch (IOException ex) {
      logger.error("IOException when creating session: " + postRequest, ex);

      throw new SnowflakeSQLException(
          ex,
          SqlState.IO_ERROR,
          ErrorCode.NETWORK_ERROR.getMessageCode(),
          "Exception encountered when opening connection: " + ex.getMessage());
    } catch (Throwable ex) {
      logger.error("Exception when creating session: " + postRequest, ex);

      throw new SnowflakeSQLException(
          ex,
          SqlState.SQLCLIENT_UNABLE_TO_ESTABLISH_SQLCONNECTION,
          ErrorCode.CONNECTION_ERROR.getMessageCode(),
          ErrorCode.CONNECTION_ERROR.getMessageCode(),
          ex.getMessage());
    }

    SFLoginOutput ret =
        new SFLoginOutput(
            sessionToken,
            masterToken,
            masterTokenValidityInSeconds,
            idToken,
            mfaToken,
            databaseVersion,
            databaseMajorVersion,
            databaseMinorVersion,
            httpClientSocketTimeout,
            sessionDatabase,
            sessionSchema,
            sessionRole,
            sessionWarehouse,
            sessionId,
            commonParams);

    if (consentCacheIdToken
        && asBoolean(loginInput.getSessionParameters().get(CLIENT_STORE_TEMPORARY_CREDENTIAL))) {
      CredentialManager.getInstance().writeIdToken(loginInput, ret);
    }

    if (asBoolean(loginInput.getSessionParameters().get(CLIENT_REQUEST_MFA_TOKEN))) {
      CredentialManager.getInstance().writeMfaToken(loginInput, ret);
    }

    return ret;
  }

  private static void setServiceNameHeader(SFLoginInput loginInput, HttpPost postRequest) {
    if (!Strings.isNullOrEmpty(loginInput.getServiceName())) {
      // service name is used to route a request to appropriate cluster.
      postRequest.setHeader(SF_HEADER_SERVICE_NAME, loginInput.getServiceName());
    }
  }

  private static String nullStringAsEmptyString(String value) {
    if (Strings.isNullOrEmpty(value) || "null".equals(value)) {
      return "";
    }
    return value;
  }

  /** Delete the id token cache */
  public static void deleteIdTokenCache(String host, String user) {
    CredentialManager.getInstance().deleteIdTokenCache(host, user);
  }

  public static void deleteMfaTokenCache(String host, String user) {
    CredentialManager.getInstance().deleteMfaTokenCache(host, user);
  }

  /**
   * Renew a session.
   *
   * <p>Use cases: - Session and Master tokens are provided. No Id token: - succeed in getting a new
   * Session token. - fail and raise SnowflakeReauthenticationRequest because Master token expires.
   * Since no id token exists, the exception is thrown to the upstream. - Session and Id tokens are
   * provided. No Master token: - fail and raise SnowflakeReauthenticationRequest and issue a new
   * Session token - fail and raise SnowflakeReauthenticationRequest and fail to issue a new Session
   * token as the
   *
   * @param loginInput login information
   * @return login output
   * @throws SFException if unexpected uri information
   * @throws SnowflakeSQLException if failed to renew the session
   */
  static SFLoginOutput renewSession(SFLoginInput loginInput)
      throws SFException, SnowflakeSQLException {
    return tokenRequest(loginInput, TokenRequestType.RENEW);
  }

  private static SFLoginOutput tokenRequest(SFLoginInput loginInput, TokenRequestType requestType)
      throws SFException, SnowflakeSQLException {
    AssertUtil.assertTrue(loginInput.getServerUrl() != null, "missing server URL for tokenRequest");

    AssertUtil.assertTrue(
        loginInput.getMasterToken() != null, "missing master token for tokenRequest");
    AssertUtil.assertTrue(
        loginInput.getSessionToken() != null, "missing session token for tokenRequest");
    AssertUtil.assertTrue(
        loginInput.getLoginTimeout() >= 0, "negative login timeout for tokenRequest");

    // build URL for login request
    URIBuilder uriBuilder;
    HttpPost postRequest;
    String sessionToken;
    String masterToken;

    try {
      uriBuilder = new URIBuilder(loginInput.getServerUrl());
      uriBuilder.setPath(SF_PATH_TOKEN_REQUEST);

      uriBuilder.addParameter(SFSession.SF_QUERY_REQUEST_ID, UUID.randomUUID().toString());

      postRequest = new HttpPost(uriBuilder.build());
    } catch (URISyntaxException ex) {
      logger.error("Exception when creating http request", ex);

      throw new SFException(ex, ErrorCode.INTERNAL_ERROR, "unexpected URI syntax exception:3");
    }

    try {
      // input json with old session token and request type, notice the
      // session token needs to be quoted.
      Map<String, String> payload = new HashMap<>();
      String headerToken = loginInput.getMasterToken();
      payload.put("oldSessionToken", loginInput.getSessionToken());
      payload.put("requestType", requestType.value);
      String json = mapper.writeValueAsString(payload);

      // attach the login info json body to the post request
      StringEntity input = new StringEntity(json, StandardCharsets.UTF_8);
      input.setContentType("application/json");
      postRequest.setEntity(input);

      postRequest.addHeader("accept", "application/json");

      postRequest.setHeader(
          SF_HEADER_AUTHORIZATION,
          SF_HEADER_SNOWFLAKE_AUTHTYPE + " " + SF_HEADER_TOKEN_TAG + "=\"" + headerToken + "\"");

      setServiceNameHeader(loginInput, postRequest);

      logger.debug(
          "request type: {}, old session token: {}, " + "master token: {}",
          requestType.value,
          (ArgSupplier) () -> loginInput.getSessionToken() != null ? "******" : null,
          (ArgSupplier) () -> loginInput.getMasterToken() != null ? "******" : null);

      String theString =
          HttpUtil.executeGeneralRequest(
              postRequest, loginInput.getLoginTimeout(), loginInput.getOCSPMode());

      // general method, same as with data binding
      JsonNode jsonNode = mapper.readTree(theString);

      // check the success field first
      if (!jsonNode.path("success").asBoolean()) {
        logger.debug("response = {}", theString);

        String errorCode = jsonNode.path("code").asText();
        String message = jsonNode.path("message").asText();

        EventUtil.triggerBasicEvent(
            Event.EventType.NETWORK_ERROR,
            "SessionUtil:renewSession failure, error code=" + errorCode + ", message=" + message,
            true);

        SnowflakeUtil.checkErrorAndThrowExceptionIncludingReauth(jsonNode);
      }

      // session token is in the data field of the returned json response
      sessionToken = jsonNode.path("data").path("sessionToken").asText();
      masterToken = jsonNode.path("data").path("masterToken").asText();
    } catch (IOException ex) {
      logger.error("IOException when renewing session: " + postRequest, ex);

      // Any EventType.NETWORK_ERRORs should have been triggered before
      // exception was thrown.
      throw new SFException(ex, ErrorCode.NETWORK_ERROR, ex.getMessage());
    }

    SFLoginOutput loginOutput = new SFLoginOutput();
    loginOutput.setSessionToken(sessionToken).setMasterToken(masterToken);

    return loginOutput;
  }

  /**
   * Close a session
   *
   * @param loginInput login information
   * @throws SnowflakeSQLException if failed to close session
   * @throws SFException if failed to close session
   */
  static void closeSession(SFLoginInput loginInput) throws SFException, SnowflakeSQLException {
    logger.debug(" public void close() throws SFException");

    // assert the following inputs are valid
    AssertUtil.assertTrue(
        loginInput.getServerUrl() != null, "missing server URL for closing session");

    AssertUtil.assertTrue(
        loginInput.getSessionToken() != null, "missing session token for closing session");

    AssertUtil.assertTrue(
        loginInput.getLoginTimeout() >= 0, "missing login timeout for closing session");

    HttpPost postRequest = null;

    try {
      URIBuilder uriBuilder;

      uriBuilder = new URIBuilder(loginInput.getServerUrl());

      uriBuilder.addParameter(SF_QUERY_SESSION_DELETE, Boolean.TRUE.toString());
      uriBuilder.addParameter(SFSession.SF_QUERY_REQUEST_ID, UUID.randomUUID().toString());

      uriBuilder.setPath(SF_PATH_SESSION);

      postRequest = new HttpPost(uriBuilder.build());

      postRequest.setHeader(
          SF_HEADER_AUTHORIZATION,
          SF_HEADER_SNOWFLAKE_AUTHTYPE
              + " "
              + SF_HEADER_TOKEN_TAG
              + "=\""
              + loginInput.getSessionToken()
              + "\"");

      setServiceNameHeader(loginInput, postRequest);

      String theString =
          HttpUtil.executeGeneralRequest(
              postRequest, loginInput.getLoginTimeout(), loginInput.getOCSPMode());

      JsonNode rootNode;

      logger.debug("connection close response: {}", theString);

      rootNode = mapper.readTree(theString);

      SnowflakeUtil.checkErrorAndThrowException(rootNode);
    } catch (URISyntaxException ex) {
      throw new RuntimeException("unexpected URI syntax exception", ex);
    } catch (IOException ex) {
      logger.error("unexpected IO exception for: " + postRequest, ex);
    } catch (SnowflakeSQLException ex) {
      // ignore exceptions for session expiration exceptions and for
      // sessions that no longer exist
      if (ex.getErrorCode() != Constants.SESSION_EXPIRED_GS_CODE
          && ex.getErrorCode() != Constants.SESSION_GONE) {
        throw ex;
      }
    }
  }

  /**
   * Given access token, query IDP URL snowflake app to get SAML response We also need to perform
   * important client side validation: validate the post back url come back with the SAML response
   * contains the same prefix as the Snowflake's server url, which is the intended destination url
   * to Snowflake. Explanation: This emulates the behavior of IDP initiated login flow in the user
   * browser where the IDP instructs the browser to POST the SAML assertion to the specific SP
   * endpoint. This is critical in preventing a SAML assertion issued to one SP from being sent to
   * another SP.
   *
   * @param loginInput Login Info for the request
   * @param ssoUrl URL to use for SSO
   * @param oneTimeToken The token used for SSO
   * @return The response in HTML form
   * @throws SnowflakeSQLException Will be thrown if the destination URL in the SAML assertion does
   *     not match
   */
  private static String federatedFlowStep4(
      SFLoginInput loginInput, String ssoUrl, String oneTimeToken) throws SnowflakeSQLException {
    String responseHtml = "";
    try {

      final URL url = new URL(ssoUrl);
      URI oktaGetUri =
          new URIBuilder()
              .setScheme(url.getProtocol())
              .setHost(url.getHost())
              .setPath(url.getPath())
              .setParameter("RelayState", "%2Fsome%2Fdeep%2Flink")
              .setParameter("onetimetoken", oneTimeToken)
              .build();
      HttpGet httpGet = new HttpGet(oktaGetUri);

      HeaderGroup headers = new HeaderGroup();
      headers.addHeader(new BasicHeader(HttpHeaders.ACCEPT, "*/*"));
      httpGet.setHeaders(headers.getAllHeaders());

      responseHtml =
          HttpUtil.executeGeneralRequest(
              httpGet, loginInput.getLoginTimeout(), loginInput.getOCSPMode());

      // step 5
      String postBackUrl = getPostBackUrlFromHTML(responseHtml);
      if (!isPrefixEqual(postBackUrl, loginInput.getServerUrl())) {
        logger.debug(
            "The specified authenticator {} and the destination URL "
                + "in the SAML assertion {} do not match.",
            loginInput.getAuthenticator(),
            postBackUrl);
        // Session is in process of getting created, so exception constructor takes in null session
        // value
        throw new SnowflakeSQLLoggedException(
            null,
            ErrorCode.IDP_INCORRECT_DESTINATION.getMessageCode(),
            SqlState.SQLCLIENT_UNABLE_TO_ESTABLISH_SQLCONNECTION
            /* session = */ );
      }
    } catch (IOException | URISyntaxException ex) {
      handleFederatedFlowError(loginInput, ex);
    }
    return responseHtml;
  }

  /**
   * Query IDP token url to authenticate and retrieve access token
   *
   * @param loginInput The login info for the request
   * @param tokenUrl The URL used to retrieve the access token
   * @return Returns the one time token
   * @throws SnowflakeSQLException Will be thrown if the execute request fails
   */
  private static String federatedFlowStep3(SFLoginInput loginInput, String tokenUrl)
      throws SnowflakeSQLException {

    String oneTimeToken = "";
    try {
      URL url = new URL(tokenUrl);
      URI tokenUri = url.toURI();
      final HttpPost postRequest = new HttpPost(tokenUri);

      String userName;
      if (Strings.isNullOrEmpty(loginInput.getOKTAUserName())) {
        userName = loginInput.getUserName();
      } else {
        userName = loginInput.getOKTAUserName();
      }
      StringEntity params =
          new StringEntity(
              "{\"username\":\""
                  + userName
                  + "\",\"password\":\""
                  + loginInput.getPassword()
                  + "\"}");
      postRequest.setEntity(params);

      HeaderGroup headers = new HeaderGroup();
      headers.addHeader(new BasicHeader(HttpHeaders.ACCEPT, "application/json"));
      headers.addHeader(new BasicHeader(HttpHeaders.CONTENT_TYPE, "application/json"));
      postRequest.setHeaders(headers.getAllHeaders());

      final String idpResponse =
          HttpUtil.executeRequestWithoutCookies(
              postRequest, loginInput.getLoginTimeout(), 0, null, loginInput.getOCSPMode());

      logger.debug("user is authenticated against {}.", loginInput.getAuthenticator());

      // session token is in the data field of the returned json response
      final JsonNode jsonNode = mapper.readTree(idpResponse);
      oneTimeToken = jsonNode.get("cookieToken").asText();
    } catch (IOException | URISyntaxException ex) {
      handleFederatedFlowError(loginInput, ex);
    }
    return oneTimeToken;
  }

  /**
   * Perform important client side validation: validate both token url and sso url contains same
   * prefix (protocol + host + port) as the given authenticator url. Explanation: This provides a
   * way for the user to 'authenticate' the IDP it is sending his/her credentials to. Without such a
   * check, the user could be coerced to provide credentials to an IDP impersonator.
   *
   * @param loginInput The login info for the request
   * @param tokenUrl The token URL
   * @param ssoUrl The SSO URL
   * @throws SnowflakeSQLException Will be thrown if the prefix for the tokenUrl and ssoUrl do not
   *     match
   */
  private static void federatedFlowStep2(SFLoginInput loginInput, String tokenUrl, String ssoUrl)
      throws SnowflakeSQLException {
    try {
      if (!isPrefixEqual(loginInput.getAuthenticator(), tokenUrl)
          || !isPrefixEqual(loginInput.getAuthenticator(), ssoUrl)) {
        logger.debug(
            "The specified authenticator {} is not supported.", loginInput.getAuthenticator());
        // Session is in process of getting created, so exception constructor takes in null session
        // value
        throw new SnowflakeSQLLoggedException(
            null,
            ErrorCode.IDP_CONNECTION_ERROR.getMessageCode(),
            SqlState.SQLCLIENT_UNABLE_TO_ESTABLISH_SQLCONNECTION
            /* session = */ );
      }
    } catch (MalformedURLException ex) {
      handleFederatedFlowError(loginInput, ex);
    }
  }

  /**
   * Query Snowflake to obtain IDP token url and IDP SSO url
   *
   * @param loginInput The login info for the request
   * @throws SnowflakeSQLException Will be thrown if the execute request step fails
   */
  private static JsonNode federatedFlowStep1(SFLoginInput loginInput) throws SnowflakeSQLException {
    JsonNode dataNode = null;
    try {
      URIBuilder fedUriBuilder = new URIBuilder(loginInput.getServerUrl());
      fedUriBuilder.setPath(SF_PATH_AUTHENTICATOR_REQUEST);
      URI fedUrlUri = fedUriBuilder.build();

      Map<String, Object> data = new HashMap<>();
      data.put(ClientAuthnParameter.ACCOUNT_NAME.name(), loginInput.getAccountName());
      data.put(ClientAuthnParameter.AUTHENTICATOR.name(), loginInput.getAuthenticator());
      data.put(ClientAuthnParameter.CLIENT_APP_ID.name(), loginInput.getAppId());
      data.put(ClientAuthnParameter.CLIENT_APP_VERSION.name(), loginInput.getAppVersion());

      ClientAuthnDTO authnData = new ClientAuthnDTO();
      authnData.setData(data);
      String json = mapper.writeValueAsString(authnData);

      // attach the login info json body to the post request
      StringEntity input = new StringEntity(json, StandardCharsets.UTF_8);
      input.setContentType("application/json");
      HttpPost postRequest = new HttpPost(fedUrlUri);
      postRequest.setEntity(input);
      postRequest.addHeader("accept", "application/json");

      final String gsResponse =
          HttpUtil.executeGeneralRequest(
              postRequest, loginInput.getLoginTimeout(), loginInput.getOCSPMode());
      logger.debug("authenticator-request response: {}", gsResponse);
      JsonNode jsonNode = mapper.readTree(gsResponse);

      // check the success field first
      if (!jsonNode.path("success").asBoolean()) {
        logger.debug("response = {}", gsResponse);
        int errorCode = jsonNode.path("code").asInt();

        throw new SnowflakeSQLException(
            NO_QUERY_ID,
            jsonNode.path("message").asText(),
            SqlState.SQLCLIENT_UNABLE_TO_ESTABLISH_SQLCONNECTION,
            errorCode);
      }

      // session token is in the data field of the returned json response
      dataNode = jsonNode.path("data");
    } catch (IOException | URISyntaxException ex) {
      handleFederatedFlowError(loginInput, ex);
    }
    return dataNode;
  }

  /**
   * Logs an error generated during the federated authentication flow and re-throws it as a
   * SnowflakeSQLException. Note that we seperate IOExceptions since those tend to be network
   * related.
   *
   * @param loginInput The login info from the request
   * @param ex The exception to process
   * @throws SnowflakeSQLException Will be thrown for all calls to this method
   */
  private static void handleFederatedFlowError(SFLoginInput loginInput, Exception ex)
      throws SnowflakeSQLException {

    if (ex instanceof IOException) {
      logger.error("IOException when authenticating with " + loginInput.getAuthenticator(), ex);
      throw new SnowflakeSQLException(
          ex,
          SqlState.IO_ERROR,
          ErrorCode.NETWORK_ERROR.getMessageCode(),
          "Exception encountered when opening connection: " + ex.getMessage());
    }
    logger.error("Exception when authenticating with " + loginInput.getAuthenticator(), ex);
    throw new SnowflakeSQLException(
        ex,
        SqlState.SQLCLIENT_UNABLE_TO_ESTABLISH_SQLCONNECTION,
        ErrorCode.CONNECTION_ERROR.getMessageCode(),
        ErrorCode.CONNECTION_ERROR.getMessageCode(),
        ex.getMessage());
  }

  /**
   * FEDERATED FLOW See SNOW-27798 for additional details.
   *
   * @param loginInput The login info from the request
   * @return saml response
   * @throws SnowflakeSQLException Will be thrown if any of the federated steps fail
   */
  private static String getSamlResponseUsingOkta(SFLoginInput loginInput)
      throws SnowflakeSQLException {
    JsonNode dataNode = federatedFlowStep1(loginInput);
    String tokenUrl = dataNode.path("tokenUrl").asText();
    String ssoUrl = dataNode.path("ssoUrl").asText();
    federatedFlowStep2(loginInput, tokenUrl, ssoUrl);
    final String oneTimeToken = federatedFlowStep3(loginInput, tokenUrl);
    return federatedFlowStep4(loginInput, ssoUrl, oneTimeToken);
  }

  /**
   * Verify if two input urls have the same protocol, host, and port.
   *
   * @param aUrlStr a source URL string
   * @param bUrlStr a target URL string
   * @return true if matched otherwise false
   * @throws MalformedURLException raises if a URL string is not valid.
   */
  static boolean isPrefixEqual(String aUrlStr, String bUrlStr) throws MalformedURLException {
    URL aUrl = new URL(aUrlStr);
    URL bUrl = new URL(bUrlStr);
    int aPort = aUrl.getPort();
    int bPort = bUrl.getPort();
    if (aPort == -1 && "https".equals(aUrl.getProtocol())) {
      // default port number for HTTPS
      aPort = 443;
    }
    if (bPort == -1 && "https".equals(bUrl.getProtocol())) {
      // default port number for HTTPS
      bPort = 443;
    }
    // no default port number for HTTP is supported.
    return aUrl.getHost().equalsIgnoreCase(bUrl.getHost())
        && aUrl.getProtocol().equalsIgnoreCase(bUrl.getProtocol())
        && aPort == bPort;
  }

  /**
   * Extracts post back url from the HTML returned by the IDP
   *
   * @param html The HTML that we are parsing to find the post back url
   * @return The post back url
   */
  private static String getPostBackUrlFromHTML(String html) {
    Document doc = Jsoup.parse(html);
    Elements e1 = doc.getElementsByTag("body");
    Elements e2 = e1.get(0).getElementsByTag("form");
    return e2.first().attr("action");
  }

  /**
   * Helper function to parse a JsonNode from a GS response containing CommonParameters, emitting an
   * EnumMap of parameters
   *
   * @param paramsNode parameters in JSON form
   * @return map object including key and value pairs
   */
  public static Map<String, Object> getCommonParams(JsonNode paramsNode) {
    Map<String, Object> parameters = new HashMap<>();

    for (JsonNode child : paramsNode) {
      // If there isn't a name then the response from GS must be erroneous.
      if (!child.hasNonNull("name")) {
        logger.error("Common Parameter JsonNode encountered with " + "no parameter name!");
        continue;
      }

      // Look up the parameter based on the "name" attribute of the node.
      String paramName = child.path("name").asText();

      // What type of value is it and what's the value?
      if (!child.hasNonNull("value")) {
        logger.debug("No value found for Common Parameter {}", child.path("name").asText());
        continue;
      }

      if (STRING_PARAMS.contains(paramName.toUpperCase())) {
        parameters.put(paramName, child.path("value").asText());
      } else if (INT_PARAMS.contains(paramName.toUpperCase())) {
        parameters.put(paramName, child.path("value").asInt());
      } else if (BOOLEAN_PARAMS.contains(paramName.toUpperCase())) {
        parameters.put(paramName, child.path("value").asBoolean());
      } else {
        logger.debug("Unknown Common Parameter: {}", paramName);
      }

      logger.debug("Parameter {}: {}", paramName, child.path("value").asText());
    }

    return parameters;
  }

  static void updateSfDriverParamValues(Map<String, Object> parameters, SFBaseSession session) {
    for (Map.Entry<String, Object> entry : parameters.entrySet()) {
      logger.debug("processing parameter {}", entry.getKey());

      if ("CLIENT_DISABLE_INCIDENTS".equalsIgnoreCase(entry.getKey())) {
        SnowflakeDriver.setDisableIncidents((Boolean) entry.getValue());
      } else if ("CLIENT_SESSION_KEEP_ALIVE".equalsIgnoreCase(entry.getKey())) {
        if (session != null) {
          session.setEnableHeartbeat((Boolean) entry.getValue());
        }
      } else if (CLIENT_SESSION_KEEP_ALIVE_HEARTBEAT_FREQUENCY.equalsIgnoreCase(entry.getKey())) {
        if (session != null) {
          session.setHeartbeatFrequency((int) entry.getValue());
        }
      } else if ("CLIENT_ENABLE_LOG_INFO_STATEMENT_PARAMETERS".equalsIgnoreCase(entry.getKey())) {
        boolean enableLogging = (Boolean) entry.getValue();
        if (session != null && session.getPreparedStatementLogging() != enableLogging) {
          session.setPreparedStatementLogging(enableLogging);
        }
      } else if ("AUTOCOMMIT".equalsIgnoreCase(entry.getKey())) {
        boolean autoCommit = (Boolean) entry.getValue();
        if (session != null && session.getAutoCommit() != autoCommit) {
          session.setAutoCommit(autoCommit);
        }
      } else if (JDBC_RS_COLUMN_CASE_INSENSITIVE.equalsIgnoreCase(entry.getKey())
          || CLIENT_RESULT_COLUMN_CASE_INSENSITIVE.equalsIgnoreCase(entry.getKey())) {
        if (session != null && !session.isResultColumnCaseInsensitive()) {
          session.setResultColumnCaseInsensitive((boolean) entry.getValue());
        }
      } else if (CLIENT_METADATA_REQUEST_USE_CONNECTION_CTX.equalsIgnoreCase(entry.getKey())) {
        if (session != null) {
          session.setMetadataRequestUseConnectionCtx((boolean) entry.getValue());
        }
      } else if (CLIENT_METADATA_USE_SESSION_DATABASE.equalsIgnoreCase(entry.getKey())) {
        if (session != null) {
          session.setMetadataRequestUseSessionDatabase((boolean) entry.getValue());
        }
      } else if (JDBC_TREAT_TIMESTAMP_NTZ_AS_UTC.equalsIgnoreCase(entry.getKey())) {
        if (session != null) {
          session.setTreatNTZAsUTC((boolean) entry.getValue());
        }
      } else if (JDBC_FORMAT_DATE_WITH_TIMEZONE.equalsIgnoreCase(entry.getKey())) {
        if (session != null) {
          session.setFormatDateWithTimezone((boolean) entry.getValue());
        }
      } else if (JDBC_USE_SESSION_TIMEZONE.equalsIgnoreCase(entry.getKey())) {
        if (session != null) {
          session.setUseSessionTimezone((boolean) entry.getValue());
        }
      } else if ("CLIENT_TIMESTAMP_TYPE_MAPPING".equalsIgnoreCase(entry.getKey())) {
        if (session != null) {
          session.setTimestampMappedType(
              SnowflakeType.valueOf(((String) entry.getValue()).toUpperCase()));
        }
      } else if ("JDBC_TREAT_DECIMAL_AS_INT".equalsIgnoreCase(entry.getKey())) {
        if (session != null) {
          session.setJdbcTreatDecimalAsInt((boolean) entry.getValue());
        }
      } else if ("JDBC_ENABLE_COMBINED_DESCRIBE".equalsIgnoreCase(entry.getKey())) {
        if (session != null) {
          session.setEnableCombineDescribe((boolean) entry.getValue());
        }
      } else if (CLIENT_IN_BAND_TELEMETRY_ENABLED.equalsIgnoreCase(entry.getKey())) {
        if (session != null) {
          session.setClientTelemetryEnabled((boolean) entry.getValue());
        }
      } else if ("CLIENT_STAGE_ARRAY_BINDING_THRESHOLD".equalsIgnoreCase(entry.getKey())) {
        if (session != null) {
          session.setArrayBindStageThreshold((int) entry.getValue());
        }
      } else if (CLIENT_STORE_TEMPORARY_CREDENTIAL.equalsIgnoreCase(entry.getKey())) {
        if (session != null) {
          session.setStoreTemporaryCredential((boolean) entry.getValue());
        }
      } else if (SERVICE_NAME.equalsIgnoreCase(entry.getKey())) {
        if (session != null) {
          session.setServiceName((String) entry.getValue());
        }
      } else if (CLIENT_ENABLE_CONSERVATIVE_MEMORY_USAGE.equalsIgnoreCase(entry.getKey())) {
        if (session != null) {
          session.setEnableConservativeMemoryUsage((boolean) entry.getValue());
        }
      } else if (CLIENT_CONSERVATIVE_MEMORY_ADJUST_STEP.equalsIgnoreCase(entry.getKey())) {
        if (session != null) {
          session.setConservativeMemoryAdjustStep((int) entry.getValue());
        }
      } else if (CLIENT_MEMORY_LIMIT.equalsIgnoreCase(entry.getKey())) {
        if (session != null) {
          session.setClientMemoryLimit((int) entry.getValue());
        }
      } else if (CLIENT_RESULT_CHUNK_SIZE.equalsIgnoreCase(entry.getKey())) {
        if (session != null) {
          session.setClientResultChunkSize((int) entry.getValue());
        }
      } else if (CLIENT_PREFETCH_THREADS.equalsIgnoreCase(entry.getKey())) {
        if (session != null) {
          session.setClientPrefetchThreads((int) entry.getValue());
        }
      } else if (CLIENT_OUT_OF_BAND_TELEMETRY_ENABLED.equalsIgnoreCase(entry.getKey())) {
        if ((boolean) entry.getValue()) {
          TelemetryService.enable();
        } else {
          TelemetryService.disable();
        }
      } else if (CLIENT_VALIDATE_DEFAULT_PARAMETERS.equalsIgnoreCase(entry.getKey())) {
        if (session != null) {
          session.setValidateDefaultParameters(SFLoginInput.getBooleanValue(entry.getValue()));
        }
<<<<<<< HEAD
      } else if (FORCE_REGIONAL_S3_ENDPOINTS_FOR_PRESIGNED_URLS.equalsIgnoreCase(
          (entry.getKey()))) {
        if (session != null) {
          session.setUseRegionalS3EndpointsForPresignedURL(
              SFLoginInput.getBooleanValue(entry.getValue()));
=======
      } else {
        if (session != null) {
          session.setOtherParameter(entry.getKey(), entry.getValue());
>>>>>>> 784feefd
        }
      }
    }
  }

  enum TokenRequestType {
    RENEW("RENEW"),
    CLONE("CLONE"),
    ISSUE("ISSUE");

    private String value;

    TokenRequestType(String value) {
      this.value = value;
    }
  }

  /**
   * Reset OCSP cache server if the snowflake server URL is for private link. If the URL is not for
   * private link, do nothing.
   *
   * @param serverUrl The Snowflake URL includes protocol such as "https://"
   */
  public static void resetOCSPUrlIfNecessary(String serverUrl) throws IOException {
    if (serverUrl.indexOf(".privatelink.snowflakecomputing.com") > 0) {
      // Privatelink uses special OCSP Cache server
      URL url = new URL(serverUrl);
      String host = url.getHost();
      logger.debug("HOST: {}", host);
      String ocspCacheServerUrl =
          String.format("http://ocsp.%s/%s", host, SFTrustManager.CACHE_FILE_NAME);
      logger.debug("OCSP Cache Server for Privatelink: {}", ocspCacheServerUrl);
      resetOCSPResponseCacherServerURL(ocspCacheServerUrl);
    }
  }
}<|MERGE_RESOLUTION|>--- conflicted
+++ resolved
@@ -1383,17 +1383,14 @@
         if (session != null) {
           session.setValidateDefaultParameters(SFLoginInput.getBooleanValue(entry.getValue()));
         }
-<<<<<<< HEAD
       } else if (FORCE_REGIONAL_S3_ENDPOINTS_FOR_PRESIGNED_URLS.equalsIgnoreCase(
           (entry.getKey()))) {
         if (session != null) {
           session.setUseRegionalS3EndpointsForPresignedURL(
               SFLoginInput.getBooleanValue(entry.getValue()));
-=======
       } else {
         if (session != null) {
           session.setOtherParameter(entry.getKey(), entry.getValue());
->>>>>>> 784feefd
         }
       }
     }
