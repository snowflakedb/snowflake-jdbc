/*
 * Copyright (c) 2012-2022 Snowflake Computing Inc. All rights reserved.
 */

package net.snowflake.client.core;

import static net.snowflake.client.core.SFTrustManager.resetOCSPResponseCacherServerURL;
import static net.snowflake.client.jdbc.SnowflakeUtil.systemGetEnv;
import static net.snowflake.client.jdbc.SnowflakeUtil.systemGetProperty;

import com.amazonaws.util.StringUtils;
import com.fasterxml.jackson.core.JsonProcessingException;
import com.fasterxml.jackson.databind.JsonNode;
import com.fasterxml.jackson.databind.ObjectMapper;
import com.google.common.base.Strings;
import java.io.IOException;
import java.net.MalformedURLException;
import java.net.URI;
import java.net.URISyntaxException;
import java.net.URL;
import java.nio.charset.StandardCharsets;
import java.security.PrivateKey;
import java.util.Arrays;
import java.util.HashMap;
import java.util.HashSet;
import java.util.Iterator;
import java.util.Map;
import java.util.Set;
import java.util.stream.Collectors;
import java.util.stream.Stream;
import net.snowflake.client.core.auth.AuthenticatorType;
import net.snowflake.client.core.auth.ClientAuthnDTO;
import net.snowflake.client.core.auth.ClientAuthnParameter;
import net.snowflake.client.core.auth.oauth.AccessTokenProvider;
import net.snowflake.client.core.auth.oauth.OAuthAccessTokenForRefreshTokenProvider;
import net.snowflake.client.core.auth.oauth.OAuthAccessTokenProviderFactory;
import net.snowflake.client.core.auth.oauth.TokenResponseDTO;
import net.snowflake.client.jdbc.ErrorCode;
import net.snowflake.client.jdbc.SnowflakeDriver;
import net.snowflake.client.jdbc.SnowflakeReauthenticationRequest;
import net.snowflake.client.jdbc.SnowflakeSQLException;
import net.snowflake.client.jdbc.SnowflakeSQLLoggedException;
import net.snowflake.client.jdbc.SnowflakeType;
import net.snowflake.client.jdbc.SnowflakeUtil;
import net.snowflake.client.jdbc.telemetryOOB.TelemetryService;
import net.snowflake.client.log.ArgSupplier;
import net.snowflake.client.log.SFLogger;
import net.snowflake.client.log.SFLoggerFactory;
import net.snowflake.client.util.SecretDetector;
import net.snowflake.client.util.Stopwatch;
import net.snowflake.common.core.SqlState;
import org.apache.http.HttpHeaders;
import org.apache.http.client.config.RequestConfig;
import org.apache.http.client.methods.HttpGet;
import org.apache.http.client.methods.HttpPost;
import org.apache.http.client.methods.HttpRequestBase;
import org.apache.http.client.utils.URIBuilder;
import org.apache.http.entity.StringEntity;
import org.apache.http.message.BasicHeader;
import org.apache.http.message.HeaderGroup;
import org.jsoup.Jsoup;
import org.jsoup.nodes.Document;
import org.jsoup.select.Elements;

/** Low level session util */
public class SessionUtil {
  private static final SFLogger logger = SFLoggerFactory.getLogger(SessionUtil.class);
  // Response Field Name
  private static final String SF_QUERY_DATABASE = "databaseName";
  private static final String SF_QUERY_SCHEMA = "schemaName";
  private static final String SF_QUERY_WAREHOUSE = "warehouse";
  private static final String SF_QUERY_ROLE = "roleName";

  // Request path
  private static final String SF_PATH_LOGIN_REQUEST = "/session/v1/login-request";
  private static final String SF_PATH_TOKEN_REQUEST = "/session/token-request";
  public static final String SF_PATH_AUTHENTICATOR_REQUEST = "/session/authenticator-request";
  public static final String SF_PATH_CONSOLE_LOGIN_REQUEST = "/console/login";

  public static final String SF_QUERY_SESSION_DELETE = "delete";

  // Headers
  @Deprecated
  public static final String SF_HEADER_AUTHORIZATION = SFSession.SF_HEADER_AUTHORIZATION;

  // Authentication type
  private static final String SF_HEADER_BASIC_AUTHTYPE = "Basic";
  private static final String CLIENT_STORE_TEMPORARY_CREDENTIAL =
      "CLIENT_STORE_TEMPORARY_CREDENTIAL";
  private static final String CLIENT_REQUEST_MFA_TOKEN = "CLIENT_REQUEST_MFA_TOKEN";
  private static final String SERVICE_NAME = "SERVICE_NAME";
  private static final String CLIENT_IN_BAND_TELEMETRY_ENABLED = "CLIENT_TELEMETRY_ENABLED";
  private static final String CLIENT_OUT_OF_BAND_TELEMETRY_ENABLED =
      "CLIENT_OUT_OF_BAND_TELEMETRY_ENABLED";
  private static final String CLIENT_RESULT_COLUMN_CASE_INSENSITIVE =
      "CLIENT_RESULT_COLUMN_CASE_INSENSITIVE";
  private static final String JDBC_RS_COLUMN_CASE_INSENSITIVE = "JDBC_RS_COLUMN_CASE_INSENSITIVE";
  private static final String JDBC_TREAT_TIMESTAMP_NTZ_AS_UTC = "JDBC_TREAT_TIMESTAMP_NTZ_AS_UTC";
  private static final String JDBC_FORMAT_DATE_WITH_TIMEZONE = "JDBC_FORMAT_DATE_WITH_TIMEZONE";
  private static final String JDBC_USE_SESSION_TIMEZONE = "JDBC_USE_SESSION_TIMEZONE";
  public static final String JDBC_CHUNK_DOWNLOADER_MAX_RETRY = "JDBC_CHUNK_DOWNLOADER_MAX_RETRY";
  private static final String CLIENT_RESULT_CHUNK_SIZE_JVM =
      "net.snowflake.jdbc.clientResultChunkSize";
  public static final String CLIENT_RESULT_CHUNK_SIZE = "CLIENT_RESULT_CHUNK_SIZE";
  public static final String CLIENT_MEMORY_LIMIT_JVM = "net.snowflake.jdbc.clientMemoryLimit";
  public static final String CLIENT_MEMORY_LIMIT = "CLIENT_MEMORY_LIMIT";
  public static final String QUERY_CONTEXT_CACHE_SIZE = "QUERY_CONTEXT_CACHE_SIZE";
  public static final String JDBC_ENABLE_PUT_GET = "JDBC_ENABLE_PUT_GET";
  public static final String CLIENT_PREFETCH_THREADS_JVM =
      "net.snowflake.jdbc.clientPrefetchThreads";
  public static final String CLIENT_PREFETCH_THREADS = "CLIENT_PREFETCH_THREADS";
  public static final String CLIENT_ENABLE_CONSERVATIVE_MEMORY_USAGE_JVM =
      "net.snowflake.jdbc.clientEnableConservativeMemoryUsage";
  public static final String CLIENT_ENABLE_CONSERVATIVE_MEMORY_USAGE =
      "CLIENT_ENABLE_CONSERVATIVE_MEMORY_USAGE";
  public static final String CLIENT_CONSERVATIVE_MEMORY_ADJUST_STEP =
      "CLIENT_CONSERVATIVE_MEMORY_ADJUST_STEP";
  public static final String OCSP_FAIL_OPEN_JVM = "net.snowflake.jdbc.ocspFailOpen";
  private static final String OCSP_FAIL_OPEN = "ocspFailOpen";
  public static final String CLIENT_SESSION_KEEP_ALIVE_HEARTBEAT_FREQUENCY =
      "CLIENT_SESSION_KEEP_ALIVE_HEARTBEAT_FREQUENCY";
  public static final String CLIENT_SFSQL = "CLIENT_SFSQL";
  public static final String CLIENT_VALIDATE_DEFAULT_PARAMETERS =
      "CLIENT_VALIDATE_DEFAULT_PARAMETERS";
  public static final String CLIENT_ENABLE_LOG_INFO_STATEMENT_PARAMETERS =
      "CLIENT_ENABLE_LOG_INFO_STATEMENT_PARAMETERS";
  public static final String CLIENT_METADATA_REQUEST_USE_CONNECTION_CTX =
      "CLIENT_METADATA_REQUEST_USE_CONNECTION_CTX";
  public static final String CLIENT_METADATA_USE_SESSION_DATABASE =
      "CLIENT_METADATA_USE_SESSION_DATABASE";
  public static final String ENABLE_STAGE_S3_PRIVATELINK_FOR_US_EAST_1 =
      "ENABLE_STAGE_S3_PRIVATELINK_FOR_US_EAST_1";

  static final String SF_HEADER_SERVICE_NAME = "X-Snowflake-Service";

  public static final String SF_HEADER_CLIENT_APP_ID = "CLIENT_APP_ID";

  public static final String SF_HEADER_CLIENT_APP_VERSION = "CLIENT_APP_VERSION";

  private static final String ID_TOKEN_AUTHENTICATOR = "ID_TOKEN";

  private static final String NO_QUERY_ID = "";
  private static final String SF_PATH_SESSION = "/session";
  public static long DEFAULT_CLIENT_MEMORY_LIMIT = 1536; // MB
  public static int DEFAULT_CLIENT_PREFETCH_THREADS = 4;
  public static int MIN_CLIENT_CHUNK_SIZE = 48;
  public static int MAX_CLIENT_CHUNK_SIZE = 160;

  public static Map<String, String> JVM_PARAMS_TO_PARAMS =
      Stream.of(
              new String[][] {
                {CLIENT_RESULT_CHUNK_SIZE_JVM, CLIENT_RESULT_CHUNK_SIZE},
                {CLIENT_MEMORY_LIMIT_JVM, CLIENT_MEMORY_LIMIT},
                {CLIENT_PREFETCH_THREADS_JVM, CLIENT_PREFETCH_THREADS},
                {OCSP_FAIL_OPEN_JVM, OCSP_FAIL_OPEN},
                {
                  CLIENT_ENABLE_CONSERVATIVE_MEMORY_USAGE_JVM,
                  CLIENT_ENABLE_CONSERVATIVE_MEMORY_USAGE
                }
              })
          .collect(Collectors.toMap(data -> data[0], data -> data[1]));
  private static ObjectMapper mapper = ObjectMapperFactory.getObjectMapper();
  private static int DEFAULT_HEALTH_CHECK_INTERVAL = 45; // sec
  private static Set<String> STRING_PARAMS =
      new HashSet<>(
          Arrays.asList(
              "TIMEZONE",
              "TIMESTAMP_OUTPUT_FORMAT",
              "TIMESTAMP_NTZ_OUTPUT_FORMAT",
              "TIMESTAMP_LTZ_OUTPUT_FORMAT",
              "TIMESTAMP_TZ_OUTPUT_FORMAT",
              "DATE_OUTPUT_FORMAT",
              "TIME_OUTPUT_FORMAT",
              "BINARY_OUTPUT_FORMAT",
              "CLIENT_TIMESTAMP_TYPE_MAPPING",
              SERVICE_NAME,
              "GEOGRAPHY_OUTPUT_FORMAT"));
  private static final Set<String> INT_PARAMS =
      new HashSet<>(
          Arrays.asList(
              CLIENT_PREFETCH_THREADS,
              CLIENT_MEMORY_LIMIT,
              CLIENT_RESULT_CHUNK_SIZE,
              "CLIENT_STAGE_ARRAY_BINDING_THRESHOLD",
              "CLIENT_SESSION_KEEP_ALIVE_HEARTBEAT_FREQUENCY"));
  private static final Set<String> BOOLEAN_PARAMS =
      new HashSet<>(
          Arrays.asList(
              CLIENT_SESSION_KEEP_ALIVE_HEARTBEAT_FREQUENCY,
              "CLIENT_HONOR_CLIENT_TZ_FOR_TIMESTAMP_NTZ",
              "CLIENT_DISABLE_INCIDENTS",
              "CLIENT_SESSION_KEEP_ALIVE",
              CLIENT_ENABLE_LOG_INFO_STATEMENT_PARAMETERS,
              CLIENT_IN_BAND_TELEMETRY_ENABLED,
              CLIENT_OUT_OF_BAND_TELEMETRY_ENABLED,
              CLIENT_STORE_TEMPORARY_CREDENTIAL,
              CLIENT_REQUEST_MFA_TOKEN,
              "JDBC_USE_JSON_PARSER",
              "AUTOCOMMIT",
              "JDBC_EFFICIENT_CHUNK_STORAGE",
              JDBC_RS_COLUMN_CASE_INSENSITIVE,
              JDBC_TREAT_TIMESTAMP_NTZ_AS_UTC,
              JDBC_FORMAT_DATE_WITH_TIMEZONE,
              JDBC_USE_SESSION_TIMEZONE,
              CLIENT_RESULT_COLUMN_CASE_INSENSITIVE,
              CLIENT_METADATA_REQUEST_USE_CONNECTION_CTX,
              CLIENT_METADATA_USE_SESSION_DATABASE,
              "JDBC_TREAT_DECIMAL_AS_INT",
              "JDBC_ENABLE_COMBINED_DESCRIBE",
              CLIENT_ENABLE_CONSERVATIVE_MEMORY_USAGE,
              CLIENT_VALIDATE_DEFAULT_PARAMETERS,
              ENABLE_STAGE_S3_PRIVATELINK_FOR_US_EAST_1,
              "SNOWPARK_LAZY_ANALYSIS"));

  /**
   * Returns Authenticator type
   *
   * @param loginInput login information
   * @return Authenticator type
   */
  private static AuthenticatorType getAuthenticator(SFLoginInput loginInput) {
    if (loginInput.getAuthenticator() != null) {
      if (loginInput
          .getAuthenticator()
          .equalsIgnoreCase(AuthenticatorType.EXTERNALBROWSER.name())) {
        // SAML 2.0 compliant service/application
        return AuthenticatorType.EXTERNALBROWSER;
      } else if (loginInput
          .getAuthenticator()
          .equalsIgnoreCase(AuthenticatorType.OAUTH_AUTHORIZATION_CODE.name())) {
        return AuthenticatorType.OAUTH_AUTHORIZATION_CODE;
      } else if (loginInput
          .getAuthenticator()
          .equalsIgnoreCase(AuthenticatorType.OAUTH_CLIENT_CREDENTIALS.name())) {
        return AuthenticatorType.OAUTH_CLIENT_CREDENTIALS;
      } else if (loginInput.getAuthenticator().equalsIgnoreCase(AuthenticatorType.OAUTH.name())) {
        // OAuth access code Authentication
        return AuthenticatorType.OAUTH;
      } else if (loginInput
          .getAuthenticator()
          .equalsIgnoreCase(AuthenticatorType.PROGRAMMATIC_ACCESS_TOKEN.name())) {
        return AuthenticatorType.PROGRAMMATIC_ACCESS_TOKEN;
      } else if (loginInput
          .getAuthenticator()
          .equalsIgnoreCase(AuthenticatorType.SNOWFLAKE_JWT.name())) {
        return AuthenticatorType.SNOWFLAKE_JWT;
      } else if (loginInput
          .getAuthenticator()
          .equalsIgnoreCase(AuthenticatorType.USERNAME_PASSWORD_MFA.name())) {
        return AuthenticatorType.USERNAME_PASSWORD_MFA;
      } else if (!loginInput
          .getAuthenticator()
          .equalsIgnoreCase(AuthenticatorType.SNOWFLAKE.name())) {
        // OKTA authenticator v1.
        return AuthenticatorType.OKTA;
      }
    }

    // authenticator is null, then jdbc will decide authenticator depends on
    // if privateKey is specified or not. If yes, authenticator type will be
    // SNOWFLAKE_JWT, otherwise it will use SNOWFLAKE.
    return loginInput.isPrivateKeyProvided()
        ? AuthenticatorType.SNOWFLAKE_JWT
        : AuthenticatorType.SNOWFLAKE;
  }

  /**
   * Open a new session
   *
   * @param loginInput login information
   * @return information get after login such as token information
   * @throws SFException if unexpected uri syntax
   * @throws SnowflakeSQLException if failed to establish connection with snowflake
   */
  static SFLoginOutput openSession(
      SFLoginInput loginInput,
      Map<SFSessionProperty, Object> connectionPropertiesMap,
      String tracingLevel)
      throws SFException, SnowflakeSQLException {
    AssertUtil.assertTrue(
        loginInput.getServerUrl() != null, "missing server URL for opening session");

    AssertUtil.assertTrue(loginInput.getAppId() != null, "missing app id for opening session");

    AssertUtil.assertTrue(
        loginInput.getLoginTimeout() >= 0, "negative login timeout for opening session");

    final AuthenticatorType authenticator = getAuthenticator(loginInput);
    checkIfExperimentalAuthnEnabled(authenticator);

    if (isTokenOrPasswordRequired(authenticator)) {
      AssertUtil.assertTrue(
          loginInput.getToken() != null || loginInput.getPassword() != null,
          "missing token or password for opening session");
    }
    if (isUsernameRequired(authenticator)) {
      AssertUtil.assertTrue(
          loginInput.getUserName() != null, "missing user name for opening session");
    }
    if (isEligibleForTokenCaching(authenticator)) {
      if ((Constants.getOS() == Constants.OS.MAC || Constants.getOS() == Constants.OS.WINDOWS)
          && loginInput.isEnableClientStoreTemporaryCredential()) {
        // force to set the flag for Mac/Windows users
        loginInput.getSessionParameters().put(CLIENT_STORE_TEMPORARY_CREDENTIAL, true);
      } else {
        // Linux should read from JDBC configuration. For other unsupported OS, we set it to false
        // as default value
        if (!loginInput.getSessionParameters().containsKey(CLIENT_STORE_TEMPORARY_CREDENTIAL)) {
          loginInput.getSessionParameters().put(CLIENT_STORE_TEMPORARY_CREDENTIAL, false);
        }
      }
    } else {
      // TODO: patch for now. We should update mergeProperties
      // to normalize all parameters using STRING_PARAMS, INT_PARAMS and
      // BOOLEAN_PARAMS.
      Object value = loginInput.getSessionParameters().get(CLIENT_STORE_TEMPORARY_CREDENTIAL);
      if (value != null) {
        loginInput.getSessionParameters().put(CLIENT_STORE_TEMPORARY_CREDENTIAL, asBoolean(value));
      }
    }

    if (authenticator.equals(AuthenticatorType.USERNAME_PASSWORD_MFA)) {
      if ((Constants.getOS() == Constants.OS.MAC || Constants.getOS() == Constants.OS.WINDOWS)
          && loginInput.isEnableClientRequestMfaToken()) {
        loginInput.getSessionParameters().put(CLIENT_REQUEST_MFA_TOKEN, true);
      }
    }

<<<<<<< HEAD
    readCachedTokensIfPossible(loginInput);

    if (OAuthAccessTokenProviderFactory.isEligible(getAuthenticator(loginInput))) {
      obtainAuthAccessTokenAndUpdateInput(loginInput);
    }
=======
    convertSessionParameterStringValueToBooleanIfGiven(loginInput, CLIENT_REQUEST_MFA_TOKEN);

    preNewSession(loginInput);
>>>>>>> dcb60b29

    try {
      return newSession(loginInput, connectionPropertiesMap, tracingLevel);
    } catch (SnowflakeReauthenticationRequest ex) {
      if (ex.getErrorCode() == Constants.OAUTH_ACCESS_TOKEN_EXPIRED_GS_CODE) {
        if (loginInput.getOauthRefreshToken() != null) {
          refreshOAuthAccessTokenAndUpdateInput(loginInput);
        } else {
          loginInput.restoreOriginalAuthenticator();
          fetchOAuthAccessTokenAndUpdateInput(loginInput);
        }
      }
      return newSession(loginInput, connectionPropertiesMap, tracingLevel);
    }
  }

<<<<<<< HEAD
  static void checkIfExperimentalAuthnEnabled(AuthenticatorType authenticator) throws SFException {
    if (authenticator.equals(AuthenticatorType.PROGRAMMATIC_ACCESS_TOKEN)
        || authenticator.equals(AuthenticatorType.OAUTH_CLIENT_CREDENTIALS)
        || authenticator.equals(AuthenticatorType.OAUTH_AUTHORIZATION_CODE)) {
      boolean experimentalAuthenticationMethodsEnabled =
          Boolean.parseBoolean(systemGetEnv("SF_ENABLE_EXPERIMENTAL_AUTHENTICATION"));
      AssertUtil.assertTrue(
          experimentalAuthenticationMethodsEnabled,
          "Following authentication method not yet supported: " + authenticator);
    }
  }

  private static boolean isEligibleForTokenCaching(AuthenticatorType authenticator) {
    return authenticator.equals(AuthenticatorType.EXTERNALBROWSER)
        || authenticator.equals(AuthenticatorType.OAUTH_AUTHORIZATION_CODE)
        || authenticator.equals(AuthenticatorType.OAUTH_CLIENT_CREDENTIALS);
  }

  private static boolean isTokenOrPasswordRequired(AuthenticatorType authenticator) {
    return authenticator.equals(AuthenticatorType.OAUTH)
        || authenticator.equals(AuthenticatorType.PROGRAMMATIC_ACCESS_TOKEN);
  }

  private static boolean isUsernameRequired(AuthenticatorType authenticator) {
    return !authenticator.equals(AuthenticatorType.OAUTH)
        && !authenticator.equals(AuthenticatorType.PROGRAMMATIC_ACCESS_TOKEN)
        && !authenticator.equals(AuthenticatorType.OAUTH_AUTHORIZATION_CODE)
        && !authenticator.equals(AuthenticatorType.OAUTH_CLIENT_CREDENTIALS);
  }

  private static void obtainAuthAccessTokenAndUpdateInput(SFLoginInput loginInput)
      throws SFException {
    if (loginInput.getOauthAccessToken() != null) { // Access Token was cached
      loginInput.setAuthenticator(AuthenticatorType.OAUTH.name());
      loginInput.setToken(loginInput.getOauthAccessToken());
    } else { // Access Token not cached
      fetchOAuthAccessTokenAndUpdateInput(loginInput);
    }
  }

  private static void fetchOAuthAccessTokenAndUpdateInput(SFLoginInput loginInput)
      throws SFException {
    OAuthAccessTokenProviderFactory accessTokenProviderFactory =
        new OAuthAccessTokenProviderFactory(
            new SessionUtilExternalBrowser.DefaultAuthExternalBrowserHandlers(),
            loginInput.getBrowserResponseTimeout().getSeconds());
    AccessTokenProvider accessTokenProvider =
        accessTokenProviderFactory.createAccessTokenProvider(
            getAuthenticator(loginInput), loginInput);
    TokenResponseDTO tokenResponse = accessTokenProvider.getAccessToken(loginInput);
    loginInput.setAuthenticator(AuthenticatorType.OAUTH.name());
    loginInput.setToken(tokenResponse.getAccessToken());
    loginInput.setOauthAccessToken(tokenResponse.getAccessToken());
    loginInput.setOauthRefreshToken(tokenResponse.getRefreshToken());
  }

  private static void refreshOAuthAccessTokenAndUpdateInput(SFLoginInput loginInput)
      throws SFException {
    try {
      OAuthAccessTokenForRefreshTokenProvider tokenRefresher =
          new OAuthAccessTokenForRefreshTokenProvider();
      TokenResponseDTO tokenResponse = tokenRefresher.getAccessToken(loginInput);
      loginInput.setToken(tokenResponse.getAccessToken());
      loginInput.setOauthAccessToken(tokenResponse.getAccessToken());
      loginInput.setAuthenticator(AuthenticatorType.OAUTH.name());
      if (tokenResponse.getRefreshToken() != null) {
        loginInput.setOauthRefreshToken(tokenResponse.getRefreshToken());
      }
    } catch (SFException | Exception e) {
      logger.debug(
          "Refreshing OAuth access token failed. Removing OAuth refresh token from cache and restarting OAuth flow...",
          e);
      CredentialManager.deleteOAuthRefreshTokenCache(loginInput);
      loginInput.restoreOriginalAuthenticator();
      fetchOAuthAccessTokenAndUpdateInput(loginInput);
    }
  }

  private static void readCachedTokensIfPossible(SFLoginInput loginInput) throws SFException {
=======
  private static void convertSessionParameterStringValueToBooleanIfGiven(
      SFLoginInput loginInput, String parameterName) {
    Object currentClientRequestMfaToken = loginInput.getSessionParameters().get(parameterName);
    if (currentClientRequestMfaToken instanceof String) {
      loginInput
          .getSessionParameters()
          .put(parameterName, Boolean.parseBoolean((String) currentClientRequestMfaToken));
    }
  }

  private static void preNewSession(SFLoginInput loginInput) throws SFException {
>>>>>>> dcb60b29
    if (asBoolean(loginInput.getSessionParameters().get(CLIENT_STORE_TEMPORARY_CREDENTIAL))) {
      if (!StringUtils.isNullOrEmpty(loginInput.getUserName())) {
        CredentialManager.fillCachedIdToken(loginInput);
        CredentialManager.fillCachedOAuthAccessToken(loginInput);
        CredentialManager.fillCachedOAuthRefreshToken(loginInput);
      }
    }

    if (asBoolean(loginInput.getSessionParameters().get(CLIENT_REQUEST_MFA_TOKEN))) {
      CredentialManager.fillCachedMfaToken(loginInput);
    }
  }

  private static boolean asBoolean(Object value) {
    if (value == null) {
      return false;
    }
    switch (value.getClass().getName()) {
      case "java.lang.Boolean":
        return (Boolean) value;
      case "java.lang.String":
        return Boolean.valueOf((String) value);
    }
    return false;
  }

  static SFLoginOutput newSession(
      SFLoginInput loginInput,
      Map<SFSessionProperty, Object> connectionPropertiesMap,
      String tracingLevel)
      throws SFException, SnowflakeSQLException {
    Stopwatch stopwatch = new Stopwatch();
    stopwatch.start();
    // build URL for login request
    URIBuilder uriBuilder;
    URI loginURI;
    String tokenOrSamlResponse = null;
    String samlProofKey = null;
    boolean consentCacheIdToken = true;

    String sessionToken;
    String masterToken;
    String sessionDatabase;
    String sessionSchema;
    String sessionRole;
    String sessionWarehouse;
    String sessionId;
    long masterTokenValidityInSeconds;
    String idToken;
    String mfaToken;
    String databaseVersion = null;
    int databaseMajorVersion = 0;
    int databaseMinorVersion = 0;
    String newClientForUpgrade;
    int healthCheckInterval = DEFAULT_HEALTH_CHECK_INTERVAL;
    int httpClientSocketTimeout = loginInput.getSocketTimeoutInMillis();
    int httpClientConnectionTimeout = loginInput.getConnectionTimeoutInMillis();
    final AuthenticatorType authenticatorType = getAuthenticator(loginInput);
    Map<String, Object> commonParams;

    String oktaUsername = loginInput.getOKTAUserName();
    logger.debug(
        "Authenticating user: {}, host: {} with authentication method: {}."
            + " Login timeout: {} s, auth timeout: {} s, OCSP mode: {}{}",
        loginInput.getUserName(),
        loginInput.getHostFromServerUrl(),
        authenticatorType,
        loginInput.getLoginTimeout(),
        loginInput.getAuthTimeout(),
        loginInput.getOCSPMode(),
        Strings.isNullOrEmpty(oktaUsername) ? "" : ", okta username: " + oktaUsername);

    try {

      uriBuilder = new URIBuilder(loginInput.getServerUrl());
      // add database name and schema name as query parameters
      if (loginInput.getDatabaseName() != null) {
        uriBuilder.addParameter(SF_QUERY_DATABASE, loginInput.getDatabaseName());
      }

      if (loginInput.getSchemaName() != null) {
        uriBuilder.addParameter(SF_QUERY_SCHEMA, loginInput.getSchemaName());
      }

      if (loginInput.getWarehouse() != null) {
        uriBuilder.addParameter(SF_QUERY_WAREHOUSE, loginInput.getWarehouse());
      }

      if (loginInput.getRole() != null) {
        uriBuilder.addParameter(SF_QUERY_ROLE, loginInput.getRole());
      }

      if (authenticatorType == AuthenticatorType.EXTERNALBROWSER) {
        // try to reuse id_token if exists
        if (loginInput.getIdToken() == null) {
          // SAML 2.0 compliant service/application
          SessionUtilExternalBrowser s = SessionUtilExternalBrowser.createInstance(loginInput);
          s.authenticate();
          tokenOrSamlResponse = s.getToken();
          samlProofKey = s.getProofKey();
          consentCacheIdToken = s.isConsentCacheIdToken();
        }
      } else if (authenticatorType == AuthenticatorType.OKTA) {
        // okta authenticator v1
        tokenOrSamlResponse = getSamlResponseUsingOkta(loginInput);
      } else if (authenticatorType == AuthenticatorType.SNOWFLAKE_JWT) {
        SessionUtilKeyPair s =
            new SessionUtilKeyPair(
                loginInput.getPrivateKey(),
                loginInput.getPrivateKeyFile(),
                loginInput.getPrivateKeyBase64(),
                loginInput.getPrivateKeyPwd(),
                loginInput.getAccountName(),
                loginInput.getUserName());

        loginInput.setToken(s.issueJwtToken());
        loginInput.setAuthTimeout(SessionUtilKeyPair.getTimeout());
      }

      uriBuilder.addParameter(SFSession.SF_QUERY_REQUEST_ID, UUIDUtils.getUUID().toString());

      uriBuilder.setPath(SF_PATH_LOGIN_REQUEST);
      loginURI = uriBuilder.build();
    } catch (URISyntaxException ex) {
      logger.error("Exception when building URL", ex);

      throw new SFException(ex, ErrorCode.INTERNAL_ERROR, "unexpected URI syntax exception:1");
    }

    try {
      // Adjust OCSP cache server if it is private link
      resetOCSPUrlIfNecessary(loginInput.getServerUrl());
    } catch (IOException ex) {
      throw new SFException(ex, ErrorCode.IO_ERROR, "unexpected URL syntax exception");
    }

    HttpPost postRequest = null;

    try {
      Map<String, Object> data = new HashMap<>();
      data.put(ClientAuthnParameter.CLIENT_APP_ID.name(), loginInput.getAppId());

      /*
       * username is always included regardless of authenticator to identify
       * the user.
       */
      data.put(ClientAuthnParameter.LOGIN_NAME.name(), loginInput.getUserName());

      /*
       * only include password information in the request to GS if federated
       * authentication method is not specified.
       * When specified, this password information is really to be used to
       * authenticate with the IDP provider only, and GS should not have any
       * trace for this information.
       */
      if (authenticatorType == AuthenticatorType.SNOWFLAKE) {
        data.put(ClientAuthnParameter.PASSWORD.name(), loginInput.getPassword());
      } else if (authenticatorType == AuthenticatorType.EXTERNALBROWSER) {
        if (loginInput.getIdToken() != null) {
          data.put(ClientAuthnParameter.AUTHENTICATOR.name(), ID_TOKEN_AUTHENTICATOR);
          data.put(ClientAuthnParameter.TOKEN.name(), loginInput.getIdToken());
        } else {
          data.put(
              ClientAuthnParameter.AUTHENTICATOR.name(), AuthenticatorType.EXTERNALBROWSER.name());
          data.put(ClientAuthnParameter.PROOF_KEY.name(), samlProofKey);
          data.put(ClientAuthnParameter.TOKEN.name(), tokenOrSamlResponse);
        }
      } else if (authenticatorType == AuthenticatorType.OKTA) {
        data.put(ClientAuthnParameter.RAW_SAML_RESPONSE.name(), tokenOrSamlResponse);
      } else if (authenticatorType == AuthenticatorType.OAUTH
          || authenticatorType == AuthenticatorType.PROGRAMMATIC_ACCESS_TOKEN) {
        data.put(ClientAuthnParameter.AUTHENTICATOR.name(), authenticatorType.name());

        // Fix for HikariCP refresh token issue:SNOW-533673.
        // If token value is not set but password field is set then
        // the driver treats password as token.
        if (loginInput.getToken() != null) {
          data.put(ClientAuthnParameter.TOKEN.name(), loginInput.getToken());
        } else {
          data.put(ClientAuthnParameter.TOKEN.name(), loginInput.getPassword());
        }

      } else if (authenticatorType == AuthenticatorType.SNOWFLAKE_JWT) {
        data.put(ClientAuthnParameter.AUTHENTICATOR.name(), authenticatorType.name());
        data.put(ClientAuthnParameter.TOKEN.name(), loginInput.getToken());
      } else if (authenticatorType == AuthenticatorType.USERNAME_PASSWORD_MFA) {
        // No authenticator name should be added here, since this will be treated as snowflake
        // default authenticator by backend
        data.put(ClientAuthnParameter.PASSWORD.name(), loginInput.getPassword());
        if (loginInput.getMfaToken() != null) {
          data.put(ClientAuthnParameter.TOKEN.name(), loginInput.getMfaToken());
        }
      }

      // OAuth metrics data
      if (authenticatorType == AuthenticatorType.OAUTH
          && loginInput.getOriginalAuthenticator() != null) {
        data.put(ClientAuthnParameter.OAUTH_TYPE.name(), loginInput.getOriginalAuthenticator());
      }

      // map of client environment parameters, including connection parameters
      // and environment properties like OS version, etc.
      Map<String, Object> clientEnv = new HashMap<>();

      clientEnv.put("OS", systemGetProperty("os.name"));
      clientEnv.put("OS_VERSION", systemGetProperty("os.version"));
      clientEnv.put("JAVA_VERSION", systemGetProperty("java.version"));
      clientEnv.put("JAVA_RUNTIME", systemGetProperty("java.runtime.name"));
      clientEnv.put("JAVA_VM", systemGetProperty("java.vm.name"));
      clientEnv.put("OCSP_MODE", loginInput.getOCSPMode().name());

      if (loginInput.getApplication() != null) {
        clientEnv.put("APPLICATION", loginInput.getApplication());
      } else {
        // When you add new client environment info, please add new keys to
        // messages_en_US.src.json so that they can be displayed properly in UI
        // detect app name
        String appName = systemGetProperty("sun.java.command");
        // remove the arguments
        if (appName != null) {
          if (appName.indexOf(" ") > 0) {
            appName = appName.substring(0, appName.indexOf(" "));
          }

          clientEnv.put("APPLICATION", appName);
        }
      }

      // SNOW-20103: track additional client info in session
      String clientInfoJSONStr;
      if (connectionPropertiesMap.containsKey(SFSessionProperty.CLIENT_INFO)) {
        clientInfoJSONStr = (String) connectionPropertiesMap.get(SFSessionProperty.CLIENT_INFO);
      }
      // if connection property is not set, check session property
      else {
        clientInfoJSONStr = systemGetProperty("snowflake.client.info");
      }
      if (clientInfoJSONStr != null) {
        JsonNode clientInfoJSON = null;

        try {
          clientInfoJSON = mapper.readTree(clientInfoJSONStr);
        } catch (Throwable ex) {
          logger.debug(
              "failed to process snowflake.client.info property as JSON: {}",
              clientInfoJSONStr,
              ex);
        }

        if (clientInfoJSON != null) {
          Iterator<Map.Entry<String, JsonNode>> fields = clientInfoJSON.fields();
          while (fields.hasNext()) {
            Map.Entry<String, JsonNode> field = fields.next();
            clientEnv.put(field.getKey(), field.getValue().asText());
          }
        }
      }
      /*
       Add all connection parameters and their values that have been set for this
       * current session into clientEnv. These are the params set via the Properties map or in the
       * connection string. Includes username, password, serverUrl, timeout values, etc
      */

      for (Map.Entry<SFSessionProperty, Object> entry : connectionPropertiesMap.entrySet()) {
        // exclude client parameters already covered by other runtime parameters that have been
        // added to clientEnv
        if (entry.getKey().equals(SFSessionProperty.APP_ID)
            || entry.getKey().equals(SFSessionProperty.APP_VERSION)) {
          continue;
        }
        String propKey = entry.getKey().getPropertyKey();
        // mask sensitive values like passwords, tokens, etc
        String propVal = SecretDetector.maskParameterValue(propKey, entry.getValue().toString());
        clientEnv.put(propKey, propVal);
      }
      // if map does not contain the tracing property, the default is set. Add
      // this default value to the map.
      if (!connectionPropertiesMap.containsKey(SFSessionProperty.TRACING)) {
        clientEnv.put(SFSessionProperty.TRACING.getPropertyKey(), tracingLevel);
      }

      clientEnv.put("JDBC_JAR_NAME", SnowflakeDriver.getJdbcJarname());

      data.put(ClientAuthnParameter.CLIENT_ENVIRONMENT.name(), clientEnv);

      // Initialize the session parameters
      Map<String, Object> sessionParameter = loginInput.getSessionParameters();
      if (loginInput.isValidateDefaultParameters()) {
        sessionParameter.put(CLIENT_VALIDATE_DEFAULT_PARAMETERS, true);
      }

      if (sessionParameter != null) {
        data.put(ClientAuthnParameter.SESSION_PARAMETERS.name(), loginInput.getSessionParameters());
      }

      if (loginInput.getAccountName() != null) {
        data.put(ClientAuthnParameter.ACCOUNT_NAME.name(), loginInput.getAccountName());
      }

      // Second Factor Authentication
      if (loginInput.isPasscodeInPassword()) {
        data.put(ClientAuthnParameter.EXT_AUTHN_DUO_METHOD.name(), "passcode");
      } else if (loginInput.getPasscode() != null) {
        data.put(ClientAuthnParameter.EXT_AUTHN_DUO_METHOD.name(), "passcode");
        data.put(ClientAuthnParameter.PASSCODE.name(), loginInput.getPasscode());
      } else {
        data.put(ClientAuthnParameter.EXT_AUTHN_DUO_METHOD.name(), "push");
      }

      data.put(ClientAuthnParameter.CLIENT_APP_VERSION.name(), loginInput.getAppVersion());
      ClientAuthnDTO authnData = new ClientAuthnDTO(data, loginInput.getInFlightCtx());
      String json = mapper.writeValueAsString(authnData);

      postRequest = new HttpPost(loginURI);

      // Add custom headers before adding common headers
      HttpUtil.applyAdditionalHeadersForSnowsight(
          postRequest, loginInput.getAdditionalHttpHeadersForSnowsight());

      // Add headers for driver name and version
      postRequest.addHeader(SF_HEADER_CLIENT_APP_ID, loginInput.getAppId());
      postRequest.addHeader(SF_HEADER_CLIENT_APP_VERSION, loginInput.getAppVersion());

      // attach the login info json body to the post request
      StringEntity input = new StringEntity(json, StandardCharsets.UTF_8);
      input.setContentType("application/json");
      postRequest.setEntity(input);

      postRequest.addHeader("accept", "application/json");
      postRequest.addHeader("Accept-Encoding", "");

      /*
       * HttpClient should take authorization header from char[] instead of
       * String.
       */
      postRequest.setHeader(SFSession.SF_HEADER_AUTHORIZATION, SF_HEADER_BASIC_AUTHTYPE);

      setServiceNameHeader(loginInput, postRequest);

      String theString = null;

      int leftRetryTimeout = loginInput.getLoginTimeout();
      int leftsocketTimeout = loginInput.getSocketTimeoutInMillis();
      int retryCount = 0;

      Exception lastRestException = null;

      while (true) {
        try {
          theString =
              HttpUtil.executeGeneralRequest(
                  postRequest,
                  leftRetryTimeout,
                  loginInput.getAuthTimeout(),
                  leftsocketTimeout,
                  retryCount,
                  loginInput.getHttpClientSettingsKey());
        } catch (SnowflakeSQLException ex) {
          lastRestException = ex;
          if (ex.getErrorCode() == ErrorCode.AUTHENTICATOR_REQUEST_TIMEOUT.getMessageCode()) {
            if (authenticatorType == AuthenticatorType.SNOWFLAKE_JWT
                || authenticatorType == AuthenticatorType.OKTA) {

              if (authenticatorType == AuthenticatorType.SNOWFLAKE_JWT) {
                SessionUtilKeyPair s =
                    new SessionUtilKeyPair(
                        loginInput.getPrivateKey(),
                        loginInput.getPrivateKeyFile(),
                        loginInput.getPrivateKeyBase64(),
                        loginInput.getPrivateKeyPwd(),
                        loginInput.getAccountName(),
                        loginInput.getUserName());

                data.put(ClientAuthnParameter.TOKEN.name(), s.issueJwtToken());
              } else if (authenticatorType == AuthenticatorType.OKTA) {
                logger.debug("Retrieve new token for Okta authentication.");
                // If we need to retry, we need to get a new Okta token
                tokenOrSamlResponse = getSamlResponseUsingOkta(loginInput);
                data.put(ClientAuthnParameter.RAW_SAML_RESPONSE.name(), tokenOrSamlResponse);
                ClientAuthnDTO updatedAuthnData =
                    new ClientAuthnDTO(data, loginInput.getInFlightCtx());
                String updatedJson = mapper.writeValueAsString(updatedAuthnData);

                StringEntity updatedInput = new StringEntity(updatedJson, StandardCharsets.UTF_8);
                updatedInput.setContentType("application/json");
                postRequest.setEntity(updatedInput);
              }

              long elapsedSeconds = ex.getElapsedSeconds();

              if (loginInput.getLoginTimeout() > 0) {
                if (leftRetryTimeout > elapsedSeconds) {
                  leftRetryTimeout -= elapsedSeconds;
                } else {
                  leftRetryTimeout = 1;
                }
              }

              // In RestRequest.execute(), socket timeout is replaced with auth timeout
              // so we can renew the request within auth timeout.
              // auth timeout within socket timeout is thrown without backoff,
              // and we need to update time remained in socket timeout here to control
              // the actual socket timeout from customer setting.
              if (loginInput.getSocketTimeoutInMillis() > 0) {
                if (ex.issocketTimeoutNoBackoff()) {
                  if (leftsocketTimeout > elapsedSeconds) {
                    leftsocketTimeout -= elapsedSeconds;
                  } else {
                    leftsocketTimeout = 1;
                  }
                } else {
                  // reset curl timeout for retry with backoff.
                  leftsocketTimeout = loginInput.getSocketTimeoutInMillis();
                }
              }

              // JWT or Okta renew should not count as a retry, so we pass back the current retry
              // count.
              retryCount = ex.getRetryCount();

              continue;
            }
          } else {
            throw ex;
          }
        } catch (Exception ex) {
          lastRestException = ex;
        }
        break;
      }

      handleEmptyAuthResponse(theString, loginInput, lastRestException);

      // general method, same as with data binding
      JsonNode jsonNode = mapper.readTree(theString);

      // check the success field first
      if (!jsonNode.path("success").asBoolean()) {
        logger.debug("Response: {}", theString);

        int errorCode = jsonNode.path("code").asInt();
        if (errorCode == Constants.ID_TOKEN_INVALID_LOGIN_REQUEST_GS_CODE) {
          // clean id_token first
          loginInput.setIdToken(null);
          deleteIdTokenCache(loginInput.getHostFromServerUrl(), loginInput.getUserName());

          logger.debug(
              "ID Token Expired / Not Applicable. Reauthenticating with ID Token cleared...: {}",
              errorCode);
          SnowflakeUtil.checkErrorAndThrowExceptionIncludingReauth(jsonNode);
        }

        if (errorCode == Constants.OAUTH_ACCESS_TOKEN_INVALID_GS_CODE) {
          logger.debug("OAuth Access Token Invalid: {}", errorCode);
          loginInput.setOauthAccessToken(null);
          CredentialManager.deleteOAuthAccessTokenCache(loginInput);
        }

        if (errorCode == Constants.OAUTH_ACCESS_TOKEN_EXPIRED_GS_CODE) {
          loginInput.setOauthAccessToken(null);
          CredentialManager.deleteOAuthAccessTokenCache(loginInput);

          logger.debug("OAuth Access Token Expired: {}", errorCode);
          SnowflakeUtil.checkErrorAndThrowExceptionIncludingReauth(jsonNode);
        }

        if (authenticatorType == AuthenticatorType.USERNAME_PASSWORD_MFA) {
          deleteMfaTokenCache(loginInput.getHostFromServerUrl(), loginInput.getUserName());
        }

        String errorMessage = jsonNode.path("message").asText();

        logger.error(
            "Failed to open new session for user: {}, host: {}. Error: {}",
            loginInput.getUserName(),
            loginInput.getHostFromServerUrl(),
            errorMessage);
        throw new SnowflakeSQLException(
            NO_QUERY_ID,
            errorMessage,
            SqlState.SQLCLIENT_UNABLE_TO_ESTABLISH_SQLCONNECTION,
            errorCode);
      }

      // session token is in the data field of the returned json response
      sessionToken = jsonNode.path("data").path("token").asText();
      masterToken = jsonNode.path("data").path("masterToken").asText();
      idToken = nullStringAsEmptyString(jsonNode.path("data").path("idToken").asText());
      mfaToken = nullStringAsEmptyString(jsonNode.path("data").path("mfaToken").asText());
      masterTokenValidityInSeconds = jsonNode.path("data").path("masterValidityInSeconds").asLong();
      String serverVersion = jsonNode.path("data").path("serverVersion").asText();
      sessionId = jsonNode.path("data").path("sessionId").asText();

      JsonNode dbNode = jsonNode.path("data").path("sessionInfo").path("databaseName");
      sessionDatabase = dbNode.isNull() ? null : dbNode.asText();
      JsonNode schemaNode = jsonNode.path("data").path("sessionInfo").path("schemaName");
      sessionSchema = schemaNode.isNull() ? null : schemaNode.asText();
      JsonNode roleNode = jsonNode.path("data").path("sessionInfo").path("roleName");
      sessionRole = roleNode.isNull() ? null : roleNode.asText();
      JsonNode warehouseNode = jsonNode.path("data").path("sessionInfo").path("warehouseName");
      sessionWarehouse = warehouseNode.isNull() ? null : warehouseNode.asText();

      commonParams = SessionUtil.getCommonParams(jsonNode.path("data").path("parameters"));

      if (serverVersion != null) {
        logger.debug("Server version: {}", serverVersion);

        if (serverVersion.indexOf(" ") > 0) {
          databaseVersion = serverVersion.substring(0, serverVersion.indexOf(" "));
        } else {
          databaseVersion = serverVersion;
        }
      } else {
        logger.debug("Server version is null", false);
      }

      if (databaseVersion != null) {
        String[] components = databaseVersion.split("\\.");
        if (components.length >= 2) {
          try {
            databaseMajorVersion = Integer.parseInt(components[0]);
            databaseMinorVersion = Integer.parseInt(components[1]);
          } catch (Exception ex) {
            logger.error(
                "Exception encountered when parsing server " + "version: {} Exception: {}",
                databaseVersion,
                ex.getMessage());
          }
        }
      } else {
        logger.debug("database version is null", false);
      }

      if (!jsonNode.path("data").path("newClientForUpgrade").isNull()) {
        newClientForUpgrade = jsonNode.path("data").path("newClientForUpgrade").asText();

        logger.debug("New client: {}", newClientForUpgrade);
      }

      // get health check interval and adjust network timeouts if different
      int healthCheckIntervalFromGS = jsonNode.path("data").path("healthCheckInterval").asInt();

      logger.debug("Health check interval: {}", healthCheckIntervalFromGS);

      if (healthCheckIntervalFromGS > 0 && healthCheckIntervalFromGS != healthCheckInterval) {
        // add health check interval to socket timeout
        httpClientSocketTimeout =
            loginInput.getSocketTimeoutInMillis() + (healthCheckIntervalFromGS * 1000);

        final RequestConfig requestConfig =
            RequestConfig.copy(HttpUtil.getRequestConfigWithoutCookies())
                .setConnectTimeout(httpClientConnectionTimeout)
                .setSocketTimeout(httpClientSocketTimeout)
                .build();

        HttpUtil.setRequestConfig(requestConfig);

        logger.debug("Adjusted connection timeout to: {}", httpClientConnectionTimeout);

        logger.debug("Adjusted socket timeout to: {}", httpClientSocketTimeout);
      }
    } catch (SnowflakeSQLException ex) {
      throw ex; // must catch here to avoid Throwable to get the exception
    } catch (IOException ex) {
      logger.error("IOException when creating session: " + postRequest, ex);

      throw new SnowflakeSQLException(
          ex,
          SqlState.IO_ERROR,
          ErrorCode.NETWORK_ERROR.getMessageCode(),
          "Exception encountered when opening connection: " + ex.getMessage());
    } catch (Throwable ex) {
      logger.error("Exception when creating session: " + postRequest, ex);

      throw new SnowflakeSQLException(
          ex,
          SqlState.SQLCLIENT_UNABLE_TO_ESTABLISH_SQLCONNECTION,
          ErrorCode.CONNECTION_ERROR.getMessageCode(),
          ErrorCode.CONNECTION_ERROR.getMessageCode(),
          ex.getMessage());
    }

    SFLoginOutput ret =
        new SFLoginOutput(
            sessionToken,
            masterToken,
            masterTokenValidityInSeconds,
            idToken,
            mfaToken,
            loginInput.getOauthAccessToken(),
            loginInput.getOauthRefreshToken(),
            databaseVersion,
            databaseMajorVersion,
            databaseMinorVersion,
            httpClientSocketTimeout,
            httpClientConnectionTimeout,
            sessionDatabase,
            sessionSchema,
            sessionRole,
            sessionWarehouse,
            sessionId,
            commonParams);

    if (asBoolean(loginInput.getSessionParameters().get(CLIENT_STORE_TEMPORARY_CREDENTIAL))) {
      if (consentCacheIdToken) {
        CredentialManager.writeIdToken(loginInput, ret.getIdToken());
      }
      if (loginInput.getOauthAccessToken() != null) {
        CredentialManager.writeOAuthAccessToken(loginInput);
      }
      if (loginInput.getOauthRefreshToken() != null) {
        CredentialManager.writeOAuthRefreshToken(loginInput);
      }
    }

    if (asBoolean(loginInput.getSessionParameters().get(CLIENT_REQUEST_MFA_TOKEN))) {
      CredentialManager.writeMfaToken(loginInput, ret.getMfaToken());
    }

    stopwatch.stop();
    logger.debug(
        "User: {}, host: {} with authentication method: {} authenticated successfully in {} ms",
        loginInput.getUserName(),
        loginInput.getHostFromServerUrl(),
        authenticatorType,
        stopwatch.elapsedMillis());
    return ret;
  }

  private static void setServiceNameHeader(SFLoginInput loginInput, HttpPost postRequest) {
    if (!Strings.isNullOrEmpty(loginInput.getServiceName())) {
      // service name is used to route a request to appropriate cluster.
      postRequest.setHeader(SF_HEADER_SERVICE_NAME, loginInput.getServiceName());
    }
  }

  private static String nullStringAsEmptyString(String value) {
    if (Strings.isNullOrEmpty(value) || "null".equals(value)) {
      return "";
    }
    return value;
  }

  /**
   * Delete the id token cache
   *
   * @param host The host string
   * @param user The user
   */
  public static void deleteIdTokenCache(String host, String user) {
    CredentialManager.deleteIdTokenCache(host, user);
  }

  /**
   * Delete the mfa token cache
   *
   * @param host The host string
   * @param user The user
   */
  public static void deleteMfaTokenCache(String host, String user) {
    CredentialManager.deleteMfaTokenCache(host, user);
  }

  /**
   * Renew a session.
   *
   * @param loginInput login information
   * @return login output
   * @throws SFException if unexpected uri information
   * @throws SnowflakeSQLException if failed to renew the session
   */
  static SFLoginOutput renewSession(SFLoginInput loginInput)
      throws SFException, SnowflakeSQLException {
    return renewTokenRequest(loginInput);
  }

  private static SFLoginOutput renewTokenRequest(SFLoginInput loginInput)
      throws SFException, SnowflakeSQLException {
    AssertUtil.assertTrue(loginInput.getServerUrl() != null, "missing server URL for tokenRequest");

    AssertUtil.assertTrue(
        loginInput.getMasterToken() != null, "missing master token for tokenRequest");
    AssertUtil.assertTrue(
        loginInput.getSessionToken() != null, "missing session token for tokenRequest");
    AssertUtil.assertTrue(
        loginInput.getLoginTimeout() >= 0, "negative login timeout for tokenRequest");

    // build URL for login request
    URIBuilder uriBuilder;
    HttpPost postRequest;
    String sessionToken;
    String masterToken;

    try {
      uriBuilder = new URIBuilder(loginInput.getServerUrl());
      uriBuilder.setPath(SF_PATH_TOKEN_REQUEST);

      uriBuilder.addParameter(SFSession.SF_QUERY_REQUEST_ID, UUIDUtils.getUUID().toString());

      postRequest = new HttpPost(uriBuilder.build());

      // Add headers for driver name and version
      postRequest.addHeader(SF_HEADER_CLIENT_APP_ID, loginInput.getAppId());
      postRequest.addHeader(SF_HEADER_CLIENT_APP_VERSION, loginInput.getAppVersion());

      // Add custom headers before adding common headers
      HttpUtil.applyAdditionalHeadersForSnowsight(
          postRequest, loginInput.getAdditionalHttpHeadersForSnowsight());
    } catch (URISyntaxException ex) {
      logger.error("Exception when creating http request", ex);

      throw new SFException(ex, ErrorCode.INTERNAL_ERROR, "unexpected URI syntax exception:3");
    }

    try {
      // input json with old session token and request type, notice the
      // session token needs to be quoted.
      Map<String, String> payload = new HashMap<>();
      String headerToken = loginInput.getMasterToken();
      payload.put("oldSessionToken", loginInput.getSessionToken());
      payload.put("requestType", TokenRequestType.RENEW.value);
      String json = mapper.writeValueAsString(payload);

      // attach the login info json body to the post request
      StringEntity input = new StringEntity(json, StandardCharsets.UTF_8);
      input.setContentType("application/json");
      postRequest.setEntity(input);

      postRequest.addHeader("accept", "application/json");

      postRequest.setHeader(
          SFSession.SF_HEADER_AUTHORIZATION,
          SFSession.SF_HEADER_SNOWFLAKE_AUTHTYPE
              + " "
              + SFSession.SF_HEADER_TOKEN_TAG
              + "=\""
              + headerToken
              + "\"");

      setServiceNameHeader(loginInput, postRequest);

      logger.debug(
          "Request type: {}, old session token: {}, " + "master token: {}",
          TokenRequestType.RENEW.value,
          (ArgSupplier) () -> loginInput.getSessionToken() != null ? "******" : null,
          (ArgSupplier) () -> loginInput.getMasterToken() != null ? "******" : null);

      String theString =
          HttpUtil.executeGeneralRequest(
              postRequest,
              loginInput.getLoginTimeout(),
              loginInput.getAuthTimeout(),
              loginInput.getSocketTimeoutInMillis(),
              0,
              loginInput.getHttpClientSettingsKey());

      // general method, same as with data binding
      JsonNode jsonNode = mapper.readTree(theString);

      // check the success field first
      if (!jsonNode.path("success").asBoolean()) {
        logger.debug("Response: {}", theString);

        String errorCode = jsonNode.path("code").asText();
        String message = jsonNode.path("message").asText();

        EventUtil.triggerBasicEvent(
            Event.EventType.NETWORK_ERROR,
            "SessionUtil:renewSession failure, error code=" + errorCode + ", message=" + message,
            true);

        SnowflakeUtil.checkErrorAndThrowExceptionIncludingReauth(jsonNode);
      }

      // session token is in the data field of the returned json response
      sessionToken = jsonNode.path("data").path("sessionToken").asText();
      masterToken = jsonNode.path("data").path("masterToken").asText();
    } catch (IOException ex) {
      logger.error("IOException when renewing session: " + postRequest, ex);

      // Any EventType.NETWORK_ERRORs should have been triggered before
      // exception was thrown.
      throw new SFException(ex, ErrorCode.NETWORK_ERROR, ex.getMessage());
    }

    SFLoginOutput loginOutput = new SFLoginOutput();
    loginOutput.setSessionToken(sessionToken).setMasterToken(masterToken);

    return loginOutput;
  }

  /**
   * Close a session
   *
   * @param loginInput login information
   * @throws SnowflakeSQLException if failed to close session
   * @throws SFException if failed to close session
   */
  static void closeSession(SFLoginInput loginInput) throws SFException, SnowflakeSQLException {
    logger.trace("void close() throws SFException");

    // assert the following inputs are valid
    AssertUtil.assertTrue(
        loginInput.getServerUrl() != null, "missing server URL for closing session");

    AssertUtil.assertTrue(
        loginInput.getSessionToken() != null, "missing session token for closing session");

    AssertUtil.assertTrue(
        loginInput.getLoginTimeout() >= 0, "missing login timeout for closing session");

    HttpPost postRequest = null;

    try {
      URIBuilder uriBuilder;

      uriBuilder = new URIBuilder(loginInput.getServerUrl());

      uriBuilder.addParameter(SF_QUERY_SESSION_DELETE, Boolean.TRUE.toString());
      uriBuilder.addParameter(SFSession.SF_QUERY_REQUEST_ID, UUIDUtils.getUUID().toString());

      uriBuilder.setPath(SF_PATH_SESSION);

      postRequest = new HttpPost(uriBuilder.build());

      // Add custom headers before adding common headers
      HttpUtil.applyAdditionalHeadersForSnowsight(
          postRequest, loginInput.getAdditionalHttpHeadersForSnowsight());

      postRequest.setHeader(
          SFSession.SF_HEADER_AUTHORIZATION,
          SFSession.SF_HEADER_SNOWFLAKE_AUTHTYPE
              + " "
              + SFSession.SF_HEADER_TOKEN_TAG
              + "=\""
              + loginInput.getSessionToken()
              + "\"");

      setServiceNameHeader(loginInput, postRequest);

      String theString =
          HttpUtil.executeGeneralRequest(
              postRequest,
              loginInput.getLoginTimeout(),
              loginInput.getAuthTimeout(),
              loginInput.getSocketTimeoutInMillis(),
              0,
              loginInput.getHttpClientSettingsKey());

      JsonNode rootNode;

      logger.debug("Connection close response: {}", theString);

      rootNode = mapper.readTree(theString);

      SnowflakeUtil.checkErrorAndThrowException(rootNode);
    } catch (URISyntaxException ex) {
      throw new RuntimeException("Unexpected URI syntax exception", ex);
    } catch (IOException ex) {
      logger.error("Unexpected IO exception for: " + postRequest, ex);
    } catch (SnowflakeSQLException ex) {
      // ignore exceptions for session expiration exceptions and for
      // sessions that no longer exist
      if (ex.getErrorCode() != Constants.SESSION_EXPIRED_GS_CODE
          && ex.getErrorCode() != Constants.SESSION_GONE) {
        throw ex;
      }
    }
  }

  /**
   * Given access token, query IDP URL snowflake app to get SAML response We also need to perform
   * important client side validation: validate the post back url come back with the SAML response
   * contains the same prefix as the Snowflake's server url, which is the intended destination url
   * to Snowflake. Explanation: This emulates the behavior of IDP initiated login flow in the user
   * browser where the IDP instructs the browser to POST the SAML assertion to the specific SP
   * endpoint. This is critical in preventing a SAML assertion issued to one SP from being sent to
   * another SP.
   *
   * @param loginInput Login Info for the request
   * @param ssoUrl URL to use for SSO
   * @param oneTimeToken The token used for SSO
   * @return The response in HTML form
   * @throws SnowflakeSQLException Will be thrown if the destination URL in the SAML assertion does
   *     not match
   */
  private static String federatedFlowStep4(
      SFLoginInput loginInput, String ssoUrl, String oneTimeToken) throws SnowflakeSQLException {
    String responseHtml = "";

    try {

      HttpGet httpGet = new HttpGet();
      prepareFederatedFlowStep4Request(httpGet, ssoUrl, oneTimeToken);

      responseHtml =
          HttpUtil.executeGeneralRequest(
              httpGet,
              loginInput.getLoginTimeout(),
              loginInput.getAuthTimeout(),
              loginInput.getSocketTimeoutInMillis(),
              0,
              loginInput.getHttpClientSettingsKey());

      // step 5
      validateSAML(responseHtml, loginInput);
    } catch (IOException | URISyntaxException ex) {
      handleFederatedFlowError(loginInput, ex);
    }
    return responseHtml;
  }

  private static void validateSAML(String responseHtml, SFLoginInput loginInput)
      throws SnowflakeSQLException, MalformedURLException {
    if (!loginInput.getDisableSamlURLCheck()) {
      String postBackUrl = getPostBackUrlFromHTML(responseHtml);
      if (!isPrefixEqual(postBackUrl, loginInput.getServerUrl())) {
        URL idpDestinationUrl = new URL(postBackUrl);
        URL clientDestinationUrl = new URL(loginInput.getServerUrl());
        String idpDestinationHostName = idpDestinationUrl.getHost();
        String clientDestinationHostName = clientDestinationUrl.getHost();

        logger.error(
            "The Snowflake hostname specified in the client connection {} does not match "
                + "the destination hostname in the SAML response returned by the IdP: {}",
            clientDestinationHostName,
            idpDestinationHostName);

        // Session is in process of getting created, so exception constructor takes in null
        throw new SnowflakeSQLLoggedException(
            null,
            ErrorCode.IDP_INCORRECT_DESTINATION.getMessageCode(),
            SqlState.SQLCLIENT_UNABLE_TO_ESTABLISH_SQLCONNECTION);
      }
    }
  }

  /**
   * Query IDP token url to authenticate and retrieve access token
   *
   * @param loginInput The login info for the request
   * @param tokenUrl The URL used to retrieve the access token
   * @return Returns the one time token
   * @throws SnowflakeSQLException Will be thrown if the execute request fails
   */
  private static String federatedFlowStep3(SFLoginInput loginInput, String tokenUrl)
      throws SnowflakeSQLException {

    String oneTimeToken = "";
    try {
      URL url = new URL(tokenUrl);
      URI tokenUri = url.toURI();
      final HttpPost postRequest = new HttpPost(tokenUri);
      setFederatedFlowStep3PostRequestAuthData(postRequest, loginInput);

      final String idpResponse =
          HttpUtil.executeRequestWithoutCookies(
              postRequest,
              loginInput.getLoginTimeout(),
              loginInput.getAuthTimeout(),
              loginInput.getSocketTimeoutInMillis(),
              0,
              0,
              null,
              loginInput.getHttpClientSettingsKey());

      logger.debug("User is authenticated against {}.", loginInput.getAuthenticator());

      // session token is in the data field of the returned json response
      final JsonNode jsonNode = mapper.readTree(idpResponse);
      oneTimeToken =
          jsonNode.get("sessionToken") != null
              ? jsonNode.get("sessionToken").asText()
              : jsonNode.get("cookieToken").asText();
    } catch (IOException | URISyntaxException ex) {
      handleFederatedFlowError(loginInput, ex);
    }
    return oneTimeToken;
  }

  /**
   * Perform important client side validation: validate both token url and sso url contains same
   * prefix (protocol + host + port) as the given authenticator url. Explanation: This provides a
   * way for the user to 'authenticate' the IDP it is sending his/her credentials to. Without such a
   * check, the user could be coerced to provide credentials to an IDP impersonator.
   *
   * @param loginInput The login info for the request
   * @param tokenUrl The token URL
   * @param ssoUrl The SSO URL
   * @throws SnowflakeSQLException Will be thrown if the prefix for the tokenUrl and ssoUrl do not
   *     match
   */
  private static void federatedFlowStep2(SFLoginInput loginInput, String tokenUrl, String ssoUrl)
      throws SnowflakeSQLException {
    try {
      if (!isPrefixEqual(loginInput.getAuthenticator(), tokenUrl)
          || !isPrefixEqual(loginInput.getAuthenticator(), ssoUrl)) {
        logger.debug(
            "The specified authenticator {} is not supported.", loginInput.getAuthenticator());
        // Session is in process of getting created, so exception constructor takes in null session
        // value
        throw new SnowflakeSQLLoggedException(
            null,
            ErrorCode.IDP_CONNECTION_ERROR.getMessageCode(),
            SqlState.SQLCLIENT_UNABLE_TO_ESTABLISH_SQLCONNECTION
            /* session= */ );
      }
    } catch (MalformedURLException ex) {
      handleFederatedFlowError(loginInput, ex);
    }
  }

  /**
   * Query Snowflake to obtain IDP token url and IDP SSO url
   *
   * @param loginInput The login info for the request
   * @throws SnowflakeSQLException Will be thrown if the execute request step fails
   */
  private static JsonNode federatedFlowStep1(SFLoginInput loginInput) throws SnowflakeSQLException {
    JsonNode dataNode = null;
    try {
      StringEntity requestInput = prepareFederatedFlowStep1RequestInput(loginInput);
      HttpPost postRequest = prepareFederatedFlowStep1PostRequest(loginInput, requestInput);

      final String gsResponse =
          HttpUtil.executeGeneralRequest(
              postRequest,
              loginInput.getLoginTimeout(),
              loginInput.getAuthTimeout(),
              loginInput.getSocketTimeoutInMillis(),
              0,
              loginInput.getHttpClientSettingsKey());

      logger.debug("Authenticator-request response: {}", gsResponse);
      JsonNode jsonNode = mapper.readTree(gsResponse);

      // check the success field first
      if (!jsonNode.path("success").asBoolean()) {
        logger.debug("Response: {}", gsResponse);
        int errorCode = jsonNode.path("code").asInt();

        throw new SnowflakeSQLException(
            NO_QUERY_ID,
            jsonNode.path("message").asText(),
            SqlState.SQLCLIENT_UNABLE_TO_ESTABLISH_SQLCONNECTION,
            errorCode);
      }

      // session token is in the data field of the returned json response
      dataNode = jsonNode.path("data");
    } catch (IOException | URISyntaxException ex) {
      handleFederatedFlowError(loginInput, ex);
    }
    return dataNode;
  }

  /**
   * Logs an error generated during the federated authentication flow and re-throws it as a
   * SnowflakeSQLException. Note that we separate IOExceptions since those tend to be network
   * related.
   *
   * @param loginInput The login info from the request
   * @param ex The exception to process
   * @throws SnowflakeSQLException Will be thrown for all calls to this method
   */
  private static void handleFederatedFlowError(SFLoginInput loginInput, Exception ex)
      throws SnowflakeSQLException {

    if (ex instanceof IOException) {
      logger.error("IOException when authenticating with " + loginInput.getAuthenticator(), ex);
      throw new SnowflakeSQLException(
          ex,
          SqlState.IO_ERROR,
          ErrorCode.NETWORK_ERROR.getMessageCode(),
          "Exception encountered when opening connection: " + ex.getMessage());
    }
    logger.error("Exception when authenticating with " + loginInput.getAuthenticator(), ex);
    throw new SnowflakeSQLException(
        ex,
        SqlState.SQLCLIENT_UNABLE_TO_ESTABLISH_SQLCONNECTION,
        ErrorCode.CONNECTION_ERROR.getMessageCode(),
        ErrorCode.CONNECTION_ERROR.getMessageCode(),
        ex.getMessage());
  }

  /**
   * FEDERATED FLOW See SNOW-27798 for additional details.
   *
   * @param loginInput The login info from the request
   * @return saml response
   * @throws SnowflakeSQLException Will be thrown if any of the federated steps fail
   */
  private static String getSamlResponseUsingOkta(SFLoginInput loginInput)
      throws SnowflakeSQLException {
    while (true) {
      try {
        JsonNode dataNode = federatedFlowStep1(loginInput);
        String tokenUrl = dataNode.path("tokenUrl").asText();
        String ssoUrl = dataNode.path("ssoUrl").asText();
        federatedFlowStep2(loginInput, tokenUrl, ssoUrl);
        final String oneTimeToken = federatedFlowStep3(loginInput, tokenUrl);
        return federatedFlowStep4(loginInput, ssoUrl, oneTimeToken);
      } catch (SnowflakeSQLException ex) {
        // This error gets thrown if the okta request encountered a retry-able error that
        // requires getting a new one-time token.
        if (ex.getErrorCode() == ErrorCode.AUTHENTICATOR_REQUEST_TIMEOUT.getMessageCode()) {
          logger.debug("Failed to get Okta SAML response. Retrying without changing retry count.");
        } else {
          throw ex;
        }
      }
    }
  }

  /**
   * Verify if two input urls have the same protocol, host, and port.
   *
   * @param aUrlStr a source URL string
   * @param bUrlStr a target URL string
   * @return true if matched otherwise false
   * @throws MalformedURLException raises if a URL string is not valid.
   */
  static boolean isPrefixEqual(String aUrlStr, String bUrlStr) throws MalformedURLException {
    URL aUrl = new URL(aUrlStr);
    URL bUrl = new URL(bUrlStr);
    int aPort = aUrl.getPort();
    int bPort = bUrl.getPort();
    if (aPort == -1 && "https".equals(aUrl.getProtocol())) {
      // default port number for HTTPS
      aPort = 443;
    }
    if (bPort == -1 && "https".equals(bUrl.getProtocol())) {
      // default port number for HTTPS
      bPort = 443;
    }
    // no default port number for HTTP is supported.
    return aUrl.getHost().equalsIgnoreCase(bUrl.getHost())
        && aUrl.getProtocol().equalsIgnoreCase(bUrl.getProtocol())
        && aPort == bPort;
  }

  /**
   * Extracts post back url from the HTML returned by the IDP
   *
   * @param html The HTML that we are parsing to find the post back url
   * @return The post back url
   */
  private static String getPostBackUrlFromHTML(String html) {
    Document doc = Jsoup.parse(html);
    Elements e1 = doc.getElementsByTag("body");
    Elements e2 = e1.get(0).getElementsByTag("form");
    return e2.first().attr("action");
  }

  /**
   * Helper function to parse a JsonNode from a GS response containing CommonParameters, emitting an
   * EnumMap of parameters
   *
   * @param paramsNode parameters in JSON form
   * @return map object including key and value pairs
   */
  public static Map<String, Object> getCommonParams(JsonNode paramsNode) {
    Map<String, Object> parameters = new HashMap<>();

    for (JsonNode child : paramsNode) {
      // If there isn't a name then the response from GS must be erroneous.
      if (!child.hasNonNull("name")) {
        logger.error("Common Parameter JsonNode encountered with " + "no parameter name!", false);
        continue;
      }

      // Look up the parameter based on the "name" attribute of the node.
      String paramName = child.path("name").asText();

      // What type of value is it and what's the value?
      if (!child.hasNonNull("value")) {
        logger.debug("No value found for Common Parameter: {}", child.path("name").asText());
        continue;
      }

      if (STRING_PARAMS.contains(paramName.toUpperCase())) {
        parameters.put(paramName, child.path("value").asText());
      } else if (INT_PARAMS.contains(paramName.toUpperCase())) {
        parameters.put(paramName, child.path("value").asInt());
      } else if (BOOLEAN_PARAMS.contains(paramName.toUpperCase())) {
        parameters.put(paramName, child.path("value").asBoolean());
      } else {
        try {
          // Value should only be boolean, int or string so we don't expect exceptions here.
          parameters.put(paramName, mapper.treeToValue(child.path("value"), Object.class));
        } catch (Exception e) {
          logger.debug(
              "Unknown Common Parameter Failed to Parse: {} -> {}. Exception: {}",
              paramName,
              child.path("value"),
              e.getMessage());
        }
        logger.debug("Unknown Common Parameter: {}", paramName);
      }

      logger.debug("Parameter {}: {}", paramName, child.path("value").asText());
    }

    return parameters;
  }

  static void updateSfDriverParamValues(Map<String, Object> parameters, SFBaseSession session) {
    if (parameters != null && !parameters.isEmpty()) {
      session.setCommonParameters(parameters);
    }
    for (Map.Entry<String, Object> entry : parameters.entrySet()) {
      logger.debug("Processing parameter {}", entry.getKey());

      if ("CLIENT_DISABLE_INCIDENTS".equalsIgnoreCase(entry.getKey())) {
        SnowflakeDriver.setDisableIncidents((Boolean) entry.getValue());
      } else if ("CLIENT_SESSION_KEEP_ALIVE".equalsIgnoreCase(entry.getKey())) {
        if (session != null) {
          session.setEnableHeartbeat((Boolean) entry.getValue());
        }
      } else if (CLIENT_SESSION_KEEP_ALIVE_HEARTBEAT_FREQUENCY.equalsIgnoreCase(entry.getKey())) {
        if (session != null) {
          session.setHeartbeatFrequency((int) entry.getValue());
        }
      } else if ("CLIENT_ENABLE_LOG_INFO_STATEMENT_PARAMETERS".equalsIgnoreCase(entry.getKey())) {
        boolean enableLogging = (Boolean) entry.getValue();
        if (session != null && session.getPreparedStatementLogging() != enableLogging) {
          session.setPreparedStatementLogging(enableLogging);
        }
      } else if ("AUTOCOMMIT".equalsIgnoreCase(entry.getKey())) {
        boolean autoCommit = (Boolean) entry.getValue();
        if (session != null && session.getAutoCommit() != autoCommit) {
          session.setAutoCommit(autoCommit);
        }
      } else if (JDBC_RS_COLUMN_CASE_INSENSITIVE.equalsIgnoreCase(entry.getKey())
          || CLIENT_RESULT_COLUMN_CASE_INSENSITIVE.equalsIgnoreCase(entry.getKey())) {
        if (session != null && !session.isResultColumnCaseInsensitive()) {
          session.setResultColumnCaseInsensitive((boolean) entry.getValue());
        }
      } else if (CLIENT_METADATA_REQUEST_USE_CONNECTION_CTX.equalsIgnoreCase(entry.getKey())) {
        if (session != null) {
          session.setMetadataRequestUseConnectionCtx((boolean) entry.getValue());
        }
      } else if (CLIENT_METADATA_USE_SESSION_DATABASE.equalsIgnoreCase(entry.getKey())) {
        if (session != null) {
          session.setMetadataRequestUseSessionDatabase((boolean) entry.getValue());
        }
      } else if (JDBC_TREAT_TIMESTAMP_NTZ_AS_UTC.equalsIgnoreCase(entry.getKey())) {
        if (session != null) {
          session.setTreatNTZAsUTC((boolean) entry.getValue());
        }
      } else if (JDBC_FORMAT_DATE_WITH_TIMEZONE.equalsIgnoreCase(entry.getKey())) {
        if (session != null) {
          session.setFormatDateWithTimezone((boolean) entry.getValue());
        }
      } else if (JDBC_USE_SESSION_TIMEZONE.equalsIgnoreCase(entry.getKey())) {
        if (session != null) {
          session.setUseSessionTimezone((boolean) entry.getValue());
        }
      } else if ("CLIENT_TIMESTAMP_TYPE_MAPPING".equalsIgnoreCase(entry.getKey())) {
        if (session != null) {
          session.setTimestampMappedType(
              SnowflakeType.valueOf(((String) entry.getValue()).toUpperCase()));
        }
      } else if ("JDBC_TREAT_DECIMAL_AS_INT".equalsIgnoreCase(entry.getKey())) {
        if (session != null) {
          session.setJdbcTreatDecimalAsInt((boolean) entry.getValue());
        }
      } else if ("JDBC_ENABLE_COMBINED_DESCRIBE".equalsIgnoreCase(entry.getKey())) {
        if (session != null) {
          session.setEnableCombineDescribe((boolean) entry.getValue());
        }
      } else if (CLIENT_IN_BAND_TELEMETRY_ENABLED.equalsIgnoreCase(entry.getKey())) {
        if (session != null) {
          session.setClientTelemetryEnabled((boolean) entry.getValue());
        }
      } else if ("CLIENT_STAGE_ARRAY_BINDING_THRESHOLD".equalsIgnoreCase(entry.getKey())) {
        if (session != null) {
          session.setArrayBindStageThreshold((int) entry.getValue());
        }
      } else if (CLIENT_STORE_TEMPORARY_CREDENTIAL.equalsIgnoreCase(entry.getKey())) {
        if (session != null) {
          session.setStoreTemporaryCredential((boolean) entry.getValue());
        }
      } else if (SERVICE_NAME.equalsIgnoreCase(entry.getKey())) {
        if (session != null) {
          session.setServiceName((String) entry.getValue());
        }
      } else if (CLIENT_ENABLE_CONSERVATIVE_MEMORY_USAGE.equalsIgnoreCase(entry.getKey())) {
        if (session != null) {
          session.setEnableConservativeMemoryUsage((boolean) entry.getValue());
        }
      } else if (CLIENT_CONSERVATIVE_MEMORY_ADJUST_STEP.equalsIgnoreCase(entry.getKey())) {
        if (session != null) {
          session.setConservativeMemoryAdjustStep((int) entry.getValue());
        }
      } else if (CLIENT_MEMORY_LIMIT.equalsIgnoreCase(entry.getKey())) {
        if (session != null) {
          session.setClientMemoryLimit((int) entry.getValue());
        }
      } else if (CLIENT_RESULT_CHUNK_SIZE.equalsIgnoreCase(entry.getKey())) {
        if (session != null) {
          session.setClientResultChunkSize((int) entry.getValue());
        }
      } else if (CLIENT_PREFETCH_THREADS.equalsIgnoreCase(entry.getKey())) {
        if (session != null) {
          session.setClientPrefetchThreads((int) entry.getValue());
        }
      } else if (CLIENT_OUT_OF_BAND_TELEMETRY_ENABLED.equalsIgnoreCase(entry.getKey())) {
        // we ignore the parameter CLIENT_OUT_OF_BAND_TELEMETRY_ENABLED
        // OOB telemetry is always disabled
        TelemetryService.disableOOBTelemetry();
      } else if (CLIENT_VALIDATE_DEFAULT_PARAMETERS.equalsIgnoreCase(entry.getKey())) {
        if (session != null) {
          session.setValidateDefaultParameters(SFLoginInput.getBooleanValue(entry.getValue()));
        }
      } else if (ENABLE_STAGE_S3_PRIVATELINK_FOR_US_EAST_1.equalsIgnoreCase((entry.getKey()))) {
        if (session != null) {
          session.setUseRegionalS3EndpointsForPresignedURL(
              SFLoginInput.getBooleanValue(entry.getValue()));
        }
      } else if (QUERY_CONTEXT_CACHE_SIZE.equalsIgnoreCase(entry.getKey())) {
        if (session != null) {
          session.setQueryContextCacheSize((int) entry.getValue());
        }
      } else if (JDBC_ENABLE_PUT_GET.equalsIgnoreCase(entry.getKey())) {
        if (session != null) {
          session.setJdbcEnablePutGet(SFLoginInput.getBooleanValue(entry.getValue()));
        }
      } else {
        if (session != null) {
          session.setOtherParameter(entry.getKey(), entry.getValue());
        }
      }
    }
  }

  enum TokenRequestType {
    RENEW("RENEW"),
    CLONE("CLONE"),
    ISSUE("ISSUE");

    private String value;

    TokenRequestType(String value) {
      this.value = value;
    }
  }

  /**
   * Reset OCSP cache server if the snowflake server URL is for private link. If the URL is not for
   * private link, do nothing.
   *
   * @param serverUrl The Snowflake URL includes protocol such as "https://"
   * @throws IOException If exception encountered
   */
  public static void resetOCSPUrlIfNecessary(String serverUrl) throws IOException {
    if (PrivateLinkDetector.isPrivateLink(serverUrl)) {
      // Privatelink uses special OCSP Cache server
      URL url = new URL(serverUrl);
      String host = url.getHost();
      logger.debug("HOST: {}", host);
      String ocspCacheServerUrl =
          String.format("http://ocsp.%s/%s", host, SFTrustManager.CACHE_FILE_NAME);
      logger.debug("OCSP Cache Server for Privatelink: {}", ocspCacheServerUrl);
      resetOCSPResponseCacherServerURL(ocspCacheServerUrl);
    }
  }

  /**
   * Helper function to generate a JWT token
   *
   * @param privateKey private key
   * @param privateKeyFile path to private key file
   * @param privateKeyBase64 base64 encoded content of the private key file
   * @param privateKeyPwd password for private key file or base64 encoded private key
   * @param accountName account name
   * @param userName user name
   * @return JWT token
   * @throws SFException if Snowflake error occurs
   */
  public static String generateJWTToken(
      PrivateKey privateKey,
      String privateKeyFile,
      String privateKeyBase64,
      String privateKeyPwd,
      String accountName,
      String userName)
      throws SFException {
    SessionUtilKeyPair s =
        new SessionUtilKeyPair(
            privateKey, privateKeyFile, privateKeyBase64, privateKeyPwd, accountName, userName);
    return s.issueJwtToken();
  }

  /**
   * Helper function to generate a JWT token. Use {@link #generateJWTToken(PrivateKey, String,
   * String, String, String, String)}
   *
   * @param privateKey private key
   * @param privateKeyFile path to private key file
   * @param privateKeyFilePwd password for private key file
   * @param accountName account name
   * @param userName user name
   * @return JWT token
   * @throws SFException if Snowflake error occurs
   */
  @Deprecated
  public static String generateJWTToken(
      PrivateKey privateKey,
      String privateKeyFile,
      String privateKeyFilePwd,
      String accountName,
      String userName)
      throws SFException {
    return generateJWTToken(
        privateKey, privateKeyFile, null, privateKeyFilePwd, accountName, userName);
  }

  /**
   * Helper method to check if the request path is a login/auth request to use for retry strategy.
   *
   * @param request the post request
   * @return true if this is a login/auth request, false otherwise
   */
  public static boolean isNewRetryStrategyRequest(HttpRequestBase request) {
    URI requestURI = request.getURI();
    String requestPath = requestURI.getPath();
    if (requestPath != null) {
      return requestPath.equals(SF_PATH_LOGIN_REQUEST)
          || requestPath.equals(SF_PATH_AUTHENTICATOR_REQUEST)
          || requestPath.equals(SF_PATH_TOKEN_REQUEST);
    }
    return false;
  }

  /**
   * Prepares an HTTP POST request for the first step of the federated authentication flow.
   *
   * @param loginInput The login information for the request.
   * @param inputData The JSON input data to include in the request.
   * @return An {@link HttpPost} object ready to execute the federated flow request.
   * @throws URISyntaxException If the constructed URI is invalid.
   */
  private static HttpPost prepareFederatedFlowStep1PostRequest(
      SFLoginInput loginInput, StringEntity inputData) throws URISyntaxException {
    URIBuilder fedUriBuilder = new URIBuilder(loginInput.getServerUrl());
    // TODO: if loginInput.serverUrl contains port or additional segments - it will be ignored and
    // overwritten here - to be fixed in SNOW-1922872
    fedUriBuilder.setPath(SF_PATH_AUTHENTICATOR_REQUEST);
    URI fedUrlUri = fedUriBuilder.build();

    HttpPost postRequest = new HttpPost(fedUrlUri);
    postRequest.setEntity(inputData);
    postRequest.addHeader("accept", "application/json");

    postRequest.addHeader(SF_HEADER_CLIENT_APP_ID, loginInput.getAppId());
    postRequest.addHeader(SF_HEADER_CLIENT_APP_VERSION, loginInput.getAppVersion());

    return postRequest;
  }

  /**
   * Prepares the JSON input for the first step of the federated authentication flow.
   *
   * @param loginInput The login information for the request.
   * @return A {@link StringEntity} containing the JSON input for the request.
   * @throws JsonProcessingException If there is an error generating the JSON input.
   */
  private static StringEntity prepareFederatedFlowStep1RequestInput(SFLoginInput loginInput)
      throws JsonProcessingException {
    Map<String, Object> data = new HashMap<>();
    data.put(ClientAuthnParameter.ACCOUNT_NAME.name(), loginInput.getAccountName());
    data.put(ClientAuthnParameter.AUTHENTICATOR.name(), loginInput.getAuthenticator());
    data.put(ClientAuthnParameter.CLIENT_APP_ID.name(), loginInput.getAppId());
    data.put(ClientAuthnParameter.CLIENT_APP_VERSION.name(), loginInput.getAppVersion());

    ClientAuthnDTO authnData = new ClientAuthnDTO(data, null);
    String json = mapper.writeValueAsString(authnData);

    StringEntity input = new StringEntity(json, StandardCharsets.UTF_8);
    input.setContentType("application/json");
    return input;
  }

  /**
   * Sets the authentication data for the third step of the federated authentication flow.
   *
   * @param postRequest The {@link HttpPost} request to update with authentication data.
   * @param loginInput The login information for the request.
   * @throws SnowflakeSQLException If an error occurs while preparing the request.
   */
  private static void setFederatedFlowStep3PostRequestAuthData(
      HttpPost postRequest, SFLoginInput loginInput) throws SnowflakeSQLException {
    String userName =
        Strings.isNullOrEmpty(loginInput.getOKTAUserName())
            ? loginInput.getUserName()
            : loginInput.getOKTAUserName();
    try {
      StringEntity params =
          new StringEntity(
              "{\"username\":\""
                  + userName
                  + "\",\"password\":\""
                  + loginInput.getPassword()
                  + "\"}");
      postRequest.setEntity(params);

      HeaderGroup headers = new HeaderGroup();
      headers.addHeader(new BasicHeader(HttpHeaders.ACCEPT, "application/json"));
      headers.addHeader(new BasicHeader(HttpHeaders.CONTENT_TYPE, "application/json"));
      postRequest.setHeaders(headers.getAllHeaders());
    } catch (IOException ex) {
      handleFederatedFlowError(loginInput, ex);
    }
  }

  /**
   * Prepares an HTTP GET request for the fourth step of the federated authentication flow.
   *
   * @param retrieveSamlRequest The {@link HttpRequestBase} to update with the SAML request details.
   * @param ssoUrl The SSO URL to use for the request.
   * @param oneTimeToken The one-time token to include in the request.
   * @throws MalformedURLException If the SSO URL is malformed.
   * @throws URISyntaxException If the URI for the request cannot be built.
   */
  private static void prepareFederatedFlowStep4Request(
      HttpRequestBase retrieveSamlRequest, String ssoUrl, String oneTimeToken)
      throws MalformedURLException, URISyntaxException {
    final URL url = new URL(ssoUrl);
    URI oktaGetUri =
        new URIBuilder()
            .setScheme(url.getProtocol())
            .setHost(url.getHost())
            .setPort(url.getPort())
            .setPath(url.getPath())
            .setParameter("RelayState", "%2Fsome%2Fdeep%2Flink")
            .setParameter("onetimetoken", oneTimeToken)
            .build();
    retrieveSamlRequest.setURI(oktaGetUri);

    HeaderGroup headers = new HeaderGroup();
    headers.addHeader(new BasicHeader(HttpHeaders.ACCEPT, "*/*"));
    retrieveSamlRequest.setHeaders(headers.getAllHeaders());
  }

  private static void handleEmptyAuthResponse(
      String theString, SFLoginInput loginInput, Exception lastRestException)
      throws Exception, SFException {
    if (theString == null) {
      if (lastRestException != null) {
        logger.error(
            "Failed to open new session for user: {}, host: {}. Error: {}",
            loginInput.getUserName(),
            loginInput.getHostFromServerUrl(),
            lastRestException);
        throw lastRestException;
      } else {
        SnowflakeSQLException exception =
            new SnowflakeSQLException(
                NO_QUERY_ID,
                "empty authentication response",
                SqlState.CONNECTION_EXCEPTION,
                ErrorCode.CONNECTION_ERROR.getMessageCode());
        logger.error(
            "Failed to open new session for user: {}, host: {}. Error: {}",
            loginInput.getUserName(),
            loginInput.getHostFromServerUrl(),
            exception);
        throw exception;
      }
    }
  }
}<|MERGE_RESOLUTION|>--- conflicted
+++ resolved
@@ -326,17 +326,12 @@
       }
     }
 
-<<<<<<< HEAD
+    convertSessionParameterStringValueToBooleanIfGiven(loginInput, CLIENT_REQUEST_MFA_TOKEN);
+
     readCachedTokensIfPossible(loginInput);
-
     if (OAuthAccessTokenProviderFactory.isEligible(getAuthenticator(loginInput))) {
       obtainAuthAccessTokenAndUpdateInput(loginInput);
     }
-=======
-    convertSessionParameterStringValueToBooleanIfGiven(loginInput, CLIENT_REQUEST_MFA_TOKEN);
-
-    preNewSession(loginInput);
->>>>>>> dcb60b29
 
     try {
       return newSession(loginInput, connectionPropertiesMap, tracingLevel);
@@ -353,7 +348,6 @@
     }
   }
 
-<<<<<<< HEAD
   static void checkIfExperimentalAuthnEnabled(AuthenticatorType authenticator) throws SFException {
     if (authenticator.equals(AuthenticatorType.PROGRAMMATIC_ACCESS_TOKEN)
         || authenticator.equals(AuthenticatorType.OAUTH_CLIENT_CREDENTIALS)
@@ -432,8 +426,6 @@
     }
   }
 
-  private static void readCachedTokensIfPossible(SFLoginInput loginInput) throws SFException {
-=======
   private static void convertSessionParameterStringValueToBooleanIfGiven(
       SFLoginInput loginInput, String parameterName) {
     Object currentClientRequestMfaToken = loginInput.getSessionParameters().get(parameterName);
@@ -444,18 +436,17 @@
     }
   }
 
-  private static void preNewSession(SFLoginInput loginInput) throws SFException {
->>>>>>> dcb60b29
-    if (asBoolean(loginInput.getSessionParameters().get(CLIENT_STORE_TEMPORARY_CREDENTIAL))) {
-      if (!StringUtils.isNullOrEmpty(loginInput.getUserName())) {
+  private static void readCachedTokensIfPossible(SFLoginInput loginInput) throws SFException {
+    if (!StringUtils.isNullOrEmpty(loginInput.getUserName())) {
+      if (asBoolean(loginInput.getSessionParameters().get(CLIENT_STORE_TEMPORARY_CREDENTIAL))) {
         CredentialManager.fillCachedIdToken(loginInput);
         CredentialManager.fillCachedOAuthAccessToken(loginInput);
         CredentialManager.fillCachedOAuthRefreshToken(loginInput);
       }
-    }
-
-    if (asBoolean(loginInput.getSessionParameters().get(CLIENT_REQUEST_MFA_TOKEN))) {
-      CredentialManager.fillCachedMfaToken(loginInput);
+
+      if (asBoolean(loginInput.getSessionParameters().get(CLIENT_REQUEST_MFA_TOKEN))) {
+        CredentialManager.fillCachedMfaToken(loginInput);
+      }
     }
   }
 
