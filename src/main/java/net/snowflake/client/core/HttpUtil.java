/*
 * Copyright (c) 2012-2018 Snowflake Computing Inc. All rights reserved.
 */

package net.snowflake.client.core;

import net.snowflake.client.jdbc.ErrorCode;
import net.snowflake.client.jdbc.RestRequest;
import net.snowflake.client.jdbc.SnowflakeSQLException;
import net.snowflake.client.jdbc.SnowflakeUtil;
import net.snowflake.client.log.SFLogger;
import net.snowflake.client.log.SFLoggerFactory;
import net.snowflake.common.core.SqlState;
import org.apache.commons.io.IOUtils;
import org.apache.http.client.config.RequestConfig;
import org.apache.http.client.methods.CloseableHttpResponse;
import org.apache.http.client.methods.HttpRequestBase;
import org.apache.http.config.Registry;
import org.apache.http.config.RegistryBuilder;
import org.apache.http.conn.socket.ConnectionSocketFactory;
import org.apache.http.conn.socket.PlainConnectionSocketFactory;
import org.apache.http.conn.ssl.SSLConnectionSocketFactory;
import org.apache.http.impl.client.CloseableHttpClient;
import org.apache.http.impl.client.DefaultRedirectStrategy;
import org.apache.http.impl.client.HttpClientBuilder;
import org.apache.http.impl.conn.PoolingHttpClientConnectionManager;
import org.apache.http.ssl.SSLInitializationException;
import org.apache.http.util.EntityUtils;

import javax.net.ssl.SSLContext;
import javax.net.ssl.SSLServerSocketFactory;
import javax.net.ssl.TrustManager;
import java.io.File;
import java.io.IOException;
import java.io.InputStream;
import java.io.StringWriter;
import java.security.KeyManagementException;
import java.security.NoSuchAlgorithmException;
import java.util.Arrays;
import java.util.concurrent.atomic.AtomicBoolean;

import static org.apache.http.client.config.CookieSpecs.DEFAULT;
import static org.apache.http.client.config.CookieSpecs.IGNORE_COOKIES;

/**
 * Created by jhuang on 1/19/16.
 */
public class HttpUtil
{
  static final SFLogger logger = SFLoggerFactory.getLogger(HttpUtil.class);

  static final int DEFAULT_MAX_CONNECTIONS = 100;
  static final int DEFAULT_MAX_CONNECTIONS_PER_ROUTE = 100;
  static final int DEFAULT_CONNECTION_TIMEOUT = 60000;
  static final int DEFAULT_HTTP_CLIENT_SOCKET_TIMEOUT = 300000; // ms


  /**
   * The unique httpClient shared by all connections, this will benefit long
   * lived clients
   */
  private static CloseableHttpClient httpClient = null;

  /**
   * Handle on the static connection manager, to gather statistics mainly
   */
  private static PoolingHttpClientConnectionManager connectionManager = null;

  /**
   * default request configuration, to be copied on individual requests.
   */
  private static RequestConfig DefaultRequestConfig = null;

  /**
   * Build an Http client using our set of default.
   *
   * @param insecureMode  skip OCSP revocation check if true or false.
   * @param ocspCacheFile OCSP response cache file. If null, the default
   *                      OCSP response file will be used.
   * @return HttpClient object
   */
  static CloseableHttpClient buildHttpClient(
      boolean insecureMode, File ocspCacheFile, boolean useOcspCacheServer)
  {
    // set timeout so that we don't wait forever.
    // Setup the default configuration for all requests on this client
    DefaultRequestConfig =
        RequestConfig.custom()
            .setConnectTimeout(DEFAULT_CONNECTION_TIMEOUT)
            .setConnectionRequestTimeout(DEFAULT_CONNECTION_TIMEOUT)
            .setSocketTimeout(DEFAULT_HTTP_CLIENT_SOCKET_TIMEOUT)
            .build();

    TrustManager[] trustManagers = {
        new SFTrustManager(ocspCacheFile, useOcspCacheServer)};
    try
    {
      // enforce using tlsv1.2
      SSLContext sslContext = SSLContext.getInstance("TLSv1.2");
      sslContext.init(
          null, // key manager
          insecureMode ? null : trustManagers, // trust manager
          null); // secure random

      // cipher suites need to be picked up in code explicitly for jdk 1.7
      // https://stackoverflow.com/questions/44378970/
      String[] cipherSuites = decideCipherSuites();
      if (logger.isTraceEnabled())
      {
        logger.trace("Cipher suites used: {}", Arrays.toString(cipherSuites));
      }

      SSLConnectionSocketFactory sslSocketFactory = new SSLConnectionSocketFactory(
          sslContext,
          new String[]{"TLSv1.2"},
          cipherSuites,
          SSLConnectionSocketFactory.getDefaultHostnameVerifier());

      Registry<ConnectionSocketFactory> registry =
          RegistryBuilder.<ConnectionSocketFactory>create()
              .register("https",
                  sslSocketFactory)
              .register("http",
                  PlainConnectionSocketFactory.getSocketFactory())
              .build();

      // Build a connection manager with enough connections
      connectionManager = new PoolingHttpClientConnectionManager(registry);
      connectionManager.setMaxTotal(DEFAULT_MAX_CONNECTIONS);
      connectionManager.setDefaultMaxPerRoute(DEFAULT_MAX_CONNECTIONS_PER_ROUTE);

      httpClient =
          HttpClientBuilder.create()
              .setDefaultRequestConfig(DefaultRequestConfig)
              .setConnectionManager(connectionManager)
              // Support JVM proxy settings
              .useSystemProperties()
              .setRedirectStrategy(new DefaultRedirectStrategy())
              .setUserAgent("-")     // needed for Okta
              .build();

      return httpClient;
    }
    catch (NoSuchAlgorithmException | KeyManagementException ex)
    {
      throw new SSLInitializationException(ex.getMessage(), ex);
    }
  }

  /**
   * Gets HttpClient with insecureMode false
   *
   * @return HttpClient object shared across all connections
   */
  public static CloseableHttpClient getHttpClient()
  {
    return getHttpClient(true, null);
  }

  /**
   * Accessor for the HTTP client singleton.
   *
   * @param insecureMode skip OCSP revocation check if true.
   * @param ocspCacheFile OCSP response cache file name. if null, the default
   *                      file will be used.
   * @return HttpClient object shared across all connections
   */
  public static CloseableHttpClient getHttpClient(boolean insecureMode, File ocspCacheFile)
  {
    if (httpClient == null)
    {
      synchronized (HttpUtil.class)
      {
        if (httpClient == null)
        {
          String flag = System.getenv("SF_OCSP_RESPONSE_CACHE_SERVER_ENABLED");
          if (flag == null)
          {
            flag = System.getProperty(
                "net.snowflake.jdbc.ocsp_response_cache_server_enabled");
          }
          httpClient = buildHttpClient(
              insecureMode,
              ocspCacheFile,
              flag == null || !"false".equalsIgnoreCase(flag));
        }
      }
    }
    return httpClient;
  }

  /**
   * Return a request configuration inheriting from the default request
   * configuration of the shared HttpClient with a different socket timeout.
   *
   * @param soTimeoutMs    - custom socket timeout in milli-seconds
   * @param withoutCookies - whether this request should ignore cookies or not
   * @return RequestConfig object
   */
  public static RequestConfig
  getDefaultRequestConfigWithSocketTimeout(int soTimeoutMs,
                                           boolean withoutCookies)
  {
    getHttpClient();
    final String cookieSpec = withoutCookies ? IGNORE_COOKIES : DEFAULT;
    return RequestConfig.copy(DefaultRequestConfig)
        .setSocketTimeout(soTimeoutMs)
        .setCookieSpec(cookieSpec)
        .build();
  }

  /**
   * Return a request configuration inheriting from the default request
   * configuration of the shared HttpClient with the coopkie spec set to ignore.
   *
   * @return RequestConfig object
   */
  public static RequestConfig getRequestConfigWithoutcookies()
  {
    getHttpClient();
    return RequestConfig.copy(DefaultRequestConfig)
        .setCookieSpec(IGNORE_COOKIES)
        .build();
  }

  /**
   * Accessor for the HTTP client singleton.
   *
   * @return HTTP Client stats in string representation
   */
  private static String getHttpClientStats()
  {
    return connectionManager == null ?
        "" :
        connectionManager.getTotalStats().toString();
  }

  /**
   * Executes a HTTP request with the cookie spec set to IGNORE_COOKIES
   *
   * @param httpRequest HttpRequestBase
   * @param httpClient HttpClient
   * @param retryTimeout retry timeout
   * @param injectSocketTimeout injecting socket timeout
   * @param canceling canceling?
   * @throws SnowflakeSQLException if Snowflake error occurs
   * @throws IOException raises if a general IO error occurs
   * @return response
   */
  static String executeRequestWithoutCookies(HttpRequestBase httpRequest,
                                             CloseableHttpClient httpClient,
                                             int retryTimeout,
                                             int injectSocketTimeout,
                                             AtomicBoolean canceling)
      throws SnowflakeSQLException, IOException
  {
    return executeRequestInternal(
        httpRequest,
        httpClient,
        retryTimeout,
        injectSocketTimeout,
        canceling,
        true);
  }

  /**
   * Executes a HTTP request for Snowflake.
   *
   * @param httpRequest HttpRequestBase
   * @param httpClient HttpClient
   * @param retryTimeout retry timeout
   * @param injectSocketTimeout injecting socket timeout
   * @param canceling canceling?
   * @return response
   * @throws SnowflakeSQLException if Snowflake error occurs
   * @throws IOException raises if a general IO error occurs
   */
<<<<<<< HEAD
  public static String executeRequest(HttpRequestBase httpRequest,
                               HttpClient httpClient,
=======
  static String executeRequest(HttpRequestBase httpRequest,
                               CloseableHttpClient httpClient,
>>>>>>> bae2bf1d
                               int retryTimeout,
                               int injectSocketTimeout,
                               AtomicBoolean canceling)
      throws SnowflakeSQLException, IOException
  {
    return executeRequestInternal(
        httpRequest,
        httpClient,
        retryTimeout,
        injectSocketTimeout,
        canceling,
        false);
  }

  /**
   * Helper to execute a request with retry and check and throw exception if
   * response is not success.
   * This should be used only for small request has it execute the REST
   * request and get back the result as a string.
   * <p>
   * Connection under the httpRequest is released.
   *
   * @param httpRequest         request object contains all the information
   * @param httpClient          client object used to communicate with other machine
   * @param retryTimeout        retry timeout (in seconds)
   * @param injectSocketTimeout simulate socket timeout
   * @param canceling           canceling flag
   * @param withoutCookies      whether this request should ignore cookies
   * @return response in String
   * @throws SnowflakeSQLException if Snowflake error occurs
   * @throws IOException raises if a general IO error occurs
   */
  private static String executeRequestInternal(HttpRequestBase httpRequest,
                                               CloseableHttpClient httpClient,
                                               int retryTimeout,
                                               int injectSocketTimeout,
                                               AtomicBoolean canceling,
                                               boolean withoutCookies)
      throws SnowflakeSQLException, IOException
  {
    if (logger.isDebugEnabled())
    {
      logger.debug("Pool: {} Executing: {}",
          HttpUtil.getHttpClientStats(),
          httpRequest);
    }

    String theString;
    StringWriter writer = null;
    CloseableHttpResponse response = null;
    try
    {
      response = RestRequest.execute(httpClient,
          httpRequest,
          retryTimeout,
          injectSocketTimeout,
          canceling,
          withoutCookies);

      if (response == null ||
          response.getStatusLine().getStatusCode() != 200)
      {
        logger.error("Error executing request: {}",
            httpRequest.toString());

        SnowflakeUtil.logResponseDetails(response, logger);

        EntityUtils.consume(response.getEntity());

        throw new SnowflakeSQLException(SqlState.IO_ERROR,
            ErrorCode.NETWORK_ERROR.getMessageCode(),
            "HTTP status="
                + ((response != null) ?
                response.getStatusLine().getStatusCode() :
                "null response"));
      }

      writer = new StringWriter();
      try (InputStream ins = response.getEntity().getContent())
      {
        IOUtils.copy(ins, writer, "UTF-8");
      }

      theString = writer.toString();
    }
    finally
    {
      IOUtils.closeQuietly(writer);
      IOUtils.closeQuietly(response);
   }

    if (logger.isDebugEnabled())
    {
      logger.debug(
          "Pool: {} Request returned for: {}",
          HttpUtil.getHttpClientStats(),
          httpRequest);
    }

    return theString;
  }

  // This is a workaround for JDK-7036144.
  //
  // The GZIPInputStream prematurely closes its input if a) it finds
  // a whole GZIP block and b) input.available() returns 0. In order
  // to work around this issue, we inject a thin wrapper for the
  // InputStream whose available() method always returns at least 1.
  //
  // Further details on this bug:
  //   http://bugs.java.com/bugdatabase/view_bug.do?bug_id=7036144
  public final static class HttpInputStream extends InputStream
  {
    private final InputStream httpIn;

    public HttpInputStream(InputStream httpIn)
    {
      this.httpIn = httpIn;
    }

    // This is the only modified function, all other
    // methods are simple wrapper around the HTTP stream.
    @Override
    public final int available() throws IOException
    {
      int available = httpIn.available();
      return available == 0 ? 1 : available;
    }

    // ONLY WRAPPER METHODS FROM HERE ON.
    @Override
    public final int read() throws IOException
    {
      return httpIn.read();
    }

    @Override
    public final int read(byte b[]) throws IOException
    {
      return httpIn.read(b);
    }

    @Override
    public final int read(byte b[], int off, int len) throws IOException
    {
      return httpIn.read(b, off, len);
    }

    @Override
    public final long skip(long n) throws IOException
    {
      return httpIn.skip(n);
    }

    @Override
    public final void close() throws IOException
    {
      httpIn.close();
    }

    @Override
    public synchronized void mark(int readlimit)
    {
      httpIn.mark(readlimit);
    }

    @Override
    public synchronized void reset() throws IOException
    {
      httpIn.reset();
    }

    @Override
    public final boolean markSupported()
    {
      return httpIn.markSupported();
    }
  }

  /**
   * Decide cipher suites that will be passed into the SSLConnectionSocketFactory
   *
   * @return List of cipher suites.
   */
  private static String[] decideCipherSuites()
  {
    String sysCipherSuites = System.getProperty("https.cipherSuites");

    return sysCipherSuites != null ? sysCipherSuites.split(",") :
        // use jdk default cipher suites
        ((SSLServerSocketFactory) SSLServerSocketFactory.getDefault())
            .getDefaultCipherSuites();
  }
}<|MERGE_RESOLUTION|>--- conflicted
+++ resolved
@@ -275,13 +275,8 @@
    * @throws SnowflakeSQLException if Snowflake error occurs
    * @throws IOException raises if a general IO error occurs
    */
-<<<<<<< HEAD
-  public static String executeRequest(HttpRequestBase httpRequest,
-                               HttpClient httpClient,
-=======
   static String executeRequest(HttpRequestBase httpRequest,
                                CloseableHttpClient httpClient,
->>>>>>> bae2bf1d
                                int retryTimeout,
                                int injectSocketTimeout,
                                AtomicBoolean canceling)
