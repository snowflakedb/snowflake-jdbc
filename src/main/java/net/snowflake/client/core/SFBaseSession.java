/*
 * Copyright (c) 2012-2021 Snowflake Computing Inc. All rights reserved.
 */

package net.snowflake.client.core;

import java.sql.DriverPropertyInfo;
import java.util.*;
import java.util.concurrent.atomic.AtomicBoolean;
import java.util.concurrent.atomic.AtomicInteger;
import net.snowflake.client.jdbc.ErrorCode;
import net.snowflake.client.jdbc.SnowflakeConnectString;
import net.snowflake.client.jdbc.SnowflakeSQLException;
import net.snowflake.client.jdbc.SnowflakeType;
import net.snowflake.client.jdbc.telemetry.Telemetry;

/**
 * Snowflake session implementation base. The methods and fields contained within this class are
 * setters and getters for shared session properties, i.e., those that may be set via connection
 * time, in properties, as well as those that may be parsed from response headers from Snowflake
 * (i.e., session parameters).
 *
 * <p>New connection properties and session parameters can be added here, as SFBaseSession contains
 * the logic for storing, setting, and getting these session properties.
 *
 * <p>For logic that is specific to a particular type of Session, four methods need to be
 * implemented:
 *
 * <p>open(), for establishing a connection. close(), for closing a connection. isSafeToClose(), for
 * checking whether the connection can be closed. checkProperties(), invoked at connection time to
 * verify if the requisite properties are set; and if not, returns a list of missing properties
 * raiseError(), which handles exceptions that may be raised in the session isTelemetryEnabled(),
 * which signals whether to enable client telemetry
 */
public abstract class SFBaseSession {
  private final Properties clientInfo = new Properties();
  private final AtomicBoolean autoCommit = new AtomicBoolean(true);
  // Injected delay for the purpose of connection timeout testing
  // Any statement execution will sleep for the specified number of milliseconds
  private final AtomicInteger _injectedDelay = new AtomicInteger(0);
  // Connection properties map
  private final Map<SFSessionProperty, Object> connectionPropertiesMap = new HashMap<>();
  // Custom key-value map for other options values *not* defined in SFSessionProperties,
  // i.e., session-implementation specific
  private final Map<String, Object> customSessionProperties = new HashMap<>(1);
  protected List<SFException> sqlWarnings = new ArrayList<>();
  // Unique Session ID
  private String sessionId;
  // Database versions
  private String databaseVersion = null;
  private int databaseMajorVersion = 0;
  private int databaseMinorVersion = 0;
  // Used for parsing results
  private SnowflakeType timestampMappedType = SnowflakeType.TIMESTAMP_LTZ;
  private boolean isResultColumnCaseInsensitive;
  private boolean isJdbcTreatDecimalAsInt = true;
  private boolean treatNTZAsUTC;
  private boolean preparedStatementLogging = false;
  // Inject failure for testing
  private String injectFileUploadFailure;
  private boolean enableHeartbeat;
  protected int heartbeatFrequency = 3600;
  private boolean formatDateWithTimezone;
  private boolean enableCombineDescribe;
  private boolean clientTelemetryEnabled = false;
  private boolean useSessionTimezone;
  // The server can read array binds from a stage instead of query payload.
  // When there as many bind values as this threshold, we should upload them to a stage.
  private int arrayBindStageThreshold = 0;
  private boolean storeTemporaryCredential;
  private String serviceName;
  private boolean sfSQLMode;
  // whether to enable conservative memory usage mode
  private boolean enableConservativeMemoryUsage;
  // the step in MB to adjust memory usage
  private int conservativeMemoryAdjustStep = 64;
  private int clientMemoryLimit;
  private int clientResultChunkSize;
  private int clientPrefetchThreads;
  // validate the default parameters by GS?
  private boolean validateDefaultParameters;
  // Current session context w/ re to database, schema, role, warehouse
  private String database;
  private String schema;
  private String role;
  private String warehouse;
  // For Metadata request(i.e. DatabaseMetadata.getTables or
  // DatabaseMetadata.getSchemas,), whether to use connection ctx to
  // improve the request time
  private boolean metadataRequestUseConnectionCtx = false;
  // For Metadata request(i.e. DatabaseMetadata.getTables or
  // DatabaseMetadata.getSchemas), whether to search using multiple schemas with
  // session database
  private boolean metadataRequestUseSessionDatabase = false;
<<<<<<< HEAD
  // Forces to use regional s3 end point API to generate regional url for aws endpoints
  private boolean useRegionalS3EndpointsForPresignedURL = false;
=======
  // Stores other parameters sent by server
  private final Map<String, Object> otherParameters = new HashMap<>();
>>>>>>> 960b5505

  /**
   * Part of the JDBC API, where client applications may fetch a Map of Properties to set various
   * attributes. This is not used internally by any driver component, but should be maintained by
   * the Session object.
   */
  public Properties getClientInfo() {
    // defensive copy to avoid client from changing the properties
    // directly w/o going through the API
    Properties copy = new Properties();
    copy.putAll(this.clientInfo);
    return copy;
  }

  /**
   * Gets the Property associated with the key 'name' in the ClientInfo map.
   *
   * @param name The key from which to fetch the Property.
   */
  public String getClientInfo(String name) {
    return this.clientInfo.getProperty(name);
  }

  /** Returns a unique id for this session. */
  public String getSessionId() {
    return sessionId;
  }

  /**
   * Sets the session-id attribute in this session.
   *
   * @param sessionId The session id as a string.
   */
  public void setSessionId(String sessionId) {
    this.sessionId = sessionId;
  }

  public boolean isSfSQLMode() {
    return sfSQLMode;
  }

  public void setSfSQLMode(boolean sfSQLMode) {
    this.sfSQLMode = sfSQLMode;
  }

  public String getDatabaseVersion() {
    return databaseVersion;
  }

  public void setDatabaseVersion(String databaseVersion) {
    this.databaseVersion = databaseVersion;
  }

  public int getDatabaseMajorVersion() {
    return databaseMajorVersion;
  }

  public void setDatabaseMajorVersion(int databaseMajorVersion) {
    this.databaseMajorVersion = databaseMajorVersion;
  }

  public int getDatabaseMinorVersion() {
    return databaseMinorVersion;
  }

  public void setDatabaseMinorVersion(int databaseMinorVersion) {
    this.databaseMinorVersion = databaseMinorVersion;
  }

  public boolean getPreparedStatementLogging() {
    return this.preparedStatementLogging;
  }

  public void setPreparedStatementLogging(boolean value) {
    this.preparedStatementLogging = value;
  }

  public String getInjectFileUploadFailure() {
    return this.injectFileUploadFailure;
  }

  public void setInjectFileUploadFailure(String fileToFail) {
    this.injectFileUploadFailure = fileToFail;
  }

  public SnowflakeType getTimestampMappedType() {
    return timestampMappedType;
  }

  public void setTimestampMappedType(SnowflakeType timestampMappedType) {
    this.timestampMappedType = timestampMappedType;
  }

  public boolean isResultColumnCaseInsensitive() {
    return isResultColumnCaseInsensitive;
  }

  public void setResultColumnCaseInsensitive(boolean resultColumnCaseInsensitive) {
    isResultColumnCaseInsensitive = resultColumnCaseInsensitive;
  }

  public boolean isJdbcTreatDecimalAsInt() {
    return isJdbcTreatDecimalAsInt;
  }

  public void setJdbcTreatDecimalAsInt(boolean jdbcTreatDecimalAsInt) {
    isJdbcTreatDecimalAsInt = jdbcTreatDecimalAsInt;
  }

  public String getServerUrl() {
    if (connectionPropertiesMap.containsKey(SFSessionProperty.SERVER_URL)) {
      return (String) connectionPropertiesMap.get(SFSessionProperty.SERVER_URL);
    }
    return null;
  }

  public boolean isStringQuoted() {
    if (connectionPropertiesMap.containsKey(SFSessionProperty.STRINGS_QUOTED)) {
      return (Boolean) connectionPropertiesMap.get(SFSessionProperty.STRINGS_QUOTED);
    }
    return false;
  }

  /**
   * Wrapper function for the other addProperty(String, Object) method that takes an
   * SFSessionProperty instead of a String key.
   *
   * @param sfSessionProperty The property for which to set the value.
   * @param propertyValue The value to set for the property.
   * @throws SFException If the value already exists for the given key (should only be set once), or
   *     if the value is invalid.
   */
  public void addProperty(SFSessionProperty sfSessionProperty, Object propertyValue)
      throws SFException {
    addProperty(sfSessionProperty.getPropertyKey(), propertyValue);
  }

  /**
   * Adds a connection property to the connection-properties map. Connection properties are those
   * that are defined in SFSessionProperty. They are set typically through instantiation of the
   * Session.
   *
   * @param propertyName The name of the property, as a string. Recognized ones are defined in the
   *     SFSessionProperty enum.
   * @param propertyValue The value to set for this key.
   * @throws SFException If the value already exists for the given key (should only be set once), or
   *     if the value is invalid.
   */
  public void addProperty(String propertyName, Object propertyValue) throws SFException {
    SFSessionProperty connectionProperty = SFSessionProperty.lookupByKey(propertyName);
    // check if the value type is as expected
    propertyValue = SFSessionProperty.checkPropertyValue(connectionProperty, propertyValue);

    if (connectionPropertiesMap.containsKey(connectionProperty)) {
      throw new SFException(ErrorCode.DUPLICATE_CONNECTION_PROPERTY_SPECIFIED, propertyName);
    } else if (propertyValue != null && connectionProperty == SFSessionProperty.AUTHENTICATOR) {
      String[] authenticatorWithParams = propertyValue.toString().split(";");
      if (authenticatorWithParams.length == 1) {
        connectionPropertiesMap.put(connectionProperty, propertyValue);
      } else {
        String[] oktaUserKeyPair = authenticatorWithParams[1].split("=");
        if (oktaUserKeyPair.length == 2) {
          connectionPropertiesMap.put(connectionProperty, authenticatorWithParams[0]);
          connectionPropertiesMap.put(SFSessionProperty.OKTA_USERNAME, oktaUserKeyPair[1]);
        } else {
          throw new SFException(ErrorCode.INVALID_OKTA_USERNAME, propertyName);
        }
      }
    } else {
      connectionPropertiesMap.put(connectionProperty, propertyValue);
    }
  }

  public Map<SFSessionProperty, Object> getConnectionPropertiesMap() {
    return connectionPropertiesMap;
  }

  public OCSPMode getOCSPMode() {
    OCSPMode ret;

    Boolean insecureMode = (Boolean) connectionPropertiesMap.get(SFSessionProperty.INSECURE_MODE);
    if (insecureMode != null && insecureMode) {
      // skip OCSP checks
      ret = OCSPMode.INSECURE;
    } else if (!connectionPropertiesMap.containsKey(SFSessionProperty.OCSP_FAIL_OPEN)
        || (boolean) connectionPropertiesMap.get(SFSessionProperty.OCSP_FAIL_OPEN)) {
      // fail open (by default, not set)
      ret = OCSPMode.FAIL_OPEN;
    } else {
      // explicitly set ocspFailOpen=false
      ret = OCSPMode.FAIL_CLOSED;
    }
    return ret;
  }

  public Integer getQueryTimeout() {
    return (Integer) this.connectionPropertiesMap.get(SFSessionProperty.QUERY_TIMEOUT);
  }

  public String getUser() {
    return (String) this.connectionPropertiesMap.get(SFSessionProperty.USER);
  }

  public String getUrl() {
    return (String) this.connectionPropertiesMap.get(SFSessionProperty.SERVER_URL);
  }

  public int getInjectWaitInPut() {
    Object retVal = this.connectionPropertiesMap.get(SFSessionProperty.INJECT_WAIT_IN_PUT);
    if (retVal != null) {
      try {
        return (int) retVal;
      } catch (Exception e) {
        return 0;
      }
    }
    return 0;
  }

  public boolean getMetadataRequestUseSessionDatabase() {
    return metadataRequestUseSessionDatabase;
  }

  public void setMetadataRequestUseSessionDatabase(boolean enabled) {
    this.metadataRequestUseSessionDatabase = enabled;
  }

  public boolean getMetadataRequestUseConnectionCtx() {
    return this.metadataRequestUseConnectionCtx;
  }

  public void setMetadataRequestUseConnectionCtx(boolean enabled) {
    this.metadataRequestUseConnectionCtx = enabled;
  }

  AtomicInteger getInjectedDelay() {
    return _injectedDelay;
  }

  public void setInjectedDelay(int injectedDelay) {
    this._injectedDelay.set(injectedDelay);
  }

  public boolean getTreatNTZAsUTC() {
    return treatNTZAsUTC;
  }

  public void setTreatNTZAsUTC(boolean treatNTZAsUTC) {
    this.treatNTZAsUTC = treatNTZAsUTC;
  }

  public boolean getEnableHeartbeat() {
    return enableHeartbeat;
  }

  public void setEnableHeartbeat(boolean enableHeartbeat) {
    this.enableHeartbeat = enableHeartbeat;
  }

  /**
   * Set the heartbeat frequency in seconds. This is the frequency with which the session token is
   * refreshed.
   *
   * @param frequency heartbeat frequency in seconds
   */
  public void setHeartbeatFrequency(int frequency) {
    if (frequency < 900) {
      this.heartbeatFrequency = 900;
    } else if (frequency > 3600) {
      this.heartbeatFrequency = 3600;
    } else {
      this.heartbeatFrequency = frequency;
    }
  }

  /** Retrieve session heartbeat frequency in seconds */
  public int getHeartbeatFrequency() {
    return this.heartbeatFrequency;
  }

  public boolean getAutoCommit() {
    return autoCommit.get();
  }

  public void setAutoCommit(boolean autoCommit) {
    this.autoCommit.set(autoCommit);
  }

  public boolean getFormatDateWithTimezone() {
    return formatDateWithTimezone;
  }

  public void setFormatDateWithTimezone(boolean formatDateWithTimezone) {
    this.formatDateWithTimezone = formatDateWithTimezone;
  }

  public boolean getUseSessionTimezone() {
    return useSessionTimezone;
  }

  public void setUseSessionTimezone(boolean useSessionTimezone) {
    this.useSessionTimezone = useSessionTimezone;
  }

  public boolean getEnableCombineDescribe() {
    return enableCombineDescribe;
  }

  public void setEnableCombineDescribe(boolean enableCombineDescribe) {
    this.enableCombineDescribe = enableCombineDescribe;
  }

  public boolean isClientTelemetryEnabled() {
    return clientTelemetryEnabled;
  }

  public void setClientTelemetryEnabled(boolean clientTelemetryEnabled) {
    this.clientTelemetryEnabled = clientTelemetryEnabled;
  }

  public int getArrayBindStageThreshold() {
    return arrayBindStageThreshold;
  }

  public void setArrayBindStageThreshold(int arrayBindStageThreshold) {
    this.arrayBindStageThreshold = arrayBindStageThreshold;
  }

  public boolean getStoreTemporaryCredential() {
    return storeTemporaryCredential;
  }

  public void setStoreTemporaryCredential(boolean storeTemporaryCredential) {
    this.storeTemporaryCredential = storeTemporaryCredential;
  }

  public String getServiceName() {
    return serviceName;
  }

  public void setServiceName(String serviceName) {
    this.serviceName = serviceName;
  }

  public void setEnableConservativeMemoryUsage(boolean enableConservativeMemoryUsage) {
    this.enableConservativeMemoryUsage = enableConservativeMemoryUsage;
  }

  public boolean isConservativeMemoryUsageEnabled() {
    return enableConservativeMemoryUsage;
  }

  public int getConservativeMemoryAdjustStep() {
    return conservativeMemoryAdjustStep;
  }

  public void setConservativeMemoryAdjustStep(int conservativeMemoryAdjustStep) {
    this.conservativeMemoryAdjustStep = conservativeMemoryAdjustStep;
  }

  public int getClientMemoryLimit() {
    return clientMemoryLimit;
  }

  public void setClientMemoryLimit(int clientMemoryLimit) {
    this.clientMemoryLimit = clientMemoryLimit;
  }

  public int getClientResultChunkSize() {
    return clientResultChunkSize;
  }

  public void setClientResultChunkSize(int clientResultChunkSize) {
    this.clientResultChunkSize = clientResultChunkSize;
  }

  public Object getOtherParameter(String key) {
    return this.otherParameters.get(key);
  }

  public void setOtherParameter(String key, Object value) {
    this.otherParameters.put(key, value);
  }

  public int getClientPrefetchThreads() {
    return clientPrefetchThreads;
  }

  public void setClientPrefetchThreads(int clientPrefetchThreads) {
    this.clientPrefetchThreads = clientPrefetchThreads;
  }

  public boolean getValidateDefaultParameters() {
    return validateDefaultParameters;
  }

  public void setValidateDefaultParameters(boolean validateDefaultParameters) {
    this.validateDefaultParameters = validateDefaultParameters;
  }

  public String getDatabase() {
    return database;
  }

  public void setDatabase(String database) {
    this.database = database;
  }

  public String getSchema() {
    return schema;
  }

  public void setSchema(String schema) {
    this.schema = schema;
  }

  public String getRole() {
    return role;
  }

  public void setRole(String role) {
    this.role = role;
  }

  public String getWarehouse() {
    return warehouse;
  }

  public void setWarehouse(String warehouse) {
    this.warehouse = warehouse;
  }

  public void setUseRegionalS3EndpointsForPresignedURL(boolean regionalS3Endpoint) {
    this.useRegionalS3EndpointsForPresignedURL = regionalS3Endpoint;
  }

  public boolean getUseRegionalS3EndpointsForPresignedURL() {
    return useRegionalS3EndpointsForPresignedURL;
  }

  /**
   * Enables setting a value in the custom-properties map. This is used for properties that are
   * implementation specific to the session, and not shared by the different implementations.
   *
   * @param propertyName A string key for the property to set.
   * @param propertyValue The property value.
   */
  public void setSessionPropertyByKey(String propertyName, Object propertyValue) {
    this.customSessionProperties.put(propertyName, propertyValue);
  }

  /**
   * Fetch the value for a custom session property.
   *
   * @param propertyName The key of the session property to fetch.
   */
  public Object getSessionPropertyByKey(String propertyName) {
    return this.customSessionProperties.get(propertyName);
  }

  /**
   * Function that checks if the active session can be closed when the connection is closed. Called
   * by SnowflakeConnectionV1.
   */
  public abstract boolean isSafeToClose();

  /**
   * Validates the connection properties used by this session, and returns a list of missing
   * properties.
   */
  public abstract List<DriverPropertyInfo> checkProperties();

  /**
   * Close the connection
   *
   * @throws SnowflakeSQLException if failed to close the connection
   * @throws SFException if failed to close the connection
   */
  public abstract void close() throws SFException, SnowflakeSQLException;

  /**
   * Raise an error within the current session. By default, this may log an incident with Snowflake.
   *
   * @param exc The throwable exception
   * @param jobId jobId that failed
   * @param requestId requestId that failed
   */
  public abstract void raiseError(Throwable exc, String jobId, String requestId);

  /**
   * Returns the telemetry client, if supported, by this session. If not, should return a
   * NoOpTelemetryClient.
   */
  public abstract Telemetry getTelemetryClient();

  /**
   * JDBC API. Returns a list of warnings generated since starting this session, or the last time it
   * was cleared.
   */
  public List<SFException> getSqlWarnings() {
    return sqlWarnings;
  }

  /**
   * JDBC API. Clears the list of warnings generated since the start of the session, or the last
   * time it was cleared.
   */
  public void clearSqlWarnings() {
    sqlWarnings.clear();
  }

  public abstract int getNetworkTimeoutInMilli();

  public abstract SnowflakeConnectString getSnowflakeConnectionString();
}<|MERGE_RESOLUTION|>--- conflicted
+++ resolved
@@ -92,13 +92,10 @@
   // DatabaseMetadata.getSchemas), whether to search using multiple schemas with
   // session database
   private boolean metadataRequestUseSessionDatabase = false;
-<<<<<<< HEAD
   // Forces to use regional s3 end point API to generate regional url for aws endpoints
   private boolean useRegionalS3EndpointsForPresignedURL = false;
-=======
   // Stores other parameters sent by server
   private final Map<String, Object> otherParameters = new HashMap<>();
->>>>>>> 960b5505
 
   /**
    * Part of the JDBC API, where client applications may fetch a Map of Properties to set various
