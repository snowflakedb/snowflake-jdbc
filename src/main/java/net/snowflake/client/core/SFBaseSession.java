--- conflicted
+++ resolved
@@ -408,14 +408,9 @@
       // log the JVM parameters that are being used
       if (httpUseProxy) {
         logger.debug(
-<<<<<<< HEAD
-            "Using JVM parameters for proxy setup: http.useProxy={}, http.proxyHost={}, http.proxyPort={}, https.proxyHost={},"
-                + " https.proxyPort={}, http.nonProxyHosts={}, NO_PROXY={}, http.proxyProtocol={}",
-=======
-            "Proxy environment settings: http.useProxy={}, http.proxyHost={}, http.proxyPort={}, http.proxyUser={}, "
+            "Using JVM parameters for proxy setup: http.useProxy={}, http.proxyHost={}, http.proxyPort={}, http.proxyUser={}, "
                 + "http.proxyPassword is {}, https.proxyHost={}, https.proxyPort={}, https.proxyUser={}, "
                 + "https.proxyPassword is {}, http.nonProxyHosts={}, NO_PROXY={}, http.proxyProtocol={}",
->>>>>>> 1624da47
             httpUseProxy,
             httpProxyHost,
             httpProxyPort,
