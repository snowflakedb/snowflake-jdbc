--- conflicted
+++ resolved
@@ -419,22 +419,14 @@
           logger.debug(
               "http.useProxy={} but valid host and port were not provided. No proxy in use.",
               httpUseProxy);
-<<<<<<< HEAD
+          unsetInvalidProxyHostAndPort();
           ocspAndProxyAndGzipKey = new HttpClientSettingsKey(getOCSPMode());
-=======
-          unsetInvalidProxyHostAndPort();
-          ocspAndProxyKey = new HttpClientSettingsKey(getOCSPMode());
->>>>>>> a8f50a07
         }
       } else {
         // If no proxy is used or JVM http proxy is used, no need for setting parameters
         logger.debug("http.useProxy={}. JVM proxy not used.", httpUseProxy);
-<<<<<<< HEAD
+        unsetInvalidProxyHostAndPort();
         ocspAndProxyAndGzipKey = new HttpClientSettingsKey(getOCSPMode());
-=======
-        unsetInvalidProxyHostAndPort();
-        ocspAndProxyKey = new HttpClientSettingsKey(getOCSPMode());
->>>>>>> a8f50a07
       }
     }
     return ocspAndProxyAndGzipKey;
