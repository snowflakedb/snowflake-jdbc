package net.snowflake.client.core;

import com.fasterxml.jackson.databind.JsonNode;
import net.snowflake.client.core.structs.SFSqlInput;

import java.sql.SQLException;

<<<<<<< HEAD
public class JsonSqlInput implements SFSqlInput {
=======
//  TODO extractedType maybe getObject should return raw input then it won't be needed
  public JsonNode getInput() {
    return input;
  }

>>>>>>> 6d34b18f
  private final JsonNode input;

  public JsonSqlInput(JsonNode input) {
    this.input = input;
  }

  @Override
  public String readString(String fieldName) throws SQLException {
    return input.get(fieldName).textValue();
  }
}<|MERGE_RESOLUTION|>--- conflicted
+++ resolved
@@ -5,15 +5,7 @@
 
 import java.sql.SQLException;
 
-<<<<<<< HEAD
 public class JsonSqlInput implements SFSqlInput {
-=======
-//  TODO extractedType maybe getObject should return raw input then it won't be needed
-  public JsonNode getInput() {
-    return input;
-  }
-
->>>>>>> 6d34b18f
   private final JsonNode input;
 
   public JsonSqlInput(JsonNode input) {
@@ -24,4 +16,85 @@
   public String readString(String fieldName) throws SQLException {
     return input.get(fieldName).textValue();
   }
+
+//  @Override
+//  public boolean readBoolean() throws SQLException {
+//    return elements.next().booleanValue();
+//  }
+
+//  @Override
+//  public byte readByte() throws SQLException {
+//    return 0;
+//  }
+//
+//  @Override
+//  public short readShort() throws SQLException {
+//    return 0;
+//  }
+//
+//  @Override
+//  public int readInt() throws SQLException {
+//    return 0;
+//  }
+//
+//  @Override
+//  public long readLong() throws SQLException {
+//    return 0;
+//  }
+//
+//  @Override
+//  public float readFloat() throws SQLException {
+//    return 0;
+//  }
+//
+//  @Override
+//  public double readDouble() throws SQLException {
+//    return 0;
+//  }
+//
+//  @Override
+//  public BigDecimal readBigDecimal() throws SQLException {
+//    return null;
+//  }
+//
+//  @Override
+//  public byte[] readBytes() throws SQLException {
+//    return new byte[0];
+//  }
+//
+//  @Override
+//  public Date readDate() throws SQLException {
+//    return null;
+//  }
+//
+//  @Override
+//  public Time readTime() throws SQLException {
+//    return null;
+//  }
+//
+//  @Override
+//  public Timestamp readTimestamp() throws SQLException {
+//    return null;
+//  }
+//
+//  @Override
+//  public Reader readCharacterStream() throws SQLException {
+//    return null;
+//  }
+//
+//  @Override
+//  public InputStream readAsciiStream() throws SQLException {
+//    return null;
+//  }
+//
+//  @Override
+//  public InputStream readBinaryStream() throws SQLException {
+//    return null;
+//  }
+
+
+  //  TODO extractedType maybe getObject should return raw input then it won't be needed
+  public JsonNode getInput() {
+    return input;
+  }
 }