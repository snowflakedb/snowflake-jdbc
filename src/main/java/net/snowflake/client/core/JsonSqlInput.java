--- conflicted
+++ resolved
@@ -190,13 +190,11 @@
           int columnType = ColumnTypeHelper.getColumnType(fieldMetadata.getType(), session);
           int columnSubType = fieldMetadata.getType();
           int scale = fieldMetadata.getScale();
-<<<<<<< HEAD
-          Timestamp result = getTimestampFromType(columnSubType, (String) value);
-=======
+
           Timestamp result =
               SqlInputTimestampUtil.getTimestampFromType(
                   columnSubType, (String) value, session, sessionTimeZone, tz);
->>>>>>> 357b9325
+
           if (result != null) {
             return result;
           }
