--- conflicted
+++ resolved
@@ -306,12 +306,7 @@
 
         logger.debug("JSON: {}", (ArgSupplier) () -> SecretDetector.maskSecrets(json));
 
-<<<<<<< HEAD
-        long gzipStart = SnowflakeUtil.getEpochTimeInMicroSeconds();
-        execTimeData.setGzipStart(gzipStart);
-=======
         execTimeData.setGzipStart(SnowflakeUtil.getEpochTimeInMicroSeconds());
->>>>>>> 0c3630f1
         // SNOW-18057: compress the post body in gzip
         ByteArrayOutputStream baos = new ByteArrayOutputStream();
         GZIPOutputStream gzos = new GZIPOutputStream(baos);
@@ -321,12 +316,7 @@
         ByteArrayEntity input = new ByteArrayEntity(baos.toByteArray());
         input.setContentType("application/json");
         httpRequest.setEntity(input);
-<<<<<<< HEAD
-        long gzipEnd = SnowflakeUtil.getEpochTimeInMicroSeconds();
-        execTimeData.setGzipEnd(gzipEnd);
-=======
         execTimeData.setGzipEnd(SnowflakeUtil.getEpochTimeInMicroSeconds());
->>>>>>> 0c3630f1
         httpRequest.addHeader("content-encoding", "gzip");
         httpRequest.addHeader("accept", stmtInput.mediaType);
 
