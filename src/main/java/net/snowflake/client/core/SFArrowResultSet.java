--- conflicted
+++ resolved
@@ -597,21 +597,6 @@
         resultSetMetaData.getColumnMetadata().get(columnIndex - 1).getFields());
   }
 
-<<<<<<< HEAD
-  private Object handleObjectType(int columnIndex, Object obj) throws SFException {
-    int columnType = resultSetMetaData.getColumnType(columnIndex);
-    if (columnType == Types.STRUCT
-        && Boolean.valueOf(System.getProperty(STRUCTURED_TYPE_ENABLED_PROPERTY_NAME))) {
-      try {
-        JsonNode jsonNode = OBJECT_MAPPER.readTree((String) obj);
-        return new JsonSqlInput(
-            jsonNode,
-            session,
-            jsonConverters,
-            resultSetMetaData.getColumnMetadata().get(columnIndex - 1).getFields());
-      } catch (JsonProcessingException e) {
-        throw new SFException(e, ErrorCode.INVALID_STRUCT_DATA);
-=======
   @Override
   public Array getArray(int columnIndex) throws SFException {
     ArrowVectorConverter converter = currentChunkIterator.getCurrentConverter(columnIndex - 1);
@@ -718,7 +703,6 @@
           throw new SFException(
               ErrorCode.FEATURE_UNSUPPORTED,
               "Can't construct array for data type: " + columnSubType);
->>>>>>> 357b9325
       }
     } catch (RuntimeException e) {
       throw new SFException(e, ErrorCode.INVALID_STRUCT_DATA);
