/*
 * Copyright (c) 2012-2019 Snowflake Computing Inc. All rights reserved.
 */
package net.snowflake.client.core;

import static net.snowflake.client.core.StmtUtil.eventHandler;
import static net.snowflake.client.jdbc.SnowflakeUtil.systemGetProperty;

import com.fasterxml.jackson.core.JsonProcessingException;
import com.fasterxml.jackson.databind.JsonNode;
import com.fasterxml.jackson.databind.ObjectMapper;
import java.io.ByteArrayInputStream;
import java.io.IOException;
import java.math.BigDecimal;
import java.math.RoundingMode;
import java.sql.Array;
import java.sql.Date;
import java.sql.SQLException;
import java.sql.Time;
import java.sql.Timestamp;
import java.sql.Types;
import java.util.TimeZone;
import net.snowflake.client.core.arrow.ArrowVectorConverter;
import net.snowflake.client.core.arrow.StructConverter;
import net.snowflake.client.core.arrow.VarCharConverter;
import net.snowflake.client.core.json.Converters;
import net.snowflake.client.jdbc.ArrowResultChunk;
import net.snowflake.client.jdbc.ArrowResultChunk.ArrowChunkIterator;
import net.snowflake.client.jdbc.ErrorCode;
import net.snowflake.client.jdbc.SnowflakeResultSetSerializableV1;
import net.snowflake.client.jdbc.SnowflakeSQLException;
import net.snowflake.client.jdbc.SnowflakeSQLLoggedException;
import net.snowflake.client.jdbc.telemetry.Telemetry;
import net.snowflake.client.jdbc.telemetry.TelemetryData;
import net.snowflake.client.jdbc.telemetry.TelemetryField;
import net.snowflake.client.jdbc.telemetry.TelemetryUtil;
import net.snowflake.client.log.SFLogger;
import net.snowflake.client.log.SFLoggerFactory;
import net.snowflake.common.core.SFBinaryFormat;
import net.snowflake.common.core.SnowflakeDateTimeFormat;
import net.snowflake.common.core.SqlState;
import org.apache.arrow.memory.RootAllocator;
import org.apache.arrow.vector.util.JsonStringHashMap;

/** Arrow result set implementation */
public class SFArrowResultSet extends SFBaseResultSet implements DataConversionContext {
  private static final SFLogger logger = SFLoggerFactory.getLogger(SFArrowResultSet.class);
  private static final ObjectMapper OBJECT_MAPPER = ObjectMapperFactory.getObjectMapper();

  /** iterator over current arrow result chunk */
  private ArrowChunkIterator currentChunkIterator;

  /** current query id */
  private String queryId;

  /** type of statement generate this result set */
  private SFStatementType statementType;

  private boolean totalRowCountTruncated;

  /** true if sort first chunk */
  private boolean sortResult;

  /** statement generate current result set */
  protected SFBaseStatement statement;

  /** is array bind supported */
  private final boolean arrayBindSupported;

  /** session timezone */
  private TimeZone timeZone;

  /** index of next chunk to consume */
  private long nextChunkIndex = 0;

  /** total chunk count, not include first chunk */
  private final long chunkCount;

  /** chunk downloader */
  private ChunkDownloader chunkDownloader;

  /** time when first chunk arrived */
  private final long firstChunkTime;

  /** telemetry client to push stats to server */
  private final Telemetry telemetryClient;

  /**
   * memory allocator for Arrow. Each SFArrowResultSet contains one rootAllocator. This
   * rootAllocator will be cleared and closed when the resultSet is closed
   */
  private RootAllocator rootAllocator;

  /**
   * If customer wants Timestamp_NTZ values to be stored in UTC time instead of a local/session
   * timezone, set to true
   */
  private boolean treatNTZAsUTC;

  /** Set to true if want to use wallclock time */
  private boolean useSessionTimezone;

  /**
   * If customer wants getDate(int col, Calendar cal) function to format date with Calendar
   * timezone, set to true
   */
  private boolean formatDateWithTimezone;

  @SnowflakeJdbcInternalApi protected Converters jsonConverters;

  /**
   * Constructor takes a result from the API response that we get from executing a SQL statement.
   *
   * <p>The constructor will initialize the ResultSetMetaData.
   *
   * @param resultSetSerializable result data after parsing json
   * @param session SFBaseSession object
   * @param statement statement object
   * @param sortResult true if sort results otherwise false
   * @throws SQLException exception raised from general SQL layers
   */
  public SFArrowResultSet(
      SnowflakeResultSetSerializableV1 resultSetSerializable,
      SFBaseSession session,
      SFBaseStatement statement,
      boolean sortResult)
      throws SQLException {
    this(resultSetSerializable, session.getTelemetryClient(), sortResult);
    this.jsonConverters =
        new Converters(
            resultSetSerializable.getTimeZone(),
            session,
            resultSetSerializable.getResultVersion(),
            resultSetSerializable.isHonorClientTZForTimestampNTZ(),
            resultSetSerializable.getTreatNTZAsUTC(),
            resultSetSerializable.getUseSessionTimezone(),
            resultSetSerializable.getFormatDateWithTimeZone(),
            resultSetSerializable.getBinaryFormatter(),
            resultSetSerializable.getDateFormatter(),
            resultSetSerializable.getTimeFormatter(),
            resultSetSerializable.getTimestampNTZFormatter(),
            resultSetSerializable.getTimestampLTZFormatter(),
            resultSetSerializable.getTimestampTZFormatter());

    // update the session db/schema/wh/role etc
    this.statement = statement;
    session.setDatabase(resultSetSerializable.getFinalDatabaseName());
    session.setSchema(resultSetSerializable.getFinalSchemaName());
    session.setRole(resultSetSerializable.getFinalRoleName());
    session.setWarehouse(resultSetSerializable.getFinalWarehouseName());
    treatNTZAsUTC = resultSetSerializable.getTreatNTZAsUTC();
    formatDateWithTimezone = resultSetSerializable.getFormatDateWithTimeZone();
    useSessionTimezone = resultSetSerializable.getUseSessionTimezone();

    // update the driver/session with common parameters from GS
    SessionUtil.updateSfDriverParamValues(this.parameters, statement.getSFBaseSession());

    // if server gives a send time, log time it took to arrive
    if (resultSetSerializable.getSendResultTime() != 0) {
      long timeConsumeFirstResult = this.firstChunkTime - resultSetSerializable.getSendResultTime();
      logMetric(TelemetryField.TIME_CONSUME_FIRST_RESULT, timeConsumeFirstResult);
    }

    eventHandler.triggerStateTransition(
        BasicEvent.QueryState.CONSUMING_RESULT,
        String.format(BasicEvent.QueryState.CONSUMING_RESULT.getArgString(), queryId, 0));
  }

  /**
   * This is a minimum initialization for SFArrowResult. Mainly used for testing purpose. However,
   * real prod constructor will call this constructor as well
   *
   * @param resultSetSerializable data returned in query response
   * @param telemetryClient telemetryClient
   * @throws SQLException
   */
  public SFArrowResultSet(
      SnowflakeResultSetSerializableV1 resultSetSerializable,
      Telemetry telemetryClient,
      boolean sortResult)
      throws SQLException {
    this.resultSetSerializable = resultSetSerializable;
    this.rootAllocator = resultSetSerializable.getRootAllocator();
    this.sortResult = sortResult;
    this.queryId = resultSetSerializable.getQueryId();
    this.statementType = resultSetSerializable.getStatementType();
    this.totalRowCountTruncated = resultSetSerializable.isTotalRowCountTruncated();
    this.parameters = resultSetSerializable.getParameters();
    this.chunkCount = resultSetSerializable.getChunkFileCount();
    this.chunkDownloader = resultSetSerializable.getChunkDownloader();
    this.timeZone = resultSetSerializable.getTimeZone();
    this.honorClientTZForTimestampNTZ = resultSetSerializable.isHonorClientTZForTimestampNTZ();
    this.resultVersion = resultSetSerializable.getResultVersion();
    this.numberOfBinds = resultSetSerializable.getNumberOfBinds();
    this.arrayBindSupported = resultSetSerializable.isArrayBindSupported();
    this.metaDataOfBinds = resultSetSerializable.getMetaDataOfBinds();
    this.telemetryClient = telemetryClient;
    this.firstChunkTime = System.currentTimeMillis();
    this.timestampNTZFormatter = resultSetSerializable.getTimestampNTZFormatter();
    this.timestampLTZFormatter = resultSetSerializable.getTimestampLTZFormatter();
    this.timestampTZFormatter = resultSetSerializable.getTimestampTZFormatter();
    this.dateFormatter = resultSetSerializable.getDateFormatter();
    this.timeFormatter = resultSetSerializable.getTimeFormatter();
    this.timeZone = resultSetSerializable.getTimeZone();
    this.honorClientTZForTimestampNTZ = resultSetSerializable.isHonorClientTZForTimestampNTZ();
    this.binaryFormatter = resultSetSerializable.getBinaryFormatter();
    this.resultSetMetaData = resultSetSerializable.getSFResultSetMetaData();
    this.treatNTZAsUTC = resultSetSerializable.getTreatNTZAsUTC();
    this.formatDateWithTimezone = resultSetSerializable.getFormatDateWithTimeZone();
    this.useSessionTimezone = resultSetSerializable.getUseSessionTimezone();

    // sort result set if needed
    String rowsetBase64 = resultSetSerializable.getFirstChunkStringData();
    if (rowsetBase64 == null || rowsetBase64.isEmpty()) {
      this.currentChunkIterator = ArrowResultChunk.getEmptyChunkIterator();
    } else {
      if (sortResult) {
        // we don't support sort result when there are offline chunks
        if (resultSetSerializable.getChunkFileCount() > 0) {
          throw new SnowflakeSQLLoggedException(
              session,
              ErrorCode.CLIENT_SIDE_SORTING_NOT_SUPPORTED.getMessageCode(),
              SqlState.FEATURE_NOT_SUPPORTED);
        }

        this.currentChunkIterator =
            getSortedFirstResultChunk(resultSetSerializable.getFirstChunkByteData())
                .getIterator(this);
      } else {
        this.currentChunkIterator =
            buildFirstChunk(resultSetSerializable.getFirstChunkByteData()).getIterator(this);
      }
    }
  }

  private boolean fetchNextRow() throws SnowflakeSQLException {
    if (sortResult) {
      return fetchNextRowSorted();
    } else {
      return fetchNextRowUnsorted();
    }
  }

  /**
   * Goto next row. If end of current chunk, update currentChunkIterator to the beginning of next
   * chunk, if any chunk not being consumed yet.
   *
   * @return true if still have rows otherwise false
   */
  private boolean fetchNextRowUnsorted() throws SnowflakeSQLException {
    boolean hasNext = currentChunkIterator.next();

    if (hasNext) {
      return true;
    } else {
      if (nextChunkIndex < chunkCount) {
        try {
          eventHandler.triggerStateTransition(
              BasicEvent.QueryState.CONSUMING_RESULT,
              String.format(
                  BasicEvent.QueryState.CONSUMING_RESULT.getArgString(), queryId, nextChunkIndex));

          ArrowResultChunk nextChunk = (ArrowResultChunk) chunkDownloader.getNextChunkToConsume();

          if (nextChunk == null) {
            throw new SnowflakeSQLLoggedException(
                session,
                ErrorCode.INTERNAL_ERROR.getMessageCode(),
                SqlState.INTERNAL_ERROR,
                "Expect chunk but got null for chunk index " + nextChunkIndex);
          }

          currentChunkIterator.getChunk().freeData();
          currentChunkIterator = nextChunk.getIterator(this);
          if (currentChunkIterator.next()) {

            logger.debug(
                "Moving to chunk index {}, row count={}", nextChunkIndex, nextChunk.getRowCount());

            nextChunkIndex++;
            return true;
          } else {
            return false;
          }
        } catch (InterruptedException ex) {
          throw new SnowflakeSQLLoggedException(
              session, ErrorCode.INTERRUPTED.getMessageCode(), SqlState.QUERY_CANCELED);
        }
      } else {
        // always free current chunk
        try {
          currentChunkIterator.getChunk().freeData();
          if (chunkCount > 0) {
            logger.debug("End of chunks", false);
            DownloaderMetrics metrics = chunkDownloader.terminate();
            logChunkDownloaderMetrics(metrics);
          }
        } catch (InterruptedException e) {
          throw new SnowflakeSQLLoggedException(
              session, ErrorCode.INTERRUPTED.getMessageCode(), SqlState.QUERY_CANCELED);
        }
      }

      return false;
    }
  }

  /**
   * Decode rowset returned in query response the load data into arrow vectors
   *
   * @param firstChunk first chunk of rowset in arrow format
   * @return result chunk with arrow data already being loaded
   */
  private ArrowResultChunk buildFirstChunk(byte[] firstChunk) throws SQLException {
    ByteArrayInputStream inputStream = new ByteArrayInputStream(firstChunk);

    // create a result chunk
    ArrowResultChunk resultChunk = new ArrowResultChunk("", 0, 0, 0, rootAllocator, session);

    try {
      resultChunk.readArrowStream(inputStream);
    } catch (IOException e) {
      throw new SnowflakeSQLLoggedException(
          session,
          ErrorCode.INTERNAL_ERROR,
          "Failed to " + "load data in first chunk into arrow vector ex: " + e.getMessage());
    }

    return resultChunk;
  }

  /**
   * Decode rowset returned in query response the load data into arrow vectors and sort data
   *
   * @param firstChunk first chunk of rowset in arrow format
   * @return result chunk with arrow data already being loaded
   */
  private ArrowResultChunk getSortedFirstResultChunk(byte[] firstChunk) throws SQLException {
    ArrowResultChunk resultChunk = buildFirstChunk(firstChunk);

    // enable sorted chunk, the sorting happens when the result chunk is ready to consume
    resultChunk.enableSortFirstResultChunk();
    return resultChunk;
  }

  /**
   * Fetch next row of first chunked in sorted order. If the result set huge, then rest of the
   * chunks are ignored.
   */
  private boolean fetchNextRowSorted() throws SnowflakeSQLException {
    boolean hasNext = currentChunkIterator.next();
    if (hasNext) {
      return true;
    } else {
      currentChunkIterator.getChunk().freeData();

      // no more chunks as sorted is only supported
      // for one chunk
      return false;
    }
  }

  /**
   * Advance to next row
   *
   * @return true if next row exists, false otherwise
   */
  @Override
  public boolean next() throws SFException, SnowflakeSQLException {
    if (isClosed()) {
      return false;
    }

    // otherwise try to fetch again
    if (fetchNextRow()) {
      row++;
      if (isLast()) {
        long timeConsumeLastResult = System.currentTimeMillis() - this.firstChunkTime;
        logMetric(TelemetryField.TIME_CONSUME_LAST_RESULT, timeConsumeLastResult);
      }
      return true;
    } else {
      logger.debug("end of result", false);

      /*
       * Here we check if the result has been truncated and throw exception if
       * so.
       */
      if (totalRowCountTruncated
          || Boolean.TRUE
              .toString()
              .equalsIgnoreCase(systemGetProperty("snowflake.enable_incident_test2"))) {
        throw new SFException(ErrorCode.MAX_RESULT_LIMIT_EXCEEDED);
      }

      // mark end of result
      return false;
    }
  }

  @Override
  public byte getByte(int columnIndex) throws SFException {
    ArrowVectorConverter converter = currentChunkIterator.getCurrentConverter(columnIndex - 1);
    int index = currentChunkIterator.getCurrentRowInRecordBatch();
    wasNull = converter.isNull(index);
    return converter.toByte(index);
  }

  @Override
  public String getString(int columnIndex) throws SFException {
    ArrowVectorConverter converter = currentChunkIterator.getCurrentConverter(columnIndex - 1);
    int index = currentChunkIterator.getCurrentRowInRecordBatch();
    wasNull = converter.isNull(index);
    return converter.toString(index);
  }

  @Override
  public boolean getBoolean(int columnIndex) throws SFException {
    ArrowVectorConverter converter = currentChunkIterator.getCurrentConverter(columnIndex - 1);
    int index = currentChunkIterator.getCurrentRowInRecordBatch();
    wasNull = converter.isNull(index);
    return converter.toBoolean(index);
  }

  @Override
  public short getShort(int columnIndex) throws SFException {
    ArrowVectorConverter converter = currentChunkIterator.getCurrentConverter(columnIndex - 1);
    int index = currentChunkIterator.getCurrentRowInRecordBatch();
    wasNull = converter.isNull(index);
    return converter.toShort(index);
  }

  @Override
  public int getInt(int columnIndex) throws SFException {
    ArrowVectorConverter converter = currentChunkIterator.getCurrentConverter(columnIndex - 1);
    int index = currentChunkIterator.getCurrentRowInRecordBatch();
    wasNull = converter.isNull(index);
    return converter.toInt(index);
  }

  @Override
  public long getLong(int columnIndex) throws SFException {
    ArrowVectorConverter converter = currentChunkIterator.getCurrentConverter(columnIndex - 1);
    int index = currentChunkIterator.getCurrentRowInRecordBatch();
    wasNull = converter.isNull(index);
    return converter.toLong(index);
  }

  @Override
  public float getFloat(int columnIndex) throws SFException {
    ArrowVectorConverter converter = currentChunkIterator.getCurrentConverter(columnIndex - 1);
    int index = currentChunkIterator.getCurrentRowInRecordBatch();
    wasNull = converter.isNull(index);
    return converter.toFloat(index);
  }

  @Override
  public double getDouble(int columnIndex) throws SFException {
    ArrowVectorConverter converter = currentChunkIterator.getCurrentConverter(columnIndex - 1);
    int index = currentChunkIterator.getCurrentRowInRecordBatch();
    wasNull = converter.isNull(index);
    return converter.toDouble(index);
  }

  @Override
  public byte[] getBytes(int columnIndex) throws SFException {
    ArrowVectorConverter converter = currentChunkIterator.getCurrentConverter(columnIndex - 1);
    int index = currentChunkIterator.getCurrentRowInRecordBatch();
    wasNull = converter.isNull(index);
    return converter.toBytes(index);
  }

  @Override
  public Date getDate(int columnIndex, TimeZone tz) throws SFException {
    ArrowVectorConverter converter = currentChunkIterator.getCurrentConverter(columnIndex - 1);
    int index = currentChunkIterator.getCurrentRowInRecordBatch();
    wasNull = converter.isNull(index);
    converter.setSessionTimeZone(timeZone);
    converter.setUseSessionTimezone(useSessionTimezone);
    return converter.toDate(index, tz, resultSetSerializable.getFormatDateWithTimeZone());
  }

  @Override
  public Time getTime(int columnIndex) throws SFException {
    ArrowVectorConverter converter = currentChunkIterator.getCurrentConverter(columnIndex - 1);
    int index = currentChunkIterator.getCurrentRowInRecordBatch();
    wasNull = converter.isNull(index);
    converter.setSessionTimeZone(timeZone);
    converter.setUseSessionTimezone(useSessionTimezone);
    return converter.toTime(index);
  }

  @Override
  public Timestamp getTimestamp(int columnIndex, TimeZone tz) throws SFException {
    ArrowVectorConverter converter = currentChunkIterator.getCurrentConverter(columnIndex - 1);
    int index = currentChunkIterator.getCurrentRowInRecordBatch();
    converter.setSessionTimeZone(timeZone);
    converter.setUseSessionTimezone(useSessionTimezone);
    wasNull = converter.isNull(index);
    return converter.toTimestamp(index, tz);
  }

  @Override
  public Object getObject(int columnIndex) throws SFException {
    ArrowVectorConverter converter = currentChunkIterator.getCurrentConverter(columnIndex - 1);
    int index = currentChunkIterator.getCurrentRowInRecordBatch();
    wasNull = converter.isNull(index);
    converter.setTreatNTZAsUTC(treatNTZAsUTC);
    converter.setUseSessionTimezone(useSessionTimezone);
    converter.setSessionTimeZone(timeZone);
    Object obj = converter.toObject(index);
    int type = resultSetMetaData.getColumnType(columnIndex);
    if (type == Types.STRUCT &&
            Boolean.parseBoolean(System.getProperty(STRUCTURED_TYPE_ENABLED_PROPERTY_NAME))) {
      if (converter instanceof VarCharConverter) {
        return createJsonSqlInput(columnIndex, obj);
      } else if (converter instanceof StructConverter) {
        return createArrowSqlInput(columnIndex, (JsonStringHashMap<String, Object>) obj);
      }
    }
    return obj;
  }

<<<<<<< HEAD
  private Object createJsonSqlInput(int columnIndex, Object obj) throws SFException {
    try {
      JsonNode jsonNode = OBJECT_MAPPER.readTree((String) obj);
      return new JsonSqlInput(
              jsonNode,
              session,
              jsonConverters,
              resultSetMetaData.getColumnMetadata().get(columnIndex - 1).getFields(),
              timeZone);
    } catch (JsonProcessingException e) {
      throw new SFException(e, ErrorCode.INVALID_STRUCT_DATA);
    }
  }

  private Object createArrowSqlInput(int columnIndex, JsonStringHashMap<String, Object> input) {
    return new ArrowSqlInput(
            input,
=======
  @Override
  public Array getArray(int columnIndex) throws SFException {
    //    TODO: handleArray SNOW-969794
    throw new SFException(ErrorCode.FEATURE_UNSUPPORTED, "data type ARRAY");
  }

  private Object handleObjectType(int columnIndex, Object obj) throws SFException {
    int columnType = resultSetMetaData.getColumnType(columnIndex);
    if (columnType == Types.STRUCT
        && Boolean.valueOf(System.getProperty(STRUCTURED_TYPE_ENABLED_PROPERTY_NAME))) {
      try {
        JsonNode jsonNode = OBJECT_MAPPER.readTree((String) obj);
        return new JsonSqlInput(
            jsonNode,
>>>>>>> 75c57f29
            session,
            jsonConverters,
            resultSetMetaData.getColumnMetadata().get(columnIndex - 1).getFields()
    );
  }

  @Override
  public BigDecimal getBigDecimal(int columnIndex) throws SFException {
    ArrowVectorConverter converter = currentChunkIterator.getCurrentConverter(columnIndex - 1);
    int index = currentChunkIterator.getCurrentRowInRecordBatch();
    wasNull = converter.isNull(index);
    converter.setSessionTimeZone(timeZone);
    converter.setUseSessionTimezone(useSessionTimezone);
    return converter.toBigDecimal(index);
  }

  @Override
  public BigDecimal getBigDecimal(int columnIndex, int scale) throws SFException {
    BigDecimal bigDec = getBigDecimal(columnIndex);
    return bigDec == null ? null : bigDec.setScale(scale, RoundingMode.HALF_UP);
  }

  @Override
  public boolean isLast() {
    return nextChunkIndex == chunkCount && currentChunkIterator.isLast();
  }

  @Override
  public boolean isAfterLast() {
    return nextChunkIndex == chunkCount && currentChunkIterator.isAfterLast();
  }

  @Override
  public void close() throws SnowflakeSQLException {
    super.close();

    // always make sure to free this current chunk
    currentChunkIterator.getChunk().freeData();

    try {
      if (chunkDownloader != null) {
        DownloaderMetrics metrics = chunkDownloader.terminate();
        logChunkDownloaderMetrics(metrics);
      } else {
        // always close root allocator
        closeRootAllocator(rootAllocator);
      }
    } catch (InterruptedException ex) {
      throw new SnowflakeSQLLoggedException(
          session, ErrorCode.INTERRUPTED.getMessageCode(), SqlState.QUERY_CANCELED);
    }
  }

  public static void closeRootAllocator(RootAllocator rootAllocator) {
    long rest = rootAllocator.getAllocatedMemory();
    int count = 3;
    try {
      while (rest > 0 && count-- > 0) {
        // this case should only happen when the resultSet is closed before consuming all chunks
        // otherwise, the memory usage for each chunk will be cleared right after it has been fully
        // consumed

        // The reason is that it is possible that one downloading thread is pending to close when
        // the main thread
        // reaches here. A retry is to wait for the downloading thread to finish closing incoming
        // streams and arrow
        // resources.

        Thread.sleep(10);
        rest = rootAllocator.getAllocatedMemory();
      }
      if (rest == 0) {
        rootAllocator.close();
      }
    } catch (InterruptedException ie) {
      logger.debug("interrupted during closing root allocator", false);
    } catch (Exception e) {
      logger.debug("Exception happened when closing rootAllocator: ", e.getLocalizedMessage());
    }
  }

  @Override
  public SFStatementType getStatementType() {
    return statementType;
  }

  @Override
  public void setStatementType(SFStatementType statementType) {
    this.statementType = statementType;
  }

  @Override
  public boolean isArrayBindSupported() {
    return this.arrayBindSupported;
  }

  @Override
  public String getQueryId() {
    return queryId;
  }

  private void logMetric(TelemetryField field, long value) {
    TelemetryData data = TelemetryUtil.buildJobData(this.queryId, field, value);
    this.telemetryClient.addLogToBatch(data);
  }

  private void logChunkDownloaderMetrics(DownloaderMetrics metrics) {
    if (metrics != null) {
      logMetric(TelemetryField.TIME_WAITING_FOR_CHUNKS, metrics.getMillisWaiting());
      logMetric(TelemetryField.TIME_DOWNLOADING_CHUNKS, metrics.getMillisDownloading());
      logMetric(TelemetryField.TIME_PARSING_CHUNKS, metrics.getMillisParsing());
    }
  }

  @Override
  public SnowflakeDateTimeFormat getTimestampLTZFormatter() {
    return timestampLTZFormatter;
  }

  @Override
  public SnowflakeDateTimeFormat getTimestampNTZFormatter() {
    return timestampNTZFormatter;
  }

  @Override
  public SnowflakeDateTimeFormat getTimestampTZFormatter() {
    return timestampTZFormatter;
  }

  @Override
  public SnowflakeDateTimeFormat getDateFormatter() {
    return dateFormatter;
  }

  @Override
  public SnowflakeDateTimeFormat getTimeFormatter() {
    return timeFormatter;
  }

  @Override
  public SFBinaryFormat getBinaryFormatter() {
    return binaryFormatter;
  }

  @Override
  public int getScale(int columnIndex) {
    return resultSetMetaData.getScale(columnIndex);
  }

  @Override
  public TimeZone getTimeZone() {
    return timeZone;
  }

  @Override
  public boolean getHonorClientTZForTimestampNTZ() {
    return honorClientTZForTimestampNTZ;
  }

  @Override
  public long getResultVersion() {
    return resultVersion;
  }
}<|MERGE_RESOLUTION|>--- conflicted
+++ resolved
@@ -67,9 +67,6 @@
   /** is array bind supported */
   private final boolean arrayBindSupported;
 
-  /** session timezone */
-  private TimeZone timeZone;
-
   /** index of next chunk to consume */
   private long nextChunkIndex = 0;
 
@@ -188,7 +185,6 @@
     this.parameters = resultSetSerializable.getParameters();
     this.chunkCount = resultSetSerializable.getChunkFileCount();
     this.chunkDownloader = resultSetSerializable.getChunkDownloader();
-    this.timeZone = resultSetSerializable.getTimeZone();
     this.honorClientTZForTimestampNTZ = resultSetSerializable.isHonorClientTZForTimestampNTZ();
     this.resultVersion = resultSetSerializable.getResultVersion();
     this.numberOfBinds = resultSetSerializable.getNumberOfBinds();
@@ -201,7 +197,7 @@
     this.timestampTZFormatter = resultSetSerializable.getTimestampTZFormatter();
     this.dateFormatter = resultSetSerializable.getDateFormatter();
     this.timeFormatter = resultSetSerializable.getTimeFormatter();
-    this.timeZone = resultSetSerializable.getTimeZone();
+    this.sessionTimezone = resultSetSerializable.getTimeZone();
     this.honorClientTZForTimestampNTZ = resultSetSerializable.isHonorClientTZForTimestampNTZ();
     this.binaryFormatter = resultSetSerializable.getBinaryFormatter();
     this.resultSetMetaData = resultSetSerializable.getSFResultSetMetaData();
@@ -475,7 +471,7 @@
     ArrowVectorConverter converter = currentChunkIterator.getCurrentConverter(columnIndex - 1);
     int index = currentChunkIterator.getCurrentRowInRecordBatch();
     wasNull = converter.isNull(index);
-    converter.setSessionTimeZone(timeZone);
+    converter.setSessionTimeZone(sessionTimezone);
     converter.setUseSessionTimezone(useSessionTimezone);
     return converter.toDate(index, tz, resultSetSerializable.getFormatDateWithTimeZone());
   }
@@ -485,7 +481,7 @@
     ArrowVectorConverter converter = currentChunkIterator.getCurrentConverter(columnIndex - 1);
     int index = currentChunkIterator.getCurrentRowInRecordBatch();
     wasNull = converter.isNull(index);
-    converter.setSessionTimeZone(timeZone);
+    converter.setSessionTimeZone(sessionTimezone);
     converter.setUseSessionTimezone(useSessionTimezone);
     return converter.toTime(index);
   }
@@ -494,7 +490,7 @@
   public Timestamp getTimestamp(int columnIndex, TimeZone tz) throws SFException {
     ArrowVectorConverter converter = currentChunkIterator.getCurrentConverter(columnIndex - 1);
     int index = currentChunkIterator.getCurrentRowInRecordBatch();
-    converter.setSessionTimeZone(timeZone);
+    converter.setSessionTimeZone(sessionTimezone);
     converter.setUseSessionTimezone(useSessionTimezone);
     wasNull = converter.isNull(index);
     return converter.toTimestamp(index, tz);
@@ -507,7 +503,7 @@
     wasNull = converter.isNull(index);
     converter.setTreatNTZAsUTC(treatNTZAsUTC);
     converter.setUseSessionTimezone(useSessionTimezone);
-    converter.setSessionTimeZone(timeZone);
+    converter.setSessionTimeZone(sessionTimezone);
     Object obj = converter.toObject(index);
     int type = resultSetMetaData.getColumnType(columnIndex);
     if (type == Types.STRUCT &&
@@ -521,7 +517,6 @@
     return obj;
   }
 
-<<<<<<< HEAD
   private Object createJsonSqlInput(int columnIndex, Object obj) throws SFException {
     try {
       JsonNode jsonNode = OBJECT_MAPPER.readTree((String) obj);
@@ -530,7 +525,7 @@
               session,
               jsonConverters,
               resultSetMetaData.getColumnMetadata().get(columnIndex - 1).getFields(),
-              timeZone);
+              sessionTimezone);
     } catch (JsonProcessingException e) {
       throw new SFException(e, ErrorCode.INVALID_STRUCT_DATA);
     }
@@ -539,22 +534,6 @@
   private Object createArrowSqlInput(int columnIndex, JsonStringHashMap<String, Object> input) {
     return new ArrowSqlInput(
             input,
-=======
-  @Override
-  public Array getArray(int columnIndex) throws SFException {
-    //    TODO: handleArray SNOW-969794
-    throw new SFException(ErrorCode.FEATURE_UNSUPPORTED, "data type ARRAY");
-  }
-
-  private Object handleObjectType(int columnIndex, Object obj) throws SFException {
-    int columnType = resultSetMetaData.getColumnType(columnIndex);
-    if (columnType == Types.STRUCT
-        && Boolean.valueOf(System.getProperty(STRUCTURED_TYPE_ENABLED_PROPERTY_NAME))) {
-      try {
-        JsonNode jsonNode = OBJECT_MAPPER.readTree((String) obj);
-        return new JsonSqlInput(
-            jsonNode,
->>>>>>> 75c57f29
             session,
             jsonConverters,
             resultSetMetaData.getColumnMetadata().get(columnIndex - 1).getFields()
@@ -562,11 +541,17 @@
   }
 
   @Override
+  public Array getArray(int columnIndex) throws SFException {
+    //    TODO: handleArray SNOW-969794
+    throw new SFException(ErrorCode.FEATURE_UNSUPPORTED, "data type ARRAY");
+  }
+
+  @Override
   public BigDecimal getBigDecimal(int columnIndex) throws SFException {
     ArrowVectorConverter converter = currentChunkIterator.getCurrentConverter(columnIndex - 1);
     int index = currentChunkIterator.getCurrentRowInRecordBatch();
     wasNull = converter.isNull(index);
-    converter.setSessionTimeZone(timeZone);
+    converter.setSessionTimeZone(sessionTimezone);
     converter.setUseSessionTimezone(useSessionTimezone);
     return converter.toBigDecimal(index);
   }
@@ -706,7 +691,7 @@
 
   @Override
   public TimeZone getTimeZone() {
-    return timeZone;
+    return sessionTimezone;
   }
 
   @Override
