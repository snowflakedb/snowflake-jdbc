--- conflicted
+++ resolved
@@ -12,7 +12,6 @@
 import java.sql.Time;
 import java.sql.Timestamp;
 import java.sql.Types;
-import java.util.Arrays;
 import java.util.TimeZone;
 import net.snowflake.client.core.json.Converters;
 import net.snowflake.client.jdbc.ErrorCode;
@@ -102,11 +101,7 @@
           jsonNode,
           session,
           converters,
-<<<<<<< HEAD
-          Arrays.asList(resultSetMetaData.getColumnMetadata().get(columnIndex - 1).getFields()));
-=======
           resultSetMetaData.getColumnMetadata().get(columnIndex - 1).getFields());
->>>>>>> 1624da47
     } catch (JsonProcessingException e) {
       throw new SFException(e, ErrorCode.INVALID_STRUCT_DATA);
     }
