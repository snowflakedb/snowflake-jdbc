--- conflicted
+++ resolved
@@ -112,20 +112,6 @@
     }
   }
 
-<<<<<<< HEAD
-  private Object getSqlInput(String input, int columnIndex) throws SFException {
-    try {
-      JsonNode jsonNode = OBJECT_MAPPER.readTree(input);
-      return new JsonSqlInput(
-          jsonNode,
-          session,
-          converters,
-          resultSetMetaData.getColumnMetadata().get(columnIndex - 1).getFields(), sessionTimeZone);
-    } catch (JsonProcessingException e) {
-      throw new SFException(e, ErrorCode.INVALID_STRUCT_DATA);
-    }
-  }
-
   /**
    * Sometimes large BIGINTS overflow the java Long type. In these cases, return a BigDecimal type
    * instead.
@@ -136,12 +122,12 @@
    */
   private Object getBigInt(int columnIndex, Object obj) throws SFException {
     return converters.getNumberConverter().getBigInt(obj, columnIndex);
-=======
+  }
+
   @Override
   public Array getArray(int columnIndex) throws SFException {
     Object obj = getObjectInternal(columnIndex);
     return getArrayInternal((String) obj, columnIndex);
->>>>>>> 75c57f29
   }
 
   @Override
@@ -286,10 +272,12 @@
     try {
       JsonNode jsonNode = OBJECT_MAPPER.readTree(input);
       return new JsonSqlInput(
-          jsonNode,
-          session,
-          converters,
-          resultSetMetaData.getColumnMetadata().get(columnIndex - 1).getFields());
+              jsonNode,
+              session,
+              converters,
+              resultSetMetaData.getColumnMetadata().get(columnIndex - 1).getFields(),
+              sessionTimeZone
+      );
     } catch (JsonProcessingException e) {
       throw new SFException(e, ErrorCode.INVALID_STRUCT_DATA);
     }
@@ -437,16 +425,4 @@
       return converter.convert(node.toString());
     }
   }
-
-  /**
-   * Sometimes large BIGINTS overflow the java Long type. In these cases, return a BigDecimal type
-   * instead.
-   *
-   * @param columnIndex the column index
-   * @return an object of type long or BigDecimal depending on number size
-   * @throws SFException
-   */
-  private Object getBigInt(int columnIndex, Object obj) throws SFException {
-    return converters.getNumberConverter().getBigInt(obj, columnIndex);
-  }
 }