--- conflicted
+++ resolved
@@ -6,10 +6,6 @@
 
 import com.fasterxml.jackson.core.JsonProcessingException;
 import com.fasterxml.jackson.databind.JsonNode;
-<<<<<<< HEAD
-import com.fasterxml.jackson.databind.ObjectMapper;
-=======
->>>>>>> 357b9325
 import java.math.BigDecimal;
 import java.sql.Date;
 import java.sql.SQLInput;
@@ -86,46 +82,24 @@
         return getBoolean(columnIndex);
 
       case Types.STRUCT:
-<<<<<<< HEAD
-        if (Boolean.valueOf(System.getProperty(STRUCTURED_TYPE_ENABLED_PROPERTY_NAME))) {
-=======
         if (StructureTypeHelper.isStructureTypeEnabled()) {
->>>>>>> 357b9325
           return getSqlInput((String) obj, columnIndex);
         } else {
           throw new SFException(ErrorCode.FEATURE_UNSUPPORTED, "data type: " + type);
         }
-<<<<<<< HEAD
-=======
+        
       case Types.ARRAY:
         if (StructureTypeHelper.isStructureTypeEnabled()) {
           return getArray(columnIndex);
         } else {
           throw new SFException(ErrorCode.FEATURE_UNSUPPORTED, "data type: " + type);
         }
->>>>>>> 357b9325
 
       default:
         throw new SFException(ErrorCode.FEATURE_UNSUPPORTED, "data type: " + type);
     }
   }
 
-<<<<<<< HEAD
-  private Object getSqlInput(String input, int columnIndex) throws SFException {
-    try {
-      JsonNode jsonNode = OBJECT_MAPPER.readTree(input);
-      return new JsonSqlInput(
-          jsonNode,
-          session,
-          converters,
-          resultSetMetaData.getColumnMetadata().get(columnIndex - 1).getFields());
-    } catch (JsonProcessingException e) {
-      throw new SFException(e, ErrorCode.INVALID_STRUCT_DATA);
-    }
-  }
-
-=======
->>>>>>> 357b9325
   /**
    * Sometimes large BIGINTS overflow the java Long type. In these cases, return a BigDecimal type
    * instead.
@@ -136,15 +110,12 @@
    */
   private Object getBigInt(int columnIndex, Object obj) throws SFException {
     return converters.getNumberConverter().getBigInt(obj, columnIndex);
-<<<<<<< HEAD
-=======
   }
 
   @Override
   public Array getArray(int columnIndex) throws SFException {
     Object obj = getObjectInternal(columnIndex);
     return getJsonArray((String) obj, columnIndex);
->>>>>>> 357b9325
   }
 
   @Override
@@ -304,8 +275,6 @@
   private Timestamp getTimestamp(int columnIndex) throws SFException {
     return getTimestamp(columnIndex, TimeZone.getDefault());
   }
-<<<<<<< HEAD
-=======
 
   @Override
   @SnowflakeJdbcInternalApi
@@ -326,5 +295,4 @@
       throw new SFException(e, ErrorCode.INVALID_STRUCT_DATA);
     }
   }
->>>>>>> 357b9325
 }