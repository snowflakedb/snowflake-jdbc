--- conflicted
+++ resolved
@@ -245,40 +245,6 @@
   }
 
   static {
-<<<<<<< HEAD
-    // Add Bouncy Castle to the security provider. This is required to
-    // verify the signature on OCSP response and attached certificates.
-    if (Security.getProvider(BOUNCY_CASTLE_PROVIDER) == null
-        && Security.getProvider(BOUNCY_CASTLE_FIPS_PROVIDER) == null) {
-      Security.addProvider(instantiateSecurityProvider());
-    }
-  }
-
-  private static Provider instantiateSecurityProvider() {
-    try {
-      Class klass = Class.forName(DEFAULT_SECURITY_PROVIDER_NAME);
-      return (Provider) klass.getDeclaredConstructor().newInstance();
-    } catch (ExceptionInInitializerError
-        | ClassNotFoundException
-        | NoSuchMethodException
-        | InstantiationException
-        | IllegalAccessException
-        | IllegalArgumentException
-        | InvocationTargetException
-        | SecurityException ex) {
-      String errMsg =
-          String.format(
-              "Failed to load %s, err=%s. If you use Snowflake JDBC for FIPS jar, "
-                  + "import BouncyCastleFipsProvider in the application.",
-              DEFAULT_SECURITY_PROVIDER_NAME, ex.getMessage());
-      logger.error(errMsg, true);
-      throw new RuntimeException(errMsg);
-    }
-  }
-
-  static {
-=======
->>>>>>> 76a0d3f1
     DATE_FORMAT_UTC.setTimeZone(TimeZone.getTimeZone("UTC"));
   }
 
