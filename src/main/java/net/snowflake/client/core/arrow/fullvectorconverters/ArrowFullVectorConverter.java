package net.snowflake.client.core.arrow.fullvectorconverters;

import net.snowflake.client.core.SFException;
import net.snowflake.client.core.SnowflakeJdbcInternalApi;
import net.snowflake.client.jdbc.SnowflakeSQLException;
import org.apache.arrow.vector.FieldVector;

@SnowflakeJdbcInternalApi
public interface ArrowFullVectorConverter {
<<<<<<< HEAD
  static Types.MinorType deduceType(ValueVector vector) {
    Types.MinorType type = Types.getMinorTypeForArrowType(vector.getField().getType());
    // each column's metadata
    Map<String, String> customMeta = vector.getField().getMetadata();
    if (type == Types.MinorType.DECIMAL) {
      // Note: Decimal vector is different from others
      return Types.MinorType.DECIMAL;
    } else if (!customMeta.isEmpty()) {
      SnowflakeType st = SnowflakeType.valueOf(customMeta.get("logicalType"));
      switch (st) {
        case FIXED:
          {
            String scaleStr = vector.getField().getMetadata().get("scale");
            int sfScale = Integer.parseInt(scaleStr);
            if (sfScale != 0) {
              return Types.MinorType.DECIMAL;
            }
            break;
          }
        case VECTOR:
          return Types.MinorType.FIXED_SIZE_LIST;
        case TIME:
          return Types.MinorType.TIMEMILLI;
        case TIMESTAMP_LTZ:
          {
            String scaleStr = vector.getField().getMetadata().get("scale");
            int sfScale = Integer.parseInt(scaleStr);
            switch (sfScale) {
              case 0:
                return Types.MinorType.TIMESTAMPSECTZ;
              case 3:
                return Types.MinorType.TIMESTAMPMILLITZ;
              case 6:
                return Types.MinorType.TIMESTAMPMICROTZ;
              case 9:
                return Types.MinorType.TIMESTAMPNANOTZ;
            }
            break;
          }
        case TIMESTAMP_TZ:
          {
            String scaleStr = vector.getField().getMetadata().get("scale");
            int sfScale = Integer.parseInt(scaleStr);
            switch (sfScale) {
              case 0:
                return Types.MinorType.TIMESTAMPSECTZ;
              case 3:
                return Types.MinorType.TIMESTAMPMILLITZ;
              case 6:
                return Types.MinorType.TIMESTAMPMICROTZ;
              case 9:
                return Types.MinorType.TIMESTAMPNANOTZ;
            }
            break;
          }
        case TIMESTAMP_NTZ:
          {
            String scaleStr = vector.getField().getMetadata().get("scale");
            int sfScale = Integer.parseInt(scaleStr);
            switch (sfScale) {
              case 0:
                return Types.MinorType.TIMESTAMPSEC;
              case 3:
                return Types.MinorType.TIMESTAMPMILLI;
              case 6:
                return Types.MinorType.TIMESTAMPMICRO;
              case 9:
                return Types.MinorType.TIMESTAMPNANO;
            }
            break;
          }
      }
    }
    return type;
  }

  static FieldVector convert(
      RootAllocator allocator,
      ValueVector vector,
      DataConversionContext context,
      SFBaseSession session,
      int idx,
      Object targetType)
      throws SnowflakeSQLException {
    try {
      if (targetType == null) {
        targetType = deduceType(vector);
      }
      if (targetType instanceof Types.MinorType) {
        switch ((Types.MinorType) targetType) {
          case TINYINT:
            return new TinyIntVectorConverter(allocator, vector, context, session, idx).convert();
          case SMALLINT:
            return new SmallIntVectorConverter(allocator, vector, context, session, idx).convert();
          case INT:
            return new IntVectorConverter(allocator, vector, context, session, idx).convert();
          case BIGINT:
            return new BigIntVectorConverter(allocator, vector, context, session, idx).convert();
          case DECIMAL:
            return new DecimalVectorConverter(allocator, vector, context, session, idx).convert();
          case STRUCT:
            return new StructVectorConverter(allocator, vector, context, session, idx, null)
                .convert();
          case LIST:
            return new ListVectorConverter(allocator, vector, context, session, idx, null)
                .convert();
          case VARCHAR:
            return new VarCharVectorConverter(allocator, vector, context, session, idx).convert();
          case MAP:
            return new MapVectorConverter(allocator, vector, context, session, idx, null).convert();
          case FIXED_SIZE_LIST:
            return new FixedSizeListVectorConverter(allocator, vector, context, session, idx, null)
                .convert();
        }
      }
    } catch (SFException ex) {
      throw new SnowflakeSQLException(
          ex.getCause(), ex.getSqlState(), ex.getVendorCode(), ex.getParams());
    }
    return null;
  }

=======
>>>>>>> 5e289cfa
  FieldVector convert() throws SFException, SnowflakeSQLException;
}<|MERGE_RESOLUTION|>--- conflicted
+++ resolved
@@ -7,7 +7,6 @@
 
 @SnowflakeJdbcInternalApi
 public interface ArrowFullVectorConverter {
-<<<<<<< HEAD
   static Types.MinorType deduceType(ValueVector vector) {
     Types.MinorType type = Types.getMinorTypeForArrowType(vector.getField().getType());
     // each column's metadata
@@ -130,7 +129,5 @@
     return null;
   }
 
-=======
->>>>>>> 5e289cfa
   FieldVector convert() throws SFException, SnowflakeSQLException;
 }