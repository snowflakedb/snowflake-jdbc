--- conflicted
+++ resolved
@@ -49,12 +49,8 @@
     int size = vector.getValueCount();
     T converted = initVector();
     ArrowVectorConverter converter =
-<<<<<<< HEAD
-        ArrowVectorConverter.initConverter(vector, context, session, idx);
+        ArrowVectorConverterUtil.initConverter(vector, context, session, idx);
     additionalConverterInit(converter);
-=======
-        ArrowVectorConverterUtil.initConverter(vector, context, session, idx);
->>>>>>> c94276fd
     for (int i = 0; i < size; i++) {
       convertValue(converter, converted, i);
     }
