package net.snowflake.client.core.arrow;

import java.util.Map;
import net.snowflake.client.core.DataConversionContext;
import net.snowflake.client.core.SFBaseSession;
import net.snowflake.client.core.SnowflakeJdbcInternalApi;
import net.snowflake.client.jdbc.ErrorCode;
import net.snowflake.client.jdbc.SnowflakeSQLException;
import net.snowflake.client.jdbc.SnowflakeSQLLoggedException;
import net.snowflake.client.jdbc.SnowflakeType;
import net.snowflake.common.core.SqlState;
import org.apache.arrow.vector.FieldVector;
import org.apache.arrow.vector.ValueVector;
import org.apache.arrow.vector.complex.FixedSizeListVector;
import org.apache.arrow.vector.complex.ListVector;
import org.apache.arrow.vector.complex.MapVector;
import org.apache.arrow.vector.complex.StructVector;
import org.apache.arrow.vector.types.Types;
import org.apache.arrow.vector.types.pojo.Field;

@SnowflakeJdbcInternalApi
public final class ArrowVectorConverterUtil {
  private ArrowVectorConverterUtil() {}

<<<<<<< HEAD
  public static int getScale(ValueVector vector, SFBaseSession session)
      throws SnowflakeSQLLoggedException {
    try {
      String scaleStr = vector.getField().getMetadata().get("scale");
      return Integer.parseInt(scaleStr);
    } catch (NullPointerException | NumberFormatException e) {
      throw new SnowflakeSQLLoggedException(
          session,
          ErrorCode.INTERNAL_ERROR.getMessageCode(),
          SqlState.INTERNAL_ERROR,
          "Invalid scale metadata");
    }
=======
  public static SnowflakeType getSnowflakeTypeFromFieldMetadata(Field field) {
    Map<String, String> customMeta = field.getMetadata();
    if (customMeta != null && customMeta.containsKey("logicalType")) {
      return SnowflakeType.valueOf(customMeta.get("logicalType"));
    }

    return null;
>>>>>>> a20f2cff
  }

  /**
   * Given an arrow vector (a single column in a single record batch), return an arrow vector
   * converter. Note, converter is built on top of arrow vector, so that arrow data can be converted
   * back to java data
   *
   * <p>Arrow converter mappings for Snowflake fixed-point numbers
   * ----------------------------------------------------------------------------------------- Max
   * position and scale Converter
   * -----------------------------------------------------------------------------------------
   * number(3,0) {@link TinyIntToFixedConverter} number(3,2) {@link TinyIntToScaledFixedConverter}
   * number(5,0) {@link SmallIntToFixedConverter} number(5,4) {@link SmallIntToScaledFixedConverter}
   * number(10,0) {@link IntToFixedConverter} number(10,9) {@link IntToScaledFixedConverter}
   * number(19,0) {@link BigIntToFixedConverter} number(19,18) {@link BigIntToFixedConverter}
   * number(38,37) {@link DecimalToScaledFixedConverter}
   * ------------------------------------------------------------------------------------------
   *
   * @param vector an arrow vector
   * @param context data conversion context
   * @param session SFBaseSession for purposes of logging
   * @param idx the index of the vector in its batch
   * @return A converter on top og the vector
   * @throws SnowflakeSQLException if error encountered
   */
  public static ArrowVectorConverter initConverter(
      ValueVector vector, DataConversionContext context, SFBaseSession session, int idx)
      throws SnowflakeSQLException {
    // arrow minor type
    Types.MinorType type = Types.getMinorTypeForArrowType(vector.getField().getType());

    // each column's metadata
    SnowflakeType st = getSnowflakeTypeFromFieldMetadata(vector.getField());
    if (type == Types.MinorType.DECIMAL) {
      // Note: Decimal vector is different from others
      return new DecimalToScaledFixedConverter(vector, idx, context);
    } else if (st != null) {
      switch (st) {
        case ANY:
        case CHAR:
        case TEXT:
        case VARIANT:
          return new VarCharConverter(vector, idx, context);

        case MAP:
          if (vector instanceof MapVector) {
            return new MapConverter((MapVector) vector, idx, context);
          } else {
            return new VarCharConverter(vector, idx, context);
          }

        case VECTOR:
          return new VectorTypeConverter((FixedSizeListVector) vector, idx, context);

        case ARRAY:
          if (vector instanceof ListVector) {
            return new ArrayConverter((ListVector) vector, idx, context);
          } else {
            return new VarCharConverter(vector, idx, context);
          }

        case OBJECT:
          if (vector instanceof StructVector) {
            return new StructConverter((StructVector) vector, idx, context);
          } else {
            return new VarCharConverter(vector, idx, context);
          }

        case BINARY:
          return new VarBinaryToBinaryConverter(vector, idx, context);

        case BOOLEAN:
          return new BitToBooleanConverter(vector, idx, context);

        case DATE:
          boolean getFormatDateWithTimeZone = false;
          if (context.getSession() != null) {
            getFormatDateWithTimeZone = context.getSession().getFormatDateWithTimezone();
          }
          return new DateConverter(vector, idx, context, getFormatDateWithTimeZone);

        case FIXED:
          int sfScale = getScale(vector, session);
          switch (type) {
            case TINYINT:
              if (sfScale == 0) {
                return new TinyIntToFixedConverter(vector, idx, context);
              } else {
                return new TinyIntToScaledFixedConverter(vector, idx, context, sfScale);
              }
            case SMALLINT:
              if (sfScale == 0) {
                return new SmallIntToFixedConverter(vector, idx, context);
              } else {
                return new SmallIntToScaledFixedConverter(vector, idx, context, sfScale);
              }
            case INT:
              if (sfScale == 0) {
                return new IntToFixedConverter(vector, idx, context);
              } else {
                return new IntToScaledFixedConverter(vector, idx, context, sfScale);
              }
            case BIGINT:
              if (sfScale == 0) {
                return new BigIntToFixedConverter(vector, idx, context);
              } else {
                return new BigIntToScaledFixedConverter(vector, idx, context, sfScale);
              }
          }
          break;

        case REAL:
          return new DoubleToRealConverter(vector, idx, context);

        case TIME:
          switch (type) {
            case INT:
              return new IntToTimeConverter(vector, idx, context);
            case BIGINT:
              return new BigIntToTimeConverter(vector, idx, context);
            default:
              throw new SnowflakeSQLLoggedException(
                  session,
                  ErrorCode.INTERNAL_ERROR.getMessageCode(),
                  SqlState.INTERNAL_ERROR,
                  "Unexpected Arrow Field for ",
                  st.name());
          }

        case TIMESTAMP_LTZ:
          if (vector.getField().getChildren().isEmpty()) {
            // case when the scale of the timestamp is equal or smaller than millisecs since epoch
            return new BigIntToTimestampLTZConverter(vector, idx, context);
          } else if (vector.getField().getChildren().size() == 2) {
            // case when the scale of the timestamp is larger than millisecs since epoch, e.g.,
            // nanosecs
            return new TwoFieldStructToTimestampLTZConverter(vector, idx, context);
          } else {
            throw new SnowflakeSQLLoggedException(
                session,
                ErrorCode.INTERNAL_ERROR.getMessageCode(),
                SqlState.INTERNAL_ERROR,
                "Unexpected Arrow Field for ",
                st.name());
          }

        case TIMESTAMP_NTZ:
          if (vector.getField().getChildren().isEmpty()) {
            // case when the scale of the timestamp is equal or smaller than 7
            return new BigIntToTimestampNTZConverter(vector, idx, context);
          } else if (vector.getField().getChildren().size() == 2) {
            // when the timestamp is represent in two-field struct
            return new TwoFieldStructToTimestampNTZConverter(vector, idx, context);
          } else {
            throw new SnowflakeSQLLoggedException(
                session,
                ErrorCode.INTERNAL_ERROR.getMessageCode(),
                SqlState.INTERNAL_ERROR,
                "Unexpected Arrow Field for ",
                st.name());
          }

        case TIMESTAMP_TZ:
          if (vector.getField().getChildren().size() == 2) {
            // case when the scale of the timestamp is equal or smaller than millisecs since epoch
            return new TwoFieldStructToTimestampTZConverter(vector, idx, context);
          } else if (vector.getField().getChildren().size() == 3) {
            // case when the scale of the timestamp is larger than millisecs since epoch, e.g.,
            // nanosecs
            return new ThreeFieldStructToTimestampTZConverter(vector, idx, context);
          } else {
            throw new SnowflakeSQLLoggedException(
                session,
                ErrorCode.INTERNAL_ERROR.getMessageCode(),
                SqlState.INTERNAL_ERROR,
                "Unexpected SnowflakeType ",
                st.name());
          }

        default:
          throw new SnowflakeSQLLoggedException(
              session,
              ErrorCode.INTERNAL_ERROR.getMessageCode(),
              SqlState.INTERNAL_ERROR,
              "Unexpected Arrow Field for ",
              st.name());
      }
    }
    throw new SnowflakeSQLLoggedException(
        session,
        ErrorCode.INTERNAL_ERROR.getMessageCode(),
        SqlState.INTERNAL_ERROR,
        "Unexpected Arrow Field for ",
        type.toString());
  }

  public static ArrowVectorConverter initConverter(
      FieldVector vector, DataConversionContext context, int columnIndex)
      throws SnowflakeSQLException {
    return initConverter(vector, context, context.getSession(), columnIndex);
  }
}<|MERGE_RESOLUTION|>--- conflicted
+++ resolved
@@ -22,7 +22,6 @@
 public final class ArrowVectorConverterUtil {
   private ArrowVectorConverterUtil() {}
 
-<<<<<<< HEAD
   public static int getScale(ValueVector vector, SFBaseSession session)
       throws SnowflakeSQLLoggedException {
     try {
@@ -35,7 +34,8 @@
           SqlState.INTERNAL_ERROR,
           "Invalid scale metadata");
     }
-=======
+  }
+
   public static SnowflakeType getSnowflakeTypeFromFieldMetadata(Field field) {
     Map<String, String> customMeta = field.getMetadata();
     if (customMeta != null && customMeta.containsKey("logicalType")) {
@@ -43,7 +43,6 @@
     }
 
     return null;
->>>>>>> a20f2cff
   }
 
   /**
