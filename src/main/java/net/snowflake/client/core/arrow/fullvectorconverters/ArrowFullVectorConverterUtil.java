--- conflicted
+++ resolved
@@ -93,21 +93,6 @@
             return new BigIntVectorConverter(allocator, vector, context, session, idx).convert();
           case DECIMAL:
             return new DecimalVectorConverter(allocator, vector, context, session, idx).convert();
-<<<<<<< HEAD
-          case STRUCT:
-            return new StructVectorConverter(allocator, vector, context, session, idx, null)
-                    .convert();
-          case LIST:
-            return new ListVectorConverter(allocator, vector, context, session, idx, null)
-                    .convert();
-          case VARCHAR:
-            return new VarCharVectorConverter(allocator, vector, context, session, idx).convert();
-          case MAP:
-            return new MapVectorConverter(allocator, vector, context, session, idx, null).convert();
-          case FIXED_SIZE_LIST:
-            return new FixedSizeListVectorConverter(allocator, vector, context, session, idx, null)
-                    .convert();
-=======
           case FLOAT8:
             return new FloatVectorConverter(allocator, vector, context, session, idx).convert();
           case BIT:
@@ -125,7 +110,19 @@
             return new TimeMicroVectorConverter(allocator, vector).convert();
           case TIMENANO:
             return new TimeNanoVectorConverter(allocator, vector).convert();
->>>>>>> d11a12b7
+          case STRUCT:
+            return new StructVectorConverter(allocator, vector, context, session, idx, null)
+                    .convert();
+          case LIST:
+            return new ListVectorConverter(allocator, vector, context, session, idx, null)
+                    .convert();
+          case VARCHAR:
+            return new VarCharVectorConverter(allocator, vector, context, session, idx).convert();
+          case MAP:
+            return new MapVectorConverter(allocator, vector, context, session, idx, null).convert();
+          case FIXED_SIZE_LIST:
+            return new FixedSizeListVectorConverter(allocator, vector, context, session, idx, null)
+                    .convert();
           default:
             throw new SnowflakeSQLLoggedException(
                 session,
