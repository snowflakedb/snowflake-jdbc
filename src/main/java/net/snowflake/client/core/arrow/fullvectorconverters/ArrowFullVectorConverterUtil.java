--- conflicted
+++ resolved
@@ -108,13 +108,12 @@
             return new TimeMicroVectorConverter(allocator, vector).convert();
           case TIMENANO:
             return new TimeNanoVectorConverter(allocator, vector).convert();
-<<<<<<< HEAD
           case TIMESTAMPNANOTZ:
             return new TimestampVectorConverter(allocator, vector, context, timeZoneToUse, false)
                 .convert();
           case TIMESTAMPNANO:
             return new TimestampVectorConverter(allocator, vector, context, timeZoneToUse, true)
-=======
+                .convert();
           case STRUCT:
             return new StructVectorConverter(
                     allocator, vector, context, session, timeZoneToUse, idx, null)
@@ -132,7 +131,6 @@
           case FIXED_SIZE_LIST:
             return new FixedSizeListVectorConverter(
                     allocator, vector, context, session, timeZoneToUse, idx, null)
->>>>>>> 8c209d2a
                 .convert();
           default:
             throw new SFArrowException(
