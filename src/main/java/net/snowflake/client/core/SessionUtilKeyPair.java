/*
 * Copyright (c) 2012-2022 Snowflake Computing Inc. All rights reserved.
 */
package net.snowflake.client.core;

import static net.snowflake.client.jdbc.SnowflakeUtil.systemGetEnv;

import com.google.common.base.Strings;
import com.nimbusds.jose.JOSEException;
import com.nimbusds.jose.JWSAlgorithm;
import com.nimbusds.jose.JWSHeader;
import com.nimbusds.jose.JWSSigner;
import com.nimbusds.jose.crypto.RSASSASigner;
import com.nimbusds.jwt.JWTClaimsSet;
import com.nimbusds.jwt.SignedJWT;
import java.io.FileReader;
import java.io.IOException;
import java.io.StringReader;
import java.nio.file.Files;
import java.nio.file.Path;
import java.nio.file.Paths;
import java.security.InvalidKeyException;
import java.security.KeyFactory;
import java.security.MessageDigest;
import java.security.NoSuchAlgorithmException;
import java.security.PrivateKey;
import java.security.Provider;
import java.security.PublicKey;
import java.security.Security;
import java.security.interfaces.RSAPrivateCrtKey;
import java.security.spec.InvalidKeySpecException;
import java.security.spec.PKCS8EncodedKeySpec;
import java.security.spec.RSAPublicKeySpec;
import java.util.Date;
import javax.crypto.EncryptedPrivateKeyInfo;
import javax.crypto.SecretKeyFactory;
import javax.crypto.spec.PBEKeySpec;
import net.snowflake.client.jdbc.ErrorCode;
import net.snowflake.client.log.SFLogger;
import net.snowflake.client.log.SFLoggerFactory;
import org.apache.commons.codec.binary.Base64;
import org.bouncycastle.asn1.pkcs.PrivateKeyInfo;
import org.bouncycastle.openssl.PEMKeyPair;
import org.bouncycastle.openssl.PEMParser;
import org.bouncycastle.openssl.jcajce.JcaPEMKeyConverter;
import org.bouncycastle.openssl.jcajce.JceOpenSSLPKCS8DecryptorProviderBuilder;
import org.bouncycastle.operator.InputDecryptorProvider;
import org.bouncycastle.operator.OperatorCreationException;
import org.bouncycastle.pkcs.PKCS8EncryptedPrivateKeyInfo;
import org.bouncycastle.pkcs.PKCSException;
import org.bouncycastle.util.io.pem.PemReader;

/** Class used to compute jwt token for key pair authentication Created by hyu on 1/16/18. */
class SessionUtilKeyPair {

  private static final SFLogger logger = SFLoggerFactory.getLogger(SessionUtilKeyPair.class);

  // user name in upper case
  private final String userName;

  // account name in upper case
  private final String accountName;

  private final PrivateKey privateKey;

  private PublicKey publicKey = null;

  private boolean isFipsMode = false;

  private Provider SecurityProvider = null;

  private static final String ISSUER_FMT = "%s.%s.%s";

  private static final String SUBJECT_FMT = "%s.%s";

  private static final int JWT_DEFAULT_AUTH_TIMEOUT = 10;

  private boolean isBouncyCastleProviderEnabled = false;

  SessionUtilKeyPair(
      PrivateKey privateKey,
      String privateKeyFile,
      String privateKeyFilePwd,
      String accountName,
      String userName)
      throws SFException {
    this.userName = userName.toUpperCase();
    this.accountName = accountName.toUpperCase();
    String enableBouncyCastleJvm =
        System.getProperty(SecurityUtil.ENABLE_BOUNCYCASTLE_PROVIDER_JVM);
    if (enableBouncyCastleJvm != null) {
      isBouncyCastleProviderEnabled = enableBouncyCastleJvm.equalsIgnoreCase("true");
    }
    // check if in FIPS mode
    for (Provider p : Security.getProviders()) {
      if (SecurityUtil.BOUNCY_CASTLE_FIPS_PROVIDER.equals(p.getName())) {
        this.isFipsMode = true;
        this.SecurityProvider = p;
        break;
      }
    }

    // if there is both a file and a private key, there is a problem
    if (!Strings.isNullOrEmpty(privateKeyFile) && privateKey != null) {
      throw new SFException(
          ErrorCode.INVALID_OR_UNSUPPORTED_PRIVATE_KEY,
          "Cannot have both private key value and private key file.");
    } else {
      // if privateKeyFile has a value and privateKey is null
      this.privateKey =
          Strings.isNullOrEmpty(privateKeyFile)
              ? privateKey
              : extractPrivateKeyFromFile(privateKeyFile, privateKeyFilePwd);
    }
    // construct public key from raw bytes
    if (this.privateKey instanceof RSAPrivateCrtKey) {
      RSAPrivateCrtKey rsaPrivateCrtKey = (RSAPrivateCrtKey) this.privateKey;
      RSAPublicKeySpec rsaPublicKeySpec =
          new RSAPublicKeySpec(rsaPrivateCrtKey.getModulus(), rsaPrivateCrtKey.getPublicExponent());

      try {
        this.publicKey = getKeyFactoryInstance().generatePublic(rsaPublicKeySpec);
      } catch (NoSuchAlgorithmException | InvalidKeySpecException e) {
        throw new SFException(e, ErrorCode.INTERNAL_ERROR, "Error retrieving public key");
      }
    } else {
      throw new SFException(
          ErrorCode.INVALID_OR_UNSUPPORTED_PRIVATE_KEY,
          "Use java.security.interfaces.RSAPrivateCrtKey.class for the private key");
    }
  }

  private KeyFactory getKeyFactoryInstance() throws NoSuchAlgorithmException {
    if (isFipsMode) {
      return KeyFactory.getInstance("RSA", this.SecurityProvider);
    } else {
      return KeyFactory.getInstance("RSA");
    }
  }

  private SecretKeyFactory getSecretKeyFactory(String algorithm) throws NoSuchAlgorithmException {
    if (isFipsMode) {
      return SecretKeyFactory.getInstance(algorithm, this.SecurityProvider);
    } else {
      return SecretKeyFactory.getInstance(algorithm);
    }
  }

  private PrivateKey extractPrivateKeyFromFile(String privateKeyFile, String privateKeyFilePwd)
      throws SFException {
<<<<<<< HEAD
    try {
      Path privKeyPath = Paths.get(privateKeyFile);
      FileUtil.logFileUsage(privKeyPath, "Extract private key from file", true);
      String privateKeyContent = new String(Files.readAllBytes(privKeyPath));
      if (Strings.isNullOrEmpty(privateKeyFilePwd)) {
        // unencrypted private key file
        PemReader pr = new PemReader(new StringReader(privateKeyContent));
        byte[] decoded = pr.readPemObject().getContent();
        pr.close();
        PKCS8EncodedKeySpec encodedKeySpec = new PKCS8EncodedKeySpec(decoded);
        KeyFactory keyFactory = getKeyFactoryInstance();
        return keyFactory.generatePrivate(encodedKeySpec);
      } else {
        // encrypted private key file
        PemReader pr = new PemReader(new StringReader(privateKeyContent));
        byte[] decoded = pr.readPemObject().getContent();
        pr.close();
        EncryptedPrivateKeyInfo pkInfo = new EncryptedPrivateKeyInfo(decoded);
        PBEKeySpec keySpec = new PBEKeySpec(privateKeyFilePwd.toCharArray());
        SecretKeyFactory pbeKeyFactory = this.getSecretKeyFactory(pkInfo.getAlgName());
        PKCS8EncodedKeySpec encodedKeySpec =
            pkInfo.getKeySpec(pbeKeyFactory.generateSecret(keySpec));
        KeyFactory keyFactory = getKeyFactoryInstance();
        return keyFactory.generatePrivate(encodedKeySpec);
=======

    if (isBouncyCastleProviderEnabled) {
      try {
        return extractPrivateKeyWithBouncyCastle(privateKeyFile, privateKeyFilePwd);
      } catch (IOException | PKCSException | OperatorCreationException e) {
        logger.error("Could not extract private key using Bouncy Castle provider", e);
        throw new SFException(e, ErrorCode.INVALID_OR_UNSUPPORTED_PRIVATE_KEY, e.getCause());
      }
    } else {
      try {
        return extractPrivateKeyWithJdk(privateKeyFile, privateKeyFilePwd);
      } catch (NoSuchAlgorithmException
          | InvalidKeySpecException
          | IOException
          | IllegalArgumentException
          | NullPointerException
          | InvalidKeyException e) {
        logger.error(
            "Could not extract private key. Try setting the JVM argument: " + "-D{}" + "=TRUE",
            SecurityUtil.ENABLE_BOUNCYCASTLE_PROVIDER_JVM);
        throw new SFException(
            e,
            ErrorCode.INVALID_OR_UNSUPPORTED_PRIVATE_KEY,
            privateKeyFile + ": " + e.getMessage());
>>>>>>> 76a0d3f1
      }
    }
  }

  public String issueJwtToken() throws SFException {
    JWTClaimsSet.Builder builder = new JWTClaimsSet.Builder();
    String sub = String.format(SUBJECT_FMT, this.accountName, this.userName);
    String iss =
        String.format(
            ISSUER_FMT,
            this.accountName,
            this.userName,
            this.calculatePublicKeyFingerprint(this.publicKey));

    // iat is now
    Date iat = new Date(System.currentTimeMillis());

    // expiration is 60 seconds later
    Date exp = new Date(iat.getTime() + 60L * 1000);

    JWTClaimsSet claimsSet =
        builder.issuer(iss).subject(sub).issueTime(iat).expirationTime(exp).build();

    SignedJWT signedJWT = new SignedJWT(new JWSHeader(JWSAlgorithm.RS256), claimsSet);
    JWSSigner signer = new RSASSASigner(this.privateKey);

    try {
      signedJWT.sign(signer);
    } catch (JOSEException e) {
      throw new SFException(e, ErrorCode.FAILED_TO_GENERATE_JWT);
    }
    // Log the contents of the token, displaying expiration and issue time in epoch time
    logger.debug(
        "JWT:\n'{'\niss: {}\nsub: {}\niat: {}\nexp: {}\n'}'",
        iss,
        sub,
        String.valueOf(iat.getTime() / 1000),
        String.valueOf(exp.getTime() / 1000));
    return signedJWT.serialize();
  }

  private String calculatePublicKeyFingerprint(PublicKey publicKey) throws SFException {
    try {
      MessageDigest md = MessageDigest.getInstance("SHA-256");
      byte[] sha256Hash = md.digest(publicKey.getEncoded());
      return "SHA256:" + Base64.encodeBase64String(sha256Hash);
    } catch (NoSuchAlgorithmException e) {
      throw new SFException(e, ErrorCode.INTERNAL_ERROR, "Error when calculating fingerprint");
    }
  }

  public static int getTimeout() {
    String jwtAuthTimeoutStr = systemGetEnv("JWT_AUTH_TIMEOUT");
    int jwtAuthTimeout = JWT_DEFAULT_AUTH_TIMEOUT;
    if (jwtAuthTimeoutStr != null) {
      jwtAuthTimeout = Integer.parseInt(jwtAuthTimeoutStr);
    }
    return jwtAuthTimeout;
  }

  private PrivateKey extractPrivateKeyWithBouncyCastle(
      String privateKeyFile, String privateKeyFilePwd)
      throws IOException, PKCSException, OperatorCreationException {
    PrivateKeyInfo privateKeyInfo = null;
    PEMParser pemParser = new PEMParser(new FileReader(Paths.get(privateKeyFile).toFile()));
    Object pemObject = pemParser.readObject();
    if (pemObject instanceof PKCS8EncryptedPrivateKeyInfo) {
      // Handle the case where the private key is encrypted.
      PKCS8EncryptedPrivateKeyInfo encryptedPrivateKeyInfo =
          (PKCS8EncryptedPrivateKeyInfo) pemObject;
      InputDecryptorProvider pkcs8Prov =
          new JceOpenSSLPKCS8DecryptorProviderBuilder().build(privateKeyFilePwd.toCharArray());
      privateKeyInfo = encryptedPrivateKeyInfo.decryptPrivateKeyInfo(pkcs8Prov);
    } else if (pemObject instanceof PEMKeyPair) {
      // PKCS#1 private key
      privateKeyInfo = ((PEMKeyPair) pemObject).getPrivateKeyInfo();
    } else if (pemObject instanceof PrivateKeyInfo) {
      // Handle the case where the private key is unencrypted.
      privateKeyInfo = (PrivateKeyInfo) pemObject;
    }
    pemParser.close();
    JcaPEMKeyConverter converter =
        new JcaPEMKeyConverter()
            .setProvider(
                isFipsMode
                    ? SecurityUtil.BOUNCY_CASTLE_FIPS_PROVIDER
                    : SecurityUtil.BOUNCY_CASTLE_PROVIDER);
    return converter.getPrivateKey(privateKeyInfo);
  }

  private PrivateKey extractPrivateKeyWithJdk(String privateKeyFile, String privateKeyFilePwd)
      throws IOException, NoSuchAlgorithmException, InvalidKeySpecException, InvalidKeyException {
    String privateKeyContent = new String(Files.readAllBytes(Paths.get(privateKeyFile)));
    if (Strings.isNullOrEmpty(privateKeyFilePwd)) {
      // unencrypted private key file
      return generatePrivateKey(false, privateKeyContent, privateKeyFilePwd);
    } else {
      // encrypted private key file
      return generatePrivateKey(true, privateKeyContent, privateKeyFilePwd);
    }
  }

  private PrivateKey generatePrivateKey(
      boolean isEncrypted, String privateKeyContent, String privateKeyFilePwd)
      throws IOException, NoSuchAlgorithmException, InvalidKeySpecException, InvalidKeyException {
    if (isEncrypted) {
      try (PemReader pr = new PemReader(new StringReader(privateKeyContent))) {
        byte[] decoded = pr.readPemObject().getContent();
        pr.close();
        EncryptedPrivateKeyInfo pkInfo = new EncryptedPrivateKeyInfo(decoded);
        PBEKeySpec keySpec = new PBEKeySpec(privateKeyFilePwd.toCharArray());
        SecretKeyFactory pbeKeyFactory = this.getSecretKeyFactory(pkInfo.getAlgName());
        PKCS8EncodedKeySpec encodedKeySpec =
            pkInfo.getKeySpec(pbeKeyFactory.generateSecret(keySpec));
        KeyFactory keyFactory = getKeyFactoryInstance();
        return keyFactory.generatePrivate(encodedKeySpec);
      }
    } else {
      try (PemReader pr = new PemReader(new StringReader(privateKeyContent))) {
        byte[] decoded = pr.readPemObject().getContent();
        pr.close();
        PKCS8EncodedKeySpec encodedKeySpec = new PKCS8EncodedKeySpec(decoded);
        KeyFactory keyFactory = getKeyFactoryInstance();
        return keyFactory.generatePrivate(encodedKeySpec);
      }
    }
  }
}<|MERGE_RESOLUTION|>--- conflicted
+++ resolved
@@ -148,33 +148,6 @@
 
   private PrivateKey extractPrivateKeyFromFile(String privateKeyFile, String privateKeyFilePwd)
       throws SFException {
-<<<<<<< HEAD
-    try {
-      Path privKeyPath = Paths.get(privateKeyFile);
-      FileUtil.logFileUsage(privKeyPath, "Extract private key from file", true);
-      String privateKeyContent = new String(Files.readAllBytes(privKeyPath));
-      if (Strings.isNullOrEmpty(privateKeyFilePwd)) {
-        // unencrypted private key file
-        PemReader pr = new PemReader(new StringReader(privateKeyContent));
-        byte[] decoded = pr.readPemObject().getContent();
-        pr.close();
-        PKCS8EncodedKeySpec encodedKeySpec = new PKCS8EncodedKeySpec(decoded);
-        KeyFactory keyFactory = getKeyFactoryInstance();
-        return keyFactory.generatePrivate(encodedKeySpec);
-      } else {
-        // encrypted private key file
-        PemReader pr = new PemReader(new StringReader(privateKeyContent));
-        byte[] decoded = pr.readPemObject().getContent();
-        pr.close();
-        EncryptedPrivateKeyInfo pkInfo = new EncryptedPrivateKeyInfo(decoded);
-        PBEKeySpec keySpec = new PBEKeySpec(privateKeyFilePwd.toCharArray());
-        SecretKeyFactory pbeKeyFactory = this.getSecretKeyFactory(pkInfo.getAlgName());
-        PKCS8EncodedKeySpec encodedKeySpec =
-            pkInfo.getKeySpec(pbeKeyFactory.generateSecret(keySpec));
-        KeyFactory keyFactory = getKeyFactoryInstance();
-        return keyFactory.generatePrivate(encodedKeySpec);
-=======
-
     if (isBouncyCastleProviderEnabled) {
       try {
         return extractPrivateKeyWithBouncyCastle(privateKeyFile, privateKeyFilePwd);
@@ -198,7 +171,6 @@
             e,
             ErrorCode.INVALID_OR_UNSUPPORTED_PRIVATE_KEY,
             privateKeyFile + ": " + e.getMessage());
->>>>>>> 76a0d3f1
       }
     }
   }
@@ -262,8 +234,10 @@
   private PrivateKey extractPrivateKeyWithBouncyCastle(
       String privateKeyFile, String privateKeyFilePwd)
       throws IOException, PKCSException, OperatorCreationException {
+    Path privKeyPath = Paths.get(privateKeyFile);
+    FileUtil.logFileUsage(privKeyPath, "Extract private key from file using Bouncy Castle provider", true);
     PrivateKeyInfo privateKeyInfo = null;
-    PEMParser pemParser = new PEMParser(new FileReader(Paths.get(privateKeyFile).toFile()));
+    PEMParser pemParser = new PEMParser(new FileReader(privKeyPath.toFile()));
     Object pemObject = pemParser.readObject();
     if (pemObject instanceof PKCS8EncryptedPrivateKeyInfo) {
       // Handle the case where the private key is encrypted.
@@ -291,7 +265,9 @@
 
   private PrivateKey extractPrivateKeyWithJdk(String privateKeyFile, String privateKeyFilePwd)
       throws IOException, NoSuchAlgorithmException, InvalidKeySpecException, InvalidKeyException {
-    String privateKeyContent = new String(Files.readAllBytes(Paths.get(privateKeyFile)));
+    Path privKeyPath = Paths.get(privateKeyFile);
+    FileUtil.logFileUsage(privKeyPath, "Extract private key from file using Jdk", true);
+    String privateKeyContent = new String(Files.readAllBytes(privKeyPath));
     if (Strings.isNullOrEmpty(privateKeyFilePwd)) {
       // unencrypted private key file
       return generatePrivateKey(false, privateKeyContent, privateKeyFilePwd);
