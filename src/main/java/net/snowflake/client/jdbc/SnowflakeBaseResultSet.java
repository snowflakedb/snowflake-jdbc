/*
 * Copyright (c) 2012-2019 Snowflake Computing Inc. All rights reserved.
 */

package net.snowflake.client.jdbc;

import static net.snowflake.client.jdbc.SnowflakeUtil.mapSFExceptionToSQLException;

import com.fasterxml.jackson.core.type.TypeReference;
import com.fasterxml.jackson.databind.JsonNode;
import com.fasterxml.jackson.databind.ObjectMapper;
import java.io.InputStream;
import java.io.Reader;
import java.io.StringReader;
import java.math.BigDecimal;
import java.net.URL;
import java.sql.Array;
import java.sql.Blob;
import java.sql.Clob;
import java.sql.Date;
import java.sql.NClob;
import java.sql.Ref;
import java.sql.ResultSet;
import java.sql.ResultSetMetaData;
import java.sql.RowId;
import java.sql.SQLData;
import java.sql.SQLException;
import java.sql.SQLInput;
import java.sql.SQLWarning;
import java.sql.SQLXML;
import java.sql.Statement;
import java.sql.Time;
import java.sql.Timestamp;
import java.util.Arrays;
import java.util.Calendar;
import java.util.HashMap;
import java.util.List;
import java.util.Map;
import java.util.TimeZone;
<<<<<<< HEAD

import net.snowflake.client.core.*;
=======
import net.snowflake.client.core.ColumnTypeHelper;
import net.snowflake.client.core.JsonSqlInput;
import net.snowflake.client.core.ObjectMapperFactory;
import net.snowflake.client.core.SFBaseResultSet;
import net.snowflake.client.core.SFBaseSession;
>>>>>>> e4f2f946
import net.snowflake.client.core.structs.SQLDataCreationHelper;
import net.snowflake.client.log.SFLogger;
import net.snowflake.client.log.SFLoggerFactory;
import net.snowflake.common.core.SqlState;
import org.apache.arrow.vector.util.JsonStringHashMap;

/** Base class for query result set and metadata result set */
public abstract class SnowflakeBaseResultSet implements ResultSet {
  static final SFLogger logger = SFLoggerFactory.getLogger(SnowflakeBaseResultSet.class);
  private final int resultSetType;
  private final int resultSetConcurrency;
  private final int resultSetHoldability;
  protected SFBaseResultSet sfBaseResultSet;
  // Snowflake supports sessionless result set. For this case, there is no
  // statement for this result set.
  protected final Statement statement;
  protected SnowflakeResultSetMetaDataV1 resultSetMetaData = null;
  protected Map<String, Object> parameters = new HashMap<>();
  private int fetchSize = 0;
  protected SFBaseSession session = null;
  private static final ObjectMapper OBJECT_MAPPER = ObjectMapperFactory.getObjectMapper();

  SnowflakeBaseResultSet(Statement statement) throws SQLException {
    this.statement = statement;
    this.resultSetType = statement.getResultSetType();
    this.resultSetConcurrency = statement.getResultSetConcurrency();
    this.resultSetHoldability = statement.getResultSetHoldability();
    try {
      this.session = statement.unwrap(SnowflakeStatementV1.class).connection.getSFBaseSession();
    } catch (SQLException e) {
      // This exception shouldn't be hit. Statement class should be able to be unwrapped.
      logger.error(
          "Unable to unwrap SnowflakeStatementV1 class to retrieve session. Session is null.",
          false);
      this.session = null;
    }
  }

  /**
   * Create an sessionless result set, there is no statement and session for the result set.
   *
   * @param resultSetSerializable The result set serializable object which includes all metadata to
   *     create the result set
   */
  public SnowflakeBaseResultSet(SnowflakeResultSetSerializableV1 resultSetSerializable)
      throws SQLException {
    // This is a sessionless result set, so there is no actual statement for it.
    this.statement = new SnowflakeStatementV1.NoOpSnowflakeStatementV1();
    this.resultSetType = resultSetSerializable.getResultSetType();
    this.resultSetConcurrency = resultSetSerializable.getResultSetConcurrency();
    this.resultSetHoldability = resultSetSerializable.getResultSetHoldability();
  }

  /**
   * This should never be used. Simply needed this for SFAsynchronousResult subclass
   *
   * @throws SQLException
   */
  protected SnowflakeBaseResultSet() throws SQLException {
    this.resultSetType = 0;
    this.resultSetConcurrency = 0;
    this.resultSetHoldability = 0;
    this.statement = new SnowflakeStatementV1.NoOpSnowflakeStatementV1();
  }

  @Override
  public abstract boolean next() throws SQLException;

  @Override
  public abstract boolean isClosed() throws SQLException;

  /**
   * Raises SQLException if the result set is closed
   *
   * @throws SQLException if the result set is closed.
   */
  protected void raiseSQLExceptionIfResultSetIsClosed() throws SQLException {
    if (isClosed()) {
      throw new SnowflakeSQLException(ErrorCode.RESULTSET_ALREADY_CLOSED);
    }
  }

  @Override
  public abstract byte[] getBytes(int columnIndex) throws SQLException;

  public abstract Date getDate(int columnIndex, TimeZone tz) throws SQLException;

  @Override
  public Date getDate(int columnIndex) throws SQLException {
    raiseSQLExceptionIfResultSetIsClosed();
    return getDate(columnIndex, (TimeZone) null);
  }

  @Override
  public abstract Time getTime(int columnIndex) throws SQLException;

  @Override
  public Timestamp getTimestamp(int columnIndex) throws SQLException {
    raiseSQLExceptionIfResultSetIsClosed();
    return getTimestamp(columnIndex, (TimeZone) null);
  }

  public abstract Timestamp getTimestamp(int columnIndex, TimeZone tz) throws SQLException;

  @Override
  public InputStream getAsciiStream(int columnIndex) throws SQLException {
    logger.debug("public InputStream getAsciiStream(int columnIndex)", false);
    throw new SnowflakeLoggedFeatureNotSupportedException(session);
  }

  /**
   * @deprecated
   */
  @Deprecated
  @Override
  public InputStream getUnicodeStream(int columnIndex) throws SQLException {
    logger.debug("public InputStream getUnicodeStream(int columnIndex)", false);
    throw new SnowflakeLoggedFeatureNotSupportedException(session);
  }

  @Override
  public InputStream getBinaryStream(int columnIndex) throws SQLException {
    logger.debug("public InputStream getBinaryStream(int columnIndex)", false);
    throw new SnowflakeLoggedFeatureNotSupportedException(session);
  }

  @Override
  public String getString(String columnLabel) throws SQLException {
    logger.debug("public String getString(String columnLabel)", false);

    return getString(findColumn(columnLabel));
  }

  @Override
  public boolean getBoolean(String columnLabel) throws SQLException {
    logger.debug("public boolean getBoolean(String columnLabel)", false);

    return getBoolean(findColumn(columnLabel));
  }

  @Override
  public byte getByte(String columnLabel) throws SQLException {
    logger.debug("public byte getByte(String columnLabel)", false);
    raiseSQLExceptionIfResultSetIsClosed();

    return getByte(findColumn(columnLabel));
  }

  @Override
  public short getShort(String columnLabel) throws SQLException {
    logger.debug("public short getShort(String columnLabel)", false);

    return getShort(findColumn(columnLabel));
  }

  @Override
  public int getInt(String columnLabel) throws SQLException {
    logger.debug("public int getInt(String columnLabel)", false);

    return getInt(findColumn(columnLabel));
  }

  @Override
  public long getLong(String columnLabel) throws SQLException {
    logger.debug("public long getLong(String columnLabel)", false);

    return getLong(findColumn(columnLabel));
  }

  @Override
  public float getFloat(String columnLabel) throws SQLException {
    logger.debug("public float getFloat(String columnLabel)", false);

    return getFloat(findColumn(columnLabel));
  }

  @Override
  public double getDouble(String columnLabel) throws SQLException {
    logger.debug("public double getDouble(String columnLabel)", false);

    return getDouble(findColumn(columnLabel));
  }

  /**
   * @deprecated
   */
  @Deprecated
  @Override
  public BigDecimal getBigDecimal(String columnLabel, int scale) throws SQLException {
    logger.debug("public BigDecimal getBigDecimal(String columnLabel, " + "int scale)", false);

    return getBigDecimal(findColumn(columnLabel), scale);
  }

  @Override
  public byte[] getBytes(String columnLabel) throws SQLException {
    logger.debug("public byte[] getBytes(String columnLabel)", false);

    return getBytes(findColumn(columnLabel));
  }

  @Override
  public Date getDate(String columnLabel) throws SQLException {
    logger.debug("public Date getDate(String columnLabel)", false);

    return getDate(findColumn(columnLabel));
  }

  @Override
  public Time getTime(String columnLabel) throws SQLException {
    logger.debug("public Time getTime(String columnLabel)", false);

    return getTime(findColumn(columnLabel));
  }

  @Override
  public Timestamp getTimestamp(String columnLabel) throws SQLException {
    logger.debug("public Timestamp getTimestamp(String columnLabel)", false);

    return getTimestamp(findColumn(columnLabel));
  }

  @Override
  public InputStream getAsciiStream(String columnLabel) throws SQLException {
    logger.debug("public InputStream getAsciiStream(String columnLabel)", false);
    throw new SnowflakeLoggedFeatureNotSupportedException(session);
  }

  /**
   * @deprecated
   */
  @Deprecated
  @Override
  public InputStream getUnicodeStream(String columnLabel) throws SQLException {
    logger.debug("public InputStream getUnicodeStream(String columnLabel)", false);

    throw new SnowflakeLoggedFeatureNotSupportedException(session);
  }

  @Override
  public InputStream getBinaryStream(String columnLabel) throws SQLException {
    logger.debug("public InputStream getBinaryStream(String columnLabel)", false);

    throw new SnowflakeLoggedFeatureNotSupportedException(session);
  }

  @Override
  public SQLWarning getWarnings() throws SQLException {
    logger.debug("public SQLWarning getWarnings()", false);
    raiseSQLExceptionIfResultSetIsClosed();
    return null;
  }

  @Override
  public void clearWarnings() throws SQLException {
    logger.debug("public void clearWarnings()", false);
    raiseSQLExceptionIfResultSetIsClosed();
  }

  @Override
  public String getCursorName() throws SQLException {
    logger.debug("public String getCursorName()", false);

    throw new SnowflakeLoggedFeatureNotSupportedException(session);
  }

  @Override
  public ResultSetMetaData getMetaData() throws SQLException {
    logger.debug("public ResultSetMetaData getMetaData()", false);
    raiseSQLExceptionIfResultSetIsClosed();
    return resultSetMetaData;
  }

  @Override
  public Object getObject(String columnLabel) throws SQLException {
    logger.debug("public Object getObject(String columnLabel)", false);

    return getObject(findColumn(columnLabel));
  }

  @Override
  public int findColumn(String columnLabel) throws SQLException {
    logger.debug("public int findColumn(String columnLabel)", false);
    raiseSQLExceptionIfResultSetIsClosed();

    int columnIndex = resultSetMetaData.getColumnIndex(columnLabel);

    if (columnIndex == -1) {
      throw new SQLException("Column not found: " + columnLabel, SqlState.UNDEFINED_COLUMN);
    } else {
      return ++columnIndex;
    }
  }

  @Override
  public Reader getCharacterStream(int columnIndex) throws SQLException {
    logger.debug("public Reader getCharacterStream(int columnIndex)", false);
    raiseSQLExceptionIfResultSetIsClosed();
    String streamData = getString(columnIndex);
    return (streamData == null) ? null : new StringReader(streamData);
  }

  @Override
  public Reader getCharacterStream(String columnLabel) throws SQLException {
    logger.debug("public Reader getCharacterStream(String columnLabel)", false);
    return getCharacterStream(findColumn(columnLabel));
  }

  @Override
  public BigDecimal getBigDecimal(String columnLabel) throws SQLException {
    logger.debug("public BigDecimal getBigDecimal(String columnLabel)", false);

    return getBigDecimal(findColumn(columnLabel));
  }

  @Override
  public void beforeFirst() throws SQLException {
    logger.debug("public void beforeFirst()", false);

    throw new SnowflakeLoggedFeatureNotSupportedException(session);
  }

  @Override
  public void afterLast() throws SQLException {
    logger.debug("public void afterLast()", false);

    throw new SnowflakeLoggedFeatureNotSupportedException(session);
  }

  @Override
  public boolean first() throws SQLException {
    logger.debug("public boolean first()", false);

    throw new SnowflakeLoggedFeatureNotSupportedException(session);
  }

  @Override
  public boolean last() throws SQLException {
    logger.debug("public boolean last()", false);

    throw new SnowflakeLoggedFeatureNotSupportedException(session);
  }

  @Override
  public boolean absolute(int row) throws SQLException {
    logger.debug("public boolean absolute(int row)", false);

    throw new SnowflakeLoggedFeatureNotSupportedException(session);
  }

  @Override
  public boolean relative(int rows) throws SQLException {
    logger.debug("public boolean relative(int rows)", false);

    throw new SnowflakeLoggedFeatureNotSupportedException(session);
  }

  @Override
  public boolean previous() throws SQLException {
    logger.debug("public boolean previous()", false);

    throw new SnowflakeLoggedFeatureNotSupportedException(session);
  }

  @Override
  public int getFetchDirection() throws SQLException {
    logger.debug("public int getFetchDirection()", false);
    raiseSQLExceptionIfResultSetIsClosed();
    return ResultSet.FETCH_FORWARD;
  }

  @Override
  public void setFetchDirection(int direction) throws SQLException {
    logger.debug("public void setFetchDirection(int direction)", false);

    raiseSQLExceptionIfResultSetIsClosed();
    if (direction != ResultSet.FETCH_FORWARD) {
      throw new SnowflakeLoggedFeatureNotSupportedException(session);
    }
  }

  @Override
  public int getFetchSize() throws SQLException {
    logger.debug("public int getFetchSize()", false);
    raiseSQLExceptionIfResultSetIsClosed();
    return this.fetchSize;
  }

  @Override
  public void setFetchSize(int rows) throws SQLException {
    logger.debug("public void setFetchSize(int rows)", false);
    raiseSQLExceptionIfResultSetIsClosed();

    this.fetchSize = rows;
  }

  @Override
  public int getType() throws SQLException {
    logger.debug("public int getType()", false);
    raiseSQLExceptionIfResultSetIsClosed();
    return resultSetType;
  }

  @Override
  public int getConcurrency() throws SQLException {
    logger.debug("public int getConcurrency()", false);
    raiseSQLExceptionIfResultSetIsClosed();
    return resultSetConcurrency;
  }

  @Override
  public boolean rowUpdated() throws SQLException {
    logger.debug("public boolean rowUpdated()", false);

    throw new SnowflakeLoggedFeatureNotSupportedException(session);
  }

  @Override
  public boolean rowInserted() throws SQLException {
    logger.debug("public boolean rowInserted()", false);

    throw new SnowflakeLoggedFeatureNotSupportedException(session);
  }

  @Override
  public boolean rowDeleted() throws SQLException {
    logger.debug("public boolean rowDeleted()", false);

    throw new SnowflakeLoggedFeatureNotSupportedException(session);
  }

  @Override
  public void updateNull(int columnIndex) throws SQLException {
    logger.debug("public void updateNull(int columnIndex)", false);

    throw new SnowflakeLoggedFeatureNotSupportedException(session);
  }

  @Override
  public void updateBoolean(int columnIndex, boolean x) throws SQLException {
    logger.debug("public void updateBoolean(int columnIndex, boolean x)", false);

    throw new SnowflakeLoggedFeatureNotSupportedException(session);
  }

  @Override
  public void updateByte(int columnIndex, byte x) throws SQLException {
    logger.debug("public void updateByte(int columnIndex, byte x)", false);

    throw new SnowflakeLoggedFeatureNotSupportedException(session);
  }

  @Override
  public void updateShort(int columnIndex, short x) throws SQLException {
    logger.debug("public void updateShort(int columnIndex, short x)", false);

    throw new SnowflakeLoggedFeatureNotSupportedException(session);
  }

  @Override
  public void updateInt(int columnIndex, int x) throws SQLException {
    logger.debug("public void updateInt(int columnIndex, int x)", false);

    throw new SnowflakeLoggedFeatureNotSupportedException(session);
  }

  @Override
  public void updateLong(int columnIndex, long x) throws SQLException {
    logger.debug("public void updateLong(int columnIndex, long x)", false);

    throw new SnowflakeLoggedFeatureNotSupportedException(session);
  }

  @Override
  public void updateFloat(int columnIndex, float x) throws SQLException {
    logger.debug("public void updateFloat(int columnIndex, float x)", false);

    throw new SnowflakeLoggedFeatureNotSupportedException(session);
  }

  @Override
  public void updateDouble(int columnIndex, double x) throws SQLException {
    logger.debug("public void updateDouble(int columnIndex, double x)", false);

    throw new SnowflakeLoggedFeatureNotSupportedException(session);
  }

  @Override
  public void updateBigDecimal(int columnIndex, BigDecimal x) throws SQLException {
    logger.debug("public void updateBigDecimal(int columnIndex, BigDecimal x)", false);

    throw new SnowflakeLoggedFeatureNotSupportedException(session);
  }

  @Override
  public void updateString(int columnIndex, String x) throws SQLException {
    logger.debug("public void updateString(int columnIndex, String x)", false);

    throw new SnowflakeLoggedFeatureNotSupportedException(session);
  }

  @Override
  public void updateBytes(int columnIndex, byte[] x) throws SQLException {
    logger.debug("public void updateBytes(int columnIndex, byte[] x)", false);

    throw new SnowflakeLoggedFeatureNotSupportedException(session);
  }

  @Override
  public void updateDate(int columnIndex, Date x) throws SQLException {
    logger.debug("public void updateDate(int columnIndex, Date x)", false);

    throw new SnowflakeLoggedFeatureNotSupportedException(session);
  }

  @Override
  public void updateTime(int columnIndex, Time x) throws SQLException {
    logger.debug("public void updateTime(int columnIndex, Time x)", false);

    throw new SnowflakeLoggedFeatureNotSupportedException(session);
  }

  @Override
  public void updateTimestamp(int columnIndex, Timestamp x) throws SQLException {
    logger.debug("public void updateTimestamp(int columnIndex, Timestamp x)", false);

    throw new SnowflakeLoggedFeatureNotSupportedException(session);
  }

  @Override
  public void updateAsciiStream(int columnIndex, InputStream x, int length) throws SQLException {
    logger.debug(
        "public void updateAsciiStream(int columnIndex, " + "InputStream x, int length)", false);

    throw new SnowflakeLoggedFeatureNotSupportedException(session);
  }

  @Override
  public void updateBinaryStream(int columnIndex, InputStream x, int length) throws SQLException {
    logger.debug(
        "public void updateBinaryStream(int columnIndex, " + "InputStream x, int length)", false);

    throw new SnowflakeLoggedFeatureNotSupportedException(session);
  }

  @Override
  public void updateCharacterStream(int columnIndex, Reader x, int length) throws SQLException {
    logger.debug(
        "public void updateCharacterStream(int columnIndex, " + "Reader x, int length)", false);

    throw new SnowflakeLoggedFeatureNotSupportedException(session);
  }

  @Override
  public void updateObject(int columnIndex, Object x, int scaleOrLength) throws SQLException {
    logger.debug(
        "public void updateObject(int columnIndex, Object x, " + "int scaleOrLength)", false);

    throw new SnowflakeLoggedFeatureNotSupportedException(session);
  }

  @Override
  public void updateObject(int columnIndex, Object x) throws SQLException {
    logger.debug("public void updateObject(int columnIndex, Object x)", false);

    throw new SnowflakeLoggedFeatureNotSupportedException(session);
  }

  @Override
  public void updateNull(String columnLabel) throws SQLException {
    logger.debug("public void updateNull(String columnLabel)", false);

    throw new SnowflakeLoggedFeatureNotSupportedException(session);
  }

  @Override
  public void updateBoolean(String columnLabel, boolean x) throws SQLException {
    logger.debug("public void updateBoolean(String columnLabel, boolean x)", false);

    throw new SnowflakeLoggedFeatureNotSupportedException(session);
  }

  @Override
  public void updateByte(String columnLabel, byte x) throws SQLException {
    logger.debug("public void updateByte(String columnLabel, byte x)", false);

    throw new SnowflakeLoggedFeatureNotSupportedException(session);
  }

  @Override
  public void updateShort(String columnLabel, short x) throws SQLException {
    logger.debug("public void updateShort(String columnLabel, short x)", false);

    throw new SnowflakeLoggedFeatureNotSupportedException(session);
  }

  @Override
  public void updateInt(String columnLabel, int x) throws SQLException {
    logger.debug("public void updateInt(String columnLabel, int x)", false);

    throw new SnowflakeLoggedFeatureNotSupportedException(session);
  }

  @Override
  public void updateLong(String columnLabel, long x) throws SQLException {
    logger.debug("public void updateLong(String columnLabel, long x)", false);

    throw new SnowflakeLoggedFeatureNotSupportedException(session);
  }

  @Override
  public void updateFloat(String columnLabel, float x) throws SQLException {
    logger.debug("public void updateFloat(String columnLabel, float x)", false);

    throw new SnowflakeLoggedFeatureNotSupportedException(session);
  }

  @Override
  public void updateDouble(String columnLabel, double x) throws SQLException {
    logger.debug("public void updateDouble(String columnLabel, double x)", false);

    throw new SnowflakeLoggedFeatureNotSupportedException(session);
  }

  @Override
  public void updateBigDecimal(String columnLabel, BigDecimal x) throws SQLException {
    logger.debug("public void updateBigDecimal(String columnLabel, " + "BigDecimal x)", false);

    throw new SnowflakeLoggedFeatureNotSupportedException(session);
  }

  @Override
  public void updateString(String columnLabel, String x) throws SQLException {
    logger.debug("public void updateString(String columnLabel, String x)", false);

    throw new SnowflakeLoggedFeatureNotSupportedException(session);
  }

  @Override
  public void updateBytes(String columnLabel, byte[] x) throws SQLException {
    logger.debug("public void updateBytes(String columnLabel, byte[] x)", false);

    throw new SnowflakeLoggedFeatureNotSupportedException(session);
  }

  @Override
  public void updateDate(String columnLabel, Date x) throws SQLException {
    logger.debug("public void updateDate(String columnLabel, Date x)", false);

    throw new SnowflakeLoggedFeatureNotSupportedException(session);
  }

  @Override
  public void updateTime(String columnLabel, Time x) throws SQLException {
    logger.debug("public void updateTime(String columnLabel, Time x)", false);

    throw new SnowflakeLoggedFeatureNotSupportedException(session);
  }

  @Override
  public void updateTimestamp(String columnLabel, Timestamp x) throws SQLException {
    logger.debug("public void updateTimestamp(String columnLabel, Timestamp x)", false);

    throw new SnowflakeLoggedFeatureNotSupportedException(session);
  }

  @Override
  public void updateAsciiStream(String columnLabel, InputStream x, int length) throws SQLException {
    logger.debug(
        "public void updateAsciiStream(String columnLabel, " + "InputStream x, int length)", false);

    throw new SnowflakeLoggedFeatureNotSupportedException(session);
  }

  @Override
  public void updateBinaryStream(String columnLabel, InputStream x, int length)
      throws SQLException {
    logger.debug(
        "public void updateBinaryStream(String columnLabel, " + "InputStream x, int length)",
        false);

    throw new SnowflakeLoggedFeatureNotSupportedException(session);
  }

  @Override
  public void updateCharacterStream(String columnLabel, Reader reader, int length)
      throws SQLException {
    logger.debug(
        "public void updateCharacterStream(String columnLabel, " + "Reader reader,int length)",
        false);

    throw new SnowflakeLoggedFeatureNotSupportedException(session);
  }

  @Override
  public void updateObject(String columnLabel, Object x, int scaleOrLength) throws SQLException {
    logger.debug(
        "public void updateObject(String columnLabel, Object x, " + "int scaleOrLength)", false);

    throw new SnowflakeLoggedFeatureNotSupportedException(session);
  }

  @Override
  public void updateObject(String columnLabel, Object x) throws SQLException {
    logger.debug("public void updateObject(String columnLabel, Object x)", false);

    throw new SnowflakeLoggedFeatureNotSupportedException(session);
  }

  @Override
  public void insertRow() throws SQLException {
    logger.debug("public void insertRow()", false);

    throw new SnowflakeLoggedFeatureNotSupportedException(session);
  }

  @Override
  public void updateRow() throws SQLException {
    logger.debug("public void updateRow()", false);

    throw new SnowflakeLoggedFeatureNotSupportedException(session);
  }

  @Override
  public void deleteRow() throws SQLException {
    logger.debug("public void deleteRow()", false);

    throw new SnowflakeLoggedFeatureNotSupportedException(session);
  }

  @Override
  public void refreshRow() throws SQLException {
    logger.debug("public void refreshRow()", false);

    throw new SnowflakeLoggedFeatureNotSupportedException(session);
  }

  @Override
  public void cancelRowUpdates() throws SQLException {
    logger.debug("public void cancelRowUpdates()", false);

    throw new SnowflakeLoggedFeatureNotSupportedException(session);
  }

  @Override
  public void moveToInsertRow() throws SQLException {
    logger.debug("public void moveToInsertRow()", false);

    throw new SnowflakeLoggedFeatureNotSupportedException(session);
  }

  @Override
  public void moveToCurrentRow() throws SQLException {
    logger.debug("public void moveToCurrentRow()", false);

    throw new SnowflakeLoggedFeatureNotSupportedException(session);
  }

  @Override
  public Statement getStatement() throws SQLException {
    logger.debug("public Statement getStatement()", false);
    raiseSQLExceptionIfResultSetIsClosed();
    return statement;
  }

  @Override
  public Object getObject(int columnIndex, Map<String, Class<?>> map) throws SQLException {
    logger.debug("public Object getObject(int columnIndex, Map<String, " + "Class<?>> map)", false);

    throw new SnowflakeLoggedFeatureNotSupportedException(session);
  }

  @Override
  public Ref getRef(int columnIndex) throws SQLException {
    logger.debug("public Ref getRef(int columnIndex)", false);

    throw new SnowflakeLoggedFeatureNotSupportedException(session);
  }

  @Override
  public Blob getBlob(int columnIndex) throws SQLException {
    logger.debug("public Blob getBlob(int columnIndex)", false);

    throw new SnowflakeLoggedFeatureNotSupportedException(session);
  }

  @Override
  public Clob getClob(int columnIndex) throws SQLException {
    logger.debug("public Clob getClob(int columnIndex)", false);
    String columnValue = getString(columnIndex);

    return columnValue == null ? null : new SnowflakeClob(columnValue);
  }

  @Override
  public Array getArray(int columnIndex) throws SQLException {
    logger.debug("public Array getArray(int columnIndex)", false);

    throw new SnowflakeLoggedFeatureNotSupportedException(session);
  }

  @Override
  public Object getObject(String columnLabel, Map<String, Class<?>> map) throws SQLException {
    logger.debug(
        "public Object getObject(String columnLabel, " + "Map<String, Class<?>> map)", false);

    throw new SnowflakeLoggedFeatureNotSupportedException(session);
  }

  @Override
  public Ref getRef(String columnLabel) throws SQLException {
    logger.debug("public Ref getRef(String columnLabel)", false);

    throw new SnowflakeLoggedFeatureNotSupportedException(session);
  }

  @Override
  public Blob getBlob(String columnLabel) throws SQLException {
    logger.debug("public Blob getBlob(String columnLabel)", false);

    throw new SnowflakeLoggedFeatureNotSupportedException(session);
  }

  @Override
  public Clob getClob(String columnLabel) throws SQLException {
    logger.debug("public Clob getClob(String columnLabel)", false);
    String columnValue = getString(columnLabel);

    return columnValue == null ? null : new SnowflakeClob(columnValue);
  }

  @Override
  public Array getArray(String columnLabel) throws SQLException {
    logger.debug("public Array getArray(String columnLabel)", false);

    throw new SnowflakeLoggedFeatureNotSupportedException(session);
  }

  @Override
  public Date getDate(int columnIndex, Calendar cal) throws SQLException {
    logger.debug("public Date getDate(int columnIndex, Calendar cal)", false);
    return getDate(columnIndex, cal.getTimeZone());
  }

  @Override
  public Date getDate(String columnLabel, Calendar cal) throws SQLException {
    logger.debug("public Date getDate(String columnLabel, Calendar cal)", false);

    return getDate(findColumn(columnLabel), cal.getTimeZone());
  }

  @Override
  public Time getTime(int columnIndex, Calendar cal) throws SQLException {
    logger.debug("public Time getTime(int columnIndex, Calendar cal)", false);

    return getTime(columnIndex);
  }

  @Override
  public Time getTime(String columnLabel, Calendar cal) throws SQLException {
    logger.debug("public Time getTime(String columnLabel, Calendar cal)", false);

    return getTime(columnLabel);
  }

  @Override
  public Timestamp getTimestamp(int columnIndex, Calendar cal) throws SQLException {
    logger.debug("public Timestamp getTimestamp(int columnIndex, Calendar cal)", false);

    return getTimestamp(columnIndex, cal.getTimeZone());
  }

  @Override
  public Timestamp getTimestamp(String columnLabel, Calendar cal) throws SQLException {
    logger.debug("public Timestamp getTimestamp(String columnLabel, " + "Calendar cal)", false);

    return getTimestamp(findColumn(columnLabel), cal.getTimeZone());
  }

  @Override
  public URL getURL(int columnIndex) throws SQLException {
    logger.debug("public URL getURL(int columnIndex)", false);

    throw new SnowflakeLoggedFeatureNotSupportedException(session);
  }

  @Override
  public URL getURL(String columnLabel) throws SQLException {
    logger.debug("public URL getURL(String columnLabel)", false);

    throw new SnowflakeLoggedFeatureNotSupportedException(session);
  }

  @Override
  public void updateRef(int columnIndex, Ref x) throws SQLException {
    logger.debug("public void updateRef(int columnIndex, Ref x)", false);

    throw new SnowflakeLoggedFeatureNotSupportedException(session);
  }

  @Override
  public void updateRef(String columnLabel, Ref x) throws SQLException {
    logger.debug("public void updateRef(String columnLabel, Ref x)", false);

    throw new SnowflakeLoggedFeatureNotSupportedException(session);
  }

  @Override
  public void updateBlob(int columnIndex, Blob x) throws SQLException {
    logger.debug("public void updateBlob(int columnIndex, Blob x)", false);

    throw new SnowflakeLoggedFeatureNotSupportedException(session);
  }

  @Override
  public void updateBlob(String columnLabel, Blob x) throws SQLException {
    logger.debug("public void updateBlob(String columnLabel, Blob x)", false);

    throw new SnowflakeLoggedFeatureNotSupportedException(session);
  }

  @Override
  public void updateClob(int columnIndex, Clob x) throws SQLException {
    logger.debug("public void updateClob(int columnIndex, Clob x)", false);

    throw new SnowflakeLoggedFeatureNotSupportedException(session);
  }

  @Override
  public void updateClob(String columnLabel, Clob x) throws SQLException {
    logger.debug("public void updateClob(String columnLabel, Clob x)", false);

    throw new SnowflakeLoggedFeatureNotSupportedException(session);
  }

  @Override
  public void updateArray(int columnIndex, Array x) throws SQLException {
    logger.debug("public void updateArray(int columnIndex, Array x)", false);

    throw new SnowflakeLoggedFeatureNotSupportedException(session);
  }

  @Override
  public void updateArray(String columnLabel, Array x) throws SQLException {
    logger.debug("public void updateArray(String columnLabel, Array x)", false);

    throw new SnowflakeLoggedFeatureNotSupportedException(session);
  }

  @Override
  public RowId getRowId(int columnIndex) throws SQLException {
    logger.debug("public RowId getRowId(int columnIndex)", false);

    throw new SnowflakeLoggedFeatureNotSupportedException(session);
  }

  @Override
  public RowId getRowId(String columnLabel) throws SQLException {
    logger.debug("public RowId getRowId(String columnLabel)", false);

    throw new SnowflakeLoggedFeatureNotSupportedException(session);
  }

  @Override
  public void updateRowId(int columnIndex, RowId x) throws SQLException {
    logger.debug("public void updateRowId(int columnIndex, RowId x)", false);

    throw new SnowflakeLoggedFeatureNotSupportedException(session);
  }

  @Override
  public void updateRowId(String columnLabel, RowId x) throws SQLException {
    logger.debug("public void updateRowId(String columnLabel, RowId x)", false);

    throw new SnowflakeLoggedFeatureNotSupportedException(session);
  }

  @Override
  public int getHoldability() throws SQLException {
    logger.debug("public int getHoldability()", false);
    raiseSQLExceptionIfResultSetIsClosed();
    return resultSetHoldability;
  }

  @Override
  public void updateNString(int columnIndex, String nString) throws SQLException {
    logger.debug("public void updateNString(int columnIndex, String nString)", false);

    throw new SnowflakeLoggedFeatureNotSupportedException(session);
  }

  @Override
  public void updateNString(String columnLabel, String nString) throws SQLException {
    logger.debug("public void updateNString(String columnLabel, String nString)", false);

    throw new SnowflakeLoggedFeatureNotSupportedException(session);
  }

  @Override
  public void updateNClob(int columnIndex, NClob nClob) throws SQLException {
    logger.debug("public void updateNClob(int columnIndex, NClob nClob)", false);

    throw new SnowflakeLoggedFeatureNotSupportedException(session);
  }

  @Override
  public void updateNClob(String columnLabel, NClob nClob) throws SQLException {
    logger.debug("public void updateNClob(String columnLabel, NClob nClob)", false);

    throw new SnowflakeLoggedFeatureNotSupportedException(session);
  }

  @Override
  public NClob getNClob(int columnIndex) throws SQLException {
    logger.debug("public NClob getNClob(int columnIndex)", false);

    throw new SnowflakeLoggedFeatureNotSupportedException(session);
  }

  @Override
  public NClob getNClob(String columnLabel) throws SQLException {
    logger.debug("public NClob getNClob(String columnLabel)", false);

    throw new SnowflakeLoggedFeatureNotSupportedException(session);
  }

  @Override
  public SQLXML getSQLXML(int columnIndex) throws SQLException {
    logger.debug("public SQLXML getSQLXML(int columnIndex)", false);

    throw new SnowflakeLoggedFeatureNotSupportedException(session);
  }

  @Override
  public SQLXML getSQLXML(String columnLabel) throws SQLException {
    logger.debug("public SQLXML getSQLXML(String columnLabel)", false);

    throw new SnowflakeLoggedFeatureNotSupportedException(session);
  }

  @Override
  public void updateSQLXML(int columnIndex, SQLXML xmlObject) throws SQLException {
    logger.debug("public void updateSQLXML(int columnIndex, SQLXML xmlObject)", false);

    throw new SnowflakeLoggedFeatureNotSupportedException(session);
  }

  @Override
  public void updateSQLXML(String columnLabel, SQLXML xmlObject) throws SQLException {
    logger.debug("public void updateSQLXML(String columnLabel, SQLXML xmlObject)", false);

    throw new SnowflakeLoggedFeatureNotSupportedException(session);
  }

  @Override
  public String getNString(int columnIndex) throws SQLException {
    logger.debug("public String getNString(int columnIndex)", false);

    throw new SnowflakeLoggedFeatureNotSupportedException(session);
  }

  @Override
  public String getNString(String columnLabel) throws SQLException {
    logger.debug("public String getNString(String columnLabel)", false);

    throw new SnowflakeLoggedFeatureNotSupportedException(session);
  }

  @Override
  public Reader getNCharacterStream(int columnIndex) throws SQLException {
    logger.debug("public Reader getNCharacterStream(int columnIndex)", false);

    throw new SnowflakeLoggedFeatureNotSupportedException(session);
  }

  @Override
  public Reader getNCharacterStream(String columnLabel) throws SQLException {
    logger.debug("public Reader getNCharacterStream(String columnLabel)", false);

    throw new SnowflakeLoggedFeatureNotSupportedException(session);
  }

  @Override
  public void updateNCharacterStream(int columnIndex, Reader x, long length) throws SQLException {
    logger.debug(
        "public void updateNCharacterStream(int columnIndex, " + "Reader x, long length)", false);

    throw new SnowflakeLoggedFeatureNotSupportedException(session);
  }

  @Override
  public void updateNCharacterStream(String columnLabel, Reader reader, long length)
      throws SQLException {
    logger.debug(
        "public void updateNCharacterStream(String columnLabel, " + "Reader reader,long length)",
        false);

    throw new SnowflakeLoggedFeatureNotSupportedException(session);
  }

  @Override
  public void updateAsciiStream(int columnIndex, InputStream x, long length) throws SQLException {
    logger.debug(
        "public void updateAsciiStream(int columnIndex, " + "InputStream x, long length)", false);

    throw new SnowflakeLoggedFeatureNotSupportedException(session);
  }

  @Override
  public void updateBinaryStream(int columnIndex, InputStream x, long length) throws SQLException {
    logger.debug(
        "public void updateBinaryStream(int columnIndex, " + "InputStream x, long length)", false);

    throw new SnowflakeLoggedFeatureNotSupportedException(session);
  }

  @Override
  public void updateCharacterStream(int columnIndex, Reader x, long length) throws SQLException {
    logger.debug(
        "public void updateCharacterStream(int columnIndex, Reader x, " + "long length)", false);

    throw new SnowflakeLoggedFeatureNotSupportedException(session);
  }

  @Override
  public void updateAsciiStream(String columnLabel, InputStream x, long length)
      throws SQLException {
    logger.debug(
        "public void updateAsciiStream(String columnLabel, " + "InputStream x, long length)",
        false);

    throw new SnowflakeLoggedFeatureNotSupportedException(session);
  }

  @Override
  public void updateBinaryStream(String columnLabel, InputStream x, long length)
      throws SQLException {
    logger.debug(
        "public void updateBinaryStream(String columnLabel, " + "InputStream x, long length)",
        false);

    throw new SnowflakeLoggedFeatureNotSupportedException(session);
  }

  @Override
  public void updateCharacterStream(String columnLabel, Reader reader, long length)
      throws SQLException {
    logger.debug(
        "public void updateCharacterStream(String columnLabel, " + "Reader reader,long length)",
        false);

    throw new SnowflakeLoggedFeatureNotSupportedException(session);
  }

  @Override
  public void updateBlob(int columnIndex, InputStream inputStream, long length)
      throws SQLException {
    logger.debug(
        "public void updateBlob(int columnIndex, InputStream " + "inputStream, long length)",
        false);

    throw new SnowflakeLoggedFeatureNotSupportedException(session);
  }

  @Override
  public void updateBlob(String columnLabel, InputStream inputStream, long length)
      throws SQLException {
    logger.debug(
        "public void updateBlob(String columnLabel, " + "InputStream inputStream,long length)",
        false);

    throw new SnowflakeLoggedFeatureNotSupportedException(session);
  }

  @Override
  public void updateClob(int columnIndex, Reader reader, long length) throws SQLException {
    logger.debug("public void updateClob(int columnIndex, Reader reader, " + "long length)", false);

    throw new SnowflakeLoggedFeatureNotSupportedException(session);
  }

  @Override
  public void updateClob(String columnLabel, Reader reader, long length) throws SQLException {
    logger.debug(
        "public void updateClob(String columnLabel, Reader reader, " + "long length)", false);

    throw new SnowflakeLoggedFeatureNotSupportedException(session);
  }

  @Override
  public void updateNClob(int columnIndex, Reader reader, long length) throws SQLException {
    logger.debug(
        "public void updateNClob(int columnIndex, Reader reader, " + "long length)", false);

    throw new SnowflakeLoggedFeatureNotSupportedException(session);
  }

  @Override
  public void updateNClob(String columnLabel, Reader reader, long length) throws SQLException {
    logger.debug(
        "public void updateNClob(String columnLabel, Reader reader, " + "long length)", false);

    throw new SnowflakeLoggedFeatureNotSupportedException(session);
  }

  @Override
  public void updateNCharacterStream(int columnIndex, Reader x) throws SQLException {
    logger.debug("public void updateNCharacterStream(int columnIndex, Reader x)", false);

    throw new SnowflakeLoggedFeatureNotSupportedException(session);
  }

  @Override
  public void updateNCharacterStream(String columnLabel, Reader reader) throws SQLException {
    logger.debug(
        "public void updateNCharacterStream(String columnLabel, " + "Reader reader)", false);

    throw new SnowflakeLoggedFeatureNotSupportedException(session);
  }

  @Override
  public void updateAsciiStream(int columnIndex, InputStream x) throws SQLException {
    logger.debug("public void updateAsciiStream(int columnIndex, InputStream x)", false);

    throw new SnowflakeLoggedFeatureNotSupportedException(session);
  }

  @Override
  public void updateBinaryStream(int columnIndex, InputStream x) throws SQLException {
    logger.debug("public void updateBinaryStream(int columnIndex, InputStream x)", false);

    throw new SnowflakeLoggedFeatureNotSupportedException(session);
  }

  @Override
  public void updateCharacterStream(int columnIndex, Reader x) throws SQLException {
    logger.debug("public void updateCharacterStream(int columnIndex, Reader x)", false);

    throw new SnowflakeLoggedFeatureNotSupportedException(session);
  }

  @Override
  public void updateAsciiStream(String columnLabel, InputStream x) throws SQLException {
    logger.debug("public void updateAsciiStream(String columnLabel, InputStream x)", false);

    throw new SnowflakeLoggedFeatureNotSupportedException(session);
  }

  @Override
  public void updateBinaryStream(String columnLabel, InputStream x) throws SQLException {
    logger.debug("public void updateBinaryStream(String columnLabel, InputStream x)", false);

    throw new SnowflakeLoggedFeatureNotSupportedException(session);
  }

  @Override
  public void updateCharacterStream(String columnLabel, Reader reader) throws SQLException {
    logger.debug(
        "public void updateCharacterStream(String columnLabel, " + "Reader reader)", false);

    throw new SnowflakeLoggedFeatureNotSupportedException(session);
  }

  @Override
  public void updateBlob(int columnIndex, InputStream inputStream) throws SQLException {
    logger.debug("public void updateBlob(int columnIndex, InputStream inputStream)", false);

    throw new SnowflakeLoggedFeatureNotSupportedException(session);
  }

  @Override
  public void updateBlob(String columnLabel, InputStream inputStream) throws SQLException {
    logger.debug("public void updateBlob(String columnLabel, InputStream " + "inputStream)", false);

    throw new SnowflakeLoggedFeatureNotSupportedException(session);
  }

  @Override
  public void updateClob(int columnIndex, Reader reader) throws SQLException {
    logger.debug("public void updateClob(int columnIndex, Reader reader)", false);

    throw new SnowflakeLoggedFeatureNotSupportedException(session);
  }

  @Override
  public void updateClob(String columnLabel, Reader reader) throws SQLException {
    logger.debug("public void updateClob(String columnLabel, Reader reader)", false);

    throw new SnowflakeLoggedFeatureNotSupportedException(session);
  }

  @Override
  public void updateNClob(int columnIndex, Reader reader) throws SQLException {
    logger.debug("public void updateNClob(int columnIndex, Reader reader)", false);

    throw new SnowflakeLoggedFeatureNotSupportedException(session);
  }

  @Override
  public void updateNClob(String columnLabel, Reader reader) throws SQLException {
    logger.debug("public void updateNClob(String columnLabel, Reader reader)", false);

    throw new SnowflakeLoggedFeatureNotSupportedException(session);
  }

  @Override
  public <T> T getObject(int columnIndex, Class<T> type) throws SQLException {
    logger.debug("public <T> T getObject(int columnIndex,Class<T> type)", false);
    if (SQLData.class.isAssignableFrom(type)) {
      SQLData instance = (SQLData) SQLDataCreationHelper.create(type);
      SQLInput sqlInput = (SQLInput) getObject(columnIndex);
      instance.readSQL(sqlInput, null);
      return (T) instance;
    } else if (Map.class.isAssignableFrom(type)) {
      Object object = getObject(columnIndex);
      if (object instanceof JsonSqlInput) {
        JsonNode jsonNode = ((JsonSqlInput) object).getInput();
        return (T) OBJECT_MAPPER.convertValue(jsonNode, new TypeReference<Map<String, Object>>() {});
      } else {
        return (T) ((ArrowSqlInput) object).getInput();
      }
    } else if (String.class.isAssignableFrom(type)) {
      return (T) getString(columnIndex);
    } else if (Boolean.class.isAssignableFrom(type)) {
      return (T) (Boolean) getBoolean(columnIndex);
    } else if (Byte.class.isAssignableFrom(type)) {
      return (T) (Byte) getByte(columnIndex);
    } else if (Short.class.isAssignableFrom(type)) {
      return (T) (Short) getShort(columnIndex);
    } else if (Integer.class.isAssignableFrom(type)) {
      return (T) (Integer) getInt(columnIndex);
    } else if (Long.class.isAssignableFrom(type)) {
      return (T) (Long) getLong(columnIndex);
    } else if (Float.class.isAssignableFrom(type)) {
      return (T) (Float) getFloat(columnIndex);
    } else if (Double.class.isAssignableFrom(type)) {
      return (T) (Double) getDouble(columnIndex);
    } else if (Date.class.isAssignableFrom(type)) {
      return (T) getDate(columnIndex);
    } else if (Time.class.isAssignableFrom(type)) {
      return (T) getTime(columnIndex);
    } else if (Timestamp.class.isAssignableFrom(type)) {
      return (T) getTimestamp(columnIndex);
    } else if (BigDecimal.class.isAssignableFrom(type)) {
      return (T) getBigDecimal(columnIndex);
    } else {
      logger.debug(
          "Unsupported type passed to getObject(int columnIndex,Class<T> type): " + type.getName());
      throw new SQLException(
          "Type passed to 'getObject(int columnIndex,Class<T> type)' is unsupported. Type: "
              + type.getName());
    }
  }

  public <T> List<T> getList(int columnIndex, Class<T> type) throws SQLException {
    T[] sqlInputs = getArray(columnIndex, type);
    return Arrays.asList(sqlInputs);
  }

  public <T> T[] getArray(int columnIndex, Class<T> type) throws SQLException {
<<<<<<< HEAD
    int columnSubType = resultSetMetaData.getInternalColumnType(columnIndex);
    int columnType = ColumnTypeHelper.getColumnType(columnSubType, session);
    ;
    int scale = resultSetMetaData.getScale(columnIndex);
=======
    FieldMetadata fieldMetadata =
        sfBaseResultSet.getMetaData().getColumnMetadata().get(columnIndex - 1).getFields().get(0);
    int columnSubType = fieldMetadata.getType();
    int columnType = ColumnTypeHelper.getColumnType(fieldMetadata.getType(), session);
    int scale = fieldMetadata.getScale();
>>>>>>> e4f2f946
    TimeZone tz = sfBaseResultSet.getSessionTimeZone();
    Object[] objects = (Object[]) getArray(columnIndex).getArray();
    T[] arr = (T[]) java.lang.reflect.Array.newInstance(type, objects.length);
    int counter = 0;
    for (Object value : objects) {
      if (SQLData.class.isAssignableFrom(type)) {
        Map data = (Map) value;
        SQLData instance = (SQLData) SQLDataCreationHelper.create(type);
        SQLInput sqlInput =
<<<<<<< HEAD
                new JsonSqlInput(
                        OBJECT_MAPPER.convertValue(data, JsonNode.class),
                        session,
                        sfBaseResultSet.getConverters(),
                        sfBaseResultSet.getMetaData().getColumnMetadata().get(columnIndex - 1).getFields(),
                        sfBaseResultSet.getSessionTimezone());
=======
            new JsonSqlInput(
                OBJECT_MAPPER.convertValue(data, JsonNode.class),
                session,
                sfBaseResultSet.getConverters(),
                sfBaseResultSet.getMetaData().getColumnMetadata().get(columnIndex - 1).getFields(),
                sfBaseResultSet.getSessionTimezone());
>>>>>>> e4f2f946
        instance.readSQL(sqlInput, null);
        arr[counter++] = (T) instance;
      } else if (String.class.isAssignableFrom(type)) {
        arr[counter++] =
            mapSFExceptionToSQLException(
                () ->
                    (T)
                        sfBaseResultSet
                            .getConverters()
                            .getStringConverter()
                            .getString(value, columnType, columnSubType, scale));
      } else if (Boolean.class.isAssignableFrom(type)) {
        arr[counter++] =
            mapSFExceptionToSQLException(
                () ->
                    (T)
                        sfBaseResultSet
                            .getConverters()
                            .getBooleanConverter()
                            .getBoolean(value, columnType));
      } else if (Byte.class.isAssignableFrom(type)) {
        arr[counter++] =
            mapSFExceptionToSQLException(
                () ->
                    (T)
                        sfBaseResultSet
                            .getConverters()
                            .getBytesConverter()
                            .getBytes(value, columnType, columnSubType, scale));
      } else if (Short.class.isAssignableFrom(type)) {
        arr[counter++] =
            mapSFExceptionToSQLException(
                () ->
                    (T)
                        Short.valueOf(
                            sfBaseResultSet
                                .getConverters()
                                .getNumberConverter()
                                .getShort(value, columnType)));
      } else if (Integer.class.isAssignableFrom(type)) {
        arr[counter++] =
            mapSFExceptionToSQLException(
                () ->
                    (T)
                        Integer.valueOf(
                            sfBaseResultSet
                                .getConverters()
                                .getNumberConverter()
                                .getInt(value, columnType)));
      } else if (Long.class.isAssignableFrom(type)) {
        arr[counter++] =
            mapSFExceptionToSQLException(
                () ->
                    (T)
                        Long.valueOf(
                            sfBaseResultSet
                                .getConverters()
                                .getNumberConverter()
                                .getLong(value, columnType)));
      } else if (Float.class.isAssignableFrom(type)) {
        arr[counter++] =
            mapSFExceptionToSQLException(
                () ->
                    (T)
                        Float.valueOf(
                            sfBaseResultSet
                                .getConverters()
                                .getNumberConverter()
                                .getFloat(value, columnType)));
      } else if (Double.class.isAssignableFrom(type)) {
        arr[counter++] =
            mapSFExceptionToSQLException(
                () ->
                    (T)
                        Double.valueOf(
                            sfBaseResultSet
                                .getConverters()
                                .getNumberConverter()
                                .getDouble(value, columnType)));
      } else if (Date.class.isAssignableFrom(type)) {
        arr[counter++] =
            mapSFExceptionToSQLException(
                () ->
                    (T)
                        sfBaseResultSet
                            .getConverters()
<<<<<<< HEAD
                            .getDateTimeConverter()
                            .getDate(value, columnType, columnSubType, tz, scale));
=======
                            .dateConverter(session)
                            .convert((String) value));
>>>>>>> e4f2f946
      } else if (Time.class.isAssignableFrom(type)) {
        arr[counter++] =
            mapSFExceptionToSQLException(
                () ->
                    (T)
                        sfBaseResultSet
                            .getConverters()
<<<<<<< HEAD
                            .getDateTimeConverter()
                            .getTime(value, columnType, columnSubType, tz, scale));
=======
                            .timeConverter(session)
                            .convert((String) value));
>>>>>>> e4f2f946
      } else if (Timestamp.class.isAssignableFrom(type)) {
        mapSFExceptionToSQLException(
            () ->
                (T)
                    sfBaseResultSet
                        .getConverters()
<<<<<<< HEAD
                        .getDateTimeConverter()
                        .getTimestamp(value, columnType, columnSubType, tz, scale));
      } else if (BigDecimal.class.isAssignableFrom(type)) {
        arr[counter++] = (T) getBigDecimal(columnIndex);
      } else {
        logger.warn(
=======
                        .timestampConverter(columnSubType, columnType, scale, session, null, tz)
                        .convert((String) value));
      } else if (BigDecimal.class.isAssignableFrom(type)) {
        arr[counter++] = (T) getBigDecimal(columnIndex);
      } else {
        logger.debug(
>>>>>>> e4f2f946
            "Unsupported type passed to getArray(int columnIndex, Class<T> type): "
                + type.getName());
        throw new SQLException(
            "Type passed to 'getObject(int columnIndex,Class<T> type)' is unsupported. Type: "
                + type.getName());
      }
    }
    return arr;
  }

  public <T> Map<String, T> getMap(int columnIndex, Class<T> type) throws SQLException {
<<<<<<< HEAD
    int columnType = resultSetMetaData.getInternalColumnType(columnIndex);
    int columnSubType = resultSetMetaData.getInternalColumnType(columnIndex);
    int scale = resultSetMetaData.getScale(columnIndex);
=======
    FieldMetadata valueFieldMetadata =
        sfBaseResultSet.getMetaData().getColumnMetadata().get(columnIndex - 1).getFields().get(1);
    int columnSubType = valueFieldMetadata.getType();
    int columnType = ColumnTypeHelper.getColumnType(valueFieldMetadata.getType(), session);
    int scale = valueFieldMetadata.getScale();
>>>>>>> e4f2f946
    TimeZone tz = sfBaseResultSet.getSessionTimeZone();
    Object object = getObject(columnIndex);
    Map<String, Object> map;
    if (object instanceof JsonSqlInput) {
      JsonNode jsonNode = ((JsonSqlInput) object).getInput();
       map = OBJECT_MAPPER.convertValue(jsonNode, new TypeReference<Map<String, Object>>() {});
    } else {
      map = (Map<String, Object>) object;
    }
    Map<String, T> resultMap = new HashMap<>();
    for (Map.Entry<String, Object> entry : map.entrySet()) {
      if (SQLData.class.isAssignableFrom(type)) {
        SQLData instance = (SQLData) SQLDataCreationHelper.create(type);
<<<<<<< HEAD
        SQLInput sqlInput;
        if (object instanceof JsonSqlInput) {
          sqlInput = new JsonSqlInput(
                  (((JsonSqlInput) object).getInput()).get(entry.getKey()),
                  session,
                  sfBaseResultSet.getConverters(),
                  sfBaseResultSet.getMetaData().getColumnMetadata().get(columnIndex - 1).getFields(),
                  sfBaseResultSet.getSessionTimezone());
        } else {
          sqlInput = new ArrowSqlInput((JsonStringHashMap<String, Object>) entry.getValue(),
                  session,
                  sfBaseResultSet.getConverters(),
                  sfBaseResultSet.getMetaData().getColumnMetadata().get(columnIndex - 1).getFields());
        }
=======
        SQLInput sqlInput =
            new JsonSqlInput(
                jsonNode.get(entry.getKey()),
                session,
                sfBaseResultSet.getConverters(),
                sfBaseResultSet.getMetaData().getColumnMetadata().get(columnIndex - 1).getFields(),
                sfBaseResultSet.getSessionTimezone());
>>>>>>> e4f2f946
        instance.readSQL(sqlInput, null);
        resultMap.put(entry.getKey(), (T) instance);
      } else if (String.class.isAssignableFrom(type)) {
        resultMap.put(
            entry.getKey(),
            mapSFExceptionToSQLException(
                () ->
                    (T)
                        sfBaseResultSet
                            .getConverters()
                            .getStringConverter()
                            .getString(entry.getValue(), columnType, columnSubType, scale)));
      } else if (Boolean.class.isAssignableFrom(type)) {
        resultMap.put(
            entry.getKey(),
            mapSFExceptionToSQLException(
                () ->
                    (T)
                        sfBaseResultSet
                            .getConverters()
                            .getBooleanConverter()
                            .getBoolean(entry.getValue(), columnType)));
      } else if (Byte.class.isAssignableFrom(type)) {
        resultMap.put(
            entry.getKey(),
            mapSFExceptionToSQLException(
                () ->
                    (T)
                        sfBaseResultSet
                            .getConverters()
                            .getBytesConverter()
                            .getBytes(entry.getValue(), columnType, columnSubType, scale)));
      } else if (Short.class.isAssignableFrom(type)) {
        resultMap.put(
            entry.getKey(),
            mapSFExceptionToSQLException(
                () ->
                    (T)
                        (Short)
                            sfBaseResultSet
                                .getConverters()
                                .getNumberConverter()
                                .getShort(entry.getValue(), columnType)));
      } else if (Integer.class.isAssignableFrom(type)) {
        resultMap.put(
            entry.getKey(),
            mapSFExceptionToSQLException(
                () ->
                    (T)
                        (Integer)
                            sfBaseResultSet
                                .getConverters()
                                .getNumberConverter()
                                .getInt(entry.getValue(), columnType)));
      } else if (Long.class.isAssignableFrom(type)) {
        resultMap.put(
            entry.getKey(),
            mapSFExceptionToSQLException(
                () ->
                    (T)
                        (Long)
                            sfBaseResultSet
                                .getConverters()
                                .getNumberConverter()
                                .getLong(entry.getValue(), columnType)));
      } else if (Float.class.isAssignableFrom(type)) {
        resultMap.put(
            entry.getKey(),
            mapSFExceptionToSQLException(
                () ->
                    (T)
                        (Float)
                            sfBaseResultSet
                                .getConverters()
                                .getNumberConverter()
                                .getFloat(entry.getValue(), columnType)));
      } else if (Double.class.isAssignableFrom(type)) {
        resultMap.put(
            entry.getKey(),
            mapSFExceptionToSQLException(
                () ->
                    (T)
                        (Double)
                            sfBaseResultSet
                                .getConverters()
                                .getNumberConverter()
                                .getDouble(entry.getValue(), columnType)));
      } else if (BigDecimal.class.isAssignableFrom(type)) {
        resultMap.put(
            entry.getKey(),
            mapSFExceptionToSQLException(
                () ->
                    (T)
                        sfBaseResultSet
                            .getConverters()
                            .getNumberConverter()
                            .getBigDecimal(entry.getValue(), columnType)));
      } else if (Date.class.isAssignableFrom(type)) {
        resultMap.put(
            entry.getKey(),
            mapSFExceptionToSQLException(
<<<<<<< HEAD
                () -> (T) convertToDate(entry.getValue(), columnType, columnSubType, tz, scale)));
=======
                () ->
                    (T)
                        sfBaseResultSet
                            .getConverters()
                            .dateConverter(session)
                            .convert((String) entry.getValue())));
>>>>>>> e4f2f946
      } else if (Time.class.isAssignableFrom(type)) {
        resultMap.put(
            entry.getKey(),
            mapSFExceptionToSQLException(
<<<<<<< HEAD
                    () -> (T) convertToTime(entry.getValue(), columnType, columnSubType, tz, scale)));

=======
                () ->
                    (T)
                        sfBaseResultSet
                            .getConverters()
                            .timeConverter(session)
                            .convert((String) entry.getValue())));
>>>>>>> e4f2f946
      } else if (Timestamp.class.isAssignableFrom(type)) {
        resultMap.put(
            entry.getKey(),
            mapSFExceptionToSQLException(
<<<<<<< HEAD
                    () -> (T) convertToTimestamp(entry.getValue(), columnType, columnSubType, tz, scale)));

=======
                () ->
                    (T)
                        sfBaseResultSet
                            .getConverters()
                            .timestampConverter(columnSubType, columnType, scale, session, null, tz)
                            .convert((String) entry.getValue())));
>>>>>>> e4f2f946
      } else {
        logger.debug(
            "Unsupported type passed to getObject(int columnIndex,Class<T> type): "
                + type.getName());
        throw new SQLException(
            "Type passed to 'getObject(int columnIndex,Class<T> type)' is unsupported. Type: "
                + type.getName());
      }
    }

    return resultMap;
  }

  @Override
  public <T> T getObject(String columnLabel, Class<T> type) throws SQLException {
    logger.debug("public <T> T getObject(String columnLabel,Class<T> type)", false);
    return getObject(findColumn(columnLabel), type);
  }

  @SuppressWarnings("unchecked")
  @Override
  public <T> T unwrap(Class<T> iface) throws SQLException {
    logger.debug("public <T> T unwrap(Class<T> iface)", false);

    if (!iface.isInstance(this)) {
      throw new SQLException(
          this.getClass().getName() + " not unwrappable from " + iface.getName());
    }
    return (T) this;
  }

  @Override
  public boolean isWrapperFor(Class<?> iface) throws SQLException {
    logger.debug("public boolean isWrapperFor(Class<?> iface)", false);

    return iface.isInstance(this);
  }

  private Date convertToDate(Object object, int columnType, int columnSubType, TimeZone tz, int scale) throws SFException {
    if (sfBaseResultSet instanceof SFArrowResultSet) {
      return sfBaseResultSet
              .getConverters()
              .getStructuredTypeDateTimeConverter()
              .getDate((int) object, tz);
    } else {
      return sfBaseResultSet
              .getConverters()
              .getDateTimeConverter()
              .getDate(object, columnType, columnSubType, tz, scale);
    }
  }

    private Time convertToTime(Object object, int columnType, int columnSubType, TimeZone tz, int scale) throws SFException {
      if (sfBaseResultSet instanceof SFArrowResultSet) {
        return sfBaseResultSet
                .getConverters()
                .getStructuredTypeDateTimeConverter()
                .getTime((int) object, scale);
      } else {
        return sfBaseResultSet
                .getConverters()
                .getDateTimeConverter()
                .getTime(object, columnType, columnSubType, tz, scale);
      }
    }

      private Timestamp convertToTimestamp(Object object, int columnType, int columnSubType, TimeZone tz, int scale) throws SFException {
        if (sfBaseResultSet instanceof SFArrowResultSet) {
          return sfBaseResultSet
                  .getConverters()
                  .getStructuredTypeDateTimeConverter()
                  .getTimestamp((JsonStringHashMap<String, Object>) object, columnType, columnSubType, tz, scale);
        } else {
          return sfBaseResultSet
                  .getConverters()
                  .getDateTimeConverter()
                  .getTimestamp(object, columnType, columnSubType, tz, scale);
        }
      }
}<|MERGE_RESOLUTION|>--- conflicted
+++ resolved
@@ -37,16 +37,14 @@
 import java.util.List;
 import java.util.Map;
 import java.util.TimeZone;
-<<<<<<< HEAD
-
-import net.snowflake.client.core.*;
-=======
+import net.snowflake.client.core.ArrowSqlInput;
 import net.snowflake.client.core.ColumnTypeHelper;
 import net.snowflake.client.core.JsonSqlInput;
 import net.snowflake.client.core.ObjectMapperFactory;
+import net.snowflake.client.core.SFArrowResultSet;
 import net.snowflake.client.core.SFBaseResultSet;
 import net.snowflake.client.core.SFBaseSession;
->>>>>>> e4f2f946
+import net.snowflake.client.core.SFException;
 import net.snowflake.client.core.structs.SQLDataCreationHelper;
 import net.snowflake.client.log.SFLogger;
 import net.snowflake.client.log.SFLoggerFactory;
@@ -1364,7 +1362,8 @@
       Object object = getObject(columnIndex);
       if (object instanceof JsonSqlInput) {
         JsonNode jsonNode = ((JsonSqlInput) object).getInput();
-        return (T) OBJECT_MAPPER.convertValue(jsonNode, new TypeReference<Map<String, Object>>() {});
+        return (T)
+            OBJECT_MAPPER.convertValue(jsonNode, new TypeReference<Map<String, Object>>() {});
       } else {
         return (T) ((ArrowSqlInput) object).getInput();
       }
@@ -1407,18 +1406,11 @@
   }
 
   public <T> T[] getArray(int columnIndex, Class<T> type) throws SQLException {
-<<<<<<< HEAD
-    int columnSubType = resultSetMetaData.getInternalColumnType(columnIndex);
-    int columnType = ColumnTypeHelper.getColumnType(columnSubType, session);
-    ;
-    int scale = resultSetMetaData.getScale(columnIndex);
-=======
     FieldMetadata fieldMetadata =
         sfBaseResultSet.getMetaData().getColumnMetadata().get(columnIndex - 1).getFields().get(0);
     int columnSubType = fieldMetadata.getType();
     int columnType = ColumnTypeHelper.getColumnType(fieldMetadata.getType(), session);
     int scale = fieldMetadata.getScale();
->>>>>>> e4f2f946
     TimeZone tz = sfBaseResultSet.getSessionTimeZone();
     Object[] objects = (Object[]) getArray(columnIndex).getArray();
     T[] arr = (T[]) java.lang.reflect.Array.newInstance(type, objects.length);
@@ -1428,21 +1420,12 @@
         Map data = (Map) value;
         SQLData instance = (SQLData) SQLDataCreationHelper.create(type);
         SQLInput sqlInput =
-<<<<<<< HEAD
-                new JsonSqlInput(
-                        OBJECT_MAPPER.convertValue(data, JsonNode.class),
-                        session,
-                        sfBaseResultSet.getConverters(),
-                        sfBaseResultSet.getMetaData().getColumnMetadata().get(columnIndex - 1).getFields(),
-                        sfBaseResultSet.getSessionTimezone());
-=======
             new JsonSqlInput(
                 OBJECT_MAPPER.convertValue(data, JsonNode.class),
                 session,
                 sfBaseResultSet.getConverters(),
                 sfBaseResultSet.getMetaData().getColumnMetadata().get(columnIndex - 1).getFields(),
                 sfBaseResultSet.getSessionTimezone());
->>>>>>> e4f2f946
         instance.readSQL(sqlInput, null);
         arr[counter++] = (T) instance;
       } else if (String.class.isAssignableFrom(type)) {
@@ -1529,13 +1512,8 @@
                     (T)
                         sfBaseResultSet
                             .getConverters()
-<<<<<<< HEAD
-                            .getDateTimeConverter()
-                            .getDate(value, columnType, columnSubType, tz, scale));
-=======
                             .dateConverter(session)
                             .convert((String) value));
->>>>>>> e4f2f946
       } else if (Time.class.isAssignableFrom(type)) {
         arr[counter++] =
             mapSFExceptionToSQLException(
@@ -1543,34 +1521,20 @@
                     (T)
                         sfBaseResultSet
                             .getConverters()
-<<<<<<< HEAD
-                            .getDateTimeConverter()
-                            .getTime(value, columnType, columnSubType, tz, scale));
-=======
                             .timeConverter(session)
                             .convert((String) value));
->>>>>>> e4f2f946
       } else if (Timestamp.class.isAssignableFrom(type)) {
         mapSFExceptionToSQLException(
             () ->
                 (T)
                     sfBaseResultSet
                         .getConverters()
-<<<<<<< HEAD
-                        .getDateTimeConverter()
-                        .getTimestamp(value, columnType, columnSubType, tz, scale));
-      } else if (BigDecimal.class.isAssignableFrom(type)) {
-        arr[counter++] = (T) getBigDecimal(columnIndex);
-      } else {
-        logger.warn(
-=======
                         .timestampConverter(columnSubType, columnType, scale, session, null, tz)
                         .convert((String) value));
       } else if (BigDecimal.class.isAssignableFrom(type)) {
         arr[counter++] = (T) getBigDecimal(columnIndex);
       } else {
         logger.debug(
->>>>>>> e4f2f946
             "Unsupported type passed to getArray(int columnIndex, Class<T> type): "
                 + type.getName());
         throw new SQLException(
@@ -1582,23 +1546,17 @@
   }
 
   public <T> Map<String, T> getMap(int columnIndex, Class<T> type) throws SQLException {
-<<<<<<< HEAD
-    int columnType = resultSetMetaData.getInternalColumnType(columnIndex);
-    int columnSubType = resultSetMetaData.getInternalColumnType(columnIndex);
-    int scale = resultSetMetaData.getScale(columnIndex);
-=======
     FieldMetadata valueFieldMetadata =
         sfBaseResultSet.getMetaData().getColumnMetadata().get(columnIndex - 1).getFields().get(1);
     int columnSubType = valueFieldMetadata.getType();
     int columnType = ColumnTypeHelper.getColumnType(valueFieldMetadata.getType(), session);
     int scale = valueFieldMetadata.getScale();
->>>>>>> e4f2f946
     TimeZone tz = sfBaseResultSet.getSessionTimeZone();
     Object object = getObject(columnIndex);
     Map<String, Object> map;
     if (object instanceof JsonSqlInput) {
       JsonNode jsonNode = ((JsonSqlInput) object).getInput();
-       map = OBJECT_MAPPER.convertValue(jsonNode, new TypeReference<Map<String, Object>>() {});
+      map = OBJECT_MAPPER.convertValue(jsonNode, new TypeReference<Map<String, Object>>() {});
     } else {
       map = (Map<String, Object>) object;
     }
@@ -1606,30 +1564,31 @@
     for (Map.Entry<String, Object> entry : map.entrySet()) {
       if (SQLData.class.isAssignableFrom(type)) {
         SQLData instance = (SQLData) SQLDataCreationHelper.create(type);
-<<<<<<< HEAD
         SQLInput sqlInput;
         if (object instanceof JsonSqlInput) {
-          sqlInput = new JsonSqlInput(
+          sqlInput =
+              new JsonSqlInput(
                   (((JsonSqlInput) object).getInput()).get(entry.getKey()),
                   session,
                   sfBaseResultSet.getConverters(),
-                  sfBaseResultSet.getMetaData().getColumnMetadata().get(columnIndex - 1).getFields(),
+                  sfBaseResultSet
+                      .getMetaData()
+                      .getColumnMetadata()
+                      .get(columnIndex - 1)
+                      .getFields(),
                   sfBaseResultSet.getSessionTimezone());
         } else {
-          sqlInput = new ArrowSqlInput((JsonStringHashMap<String, Object>) entry.getValue(),
+          sqlInput =
+              new ArrowSqlInput(
+                  (JsonStringHashMap<String, Object>) entry.getValue(),
                   session,
                   sfBaseResultSet.getConverters(),
-                  sfBaseResultSet.getMetaData().getColumnMetadata().get(columnIndex - 1).getFields());
+                  sfBaseResultSet
+                      .getMetaData()
+                      .getColumnMetadata()
+                      .get(columnIndex - 1)
+                      .getFields());
         }
-=======
-        SQLInput sqlInput =
-            new JsonSqlInput(
-                jsonNode.get(entry.getKey()),
-                session,
-                sfBaseResultSet.getConverters(),
-                sfBaseResultSet.getMetaData().getColumnMetadata().get(columnIndex - 1).getFields(),
-                sfBaseResultSet.getSessionTimezone());
->>>>>>> e4f2f946
         instance.readSQL(sqlInput, null);
         resultMap.put(entry.getKey(), (T) instance);
       } else if (String.class.isAssignableFrom(type)) {
@@ -1730,47 +1689,21 @@
       } else if (Date.class.isAssignableFrom(type)) {
         resultMap.put(
             entry.getKey(),
-            mapSFExceptionToSQLException(
-<<<<<<< HEAD
-                () -> (T) convertToDate(entry.getValue(), columnType, columnSubType, tz, scale)));
-=======
-                () ->
-                    (T)
-                        sfBaseResultSet
-                            .getConverters()
-                            .dateConverter(session)
-                            .convert((String) entry.getValue())));
->>>>>>> e4f2f946
+            mapSFExceptionToSQLException(() -> (T) convertToDate(entry.getValue(), tz)));
       } else if (Time.class.isAssignableFrom(type)) {
         resultMap.put(
             entry.getKey(),
-            mapSFExceptionToSQLException(
-<<<<<<< HEAD
-                    () -> (T) convertToTime(entry.getValue(), columnType, columnSubType, tz, scale)));
-
-=======
-                () ->
-                    (T)
-                        sfBaseResultSet
-                            .getConverters()
-                            .timeConverter(session)
-                            .convert((String) entry.getValue())));
->>>>>>> e4f2f946
+            mapSFExceptionToSQLException(() -> (T) convertToTime(entry.getValue(), tz, scale)));
+
       } else if (Timestamp.class.isAssignableFrom(type)) {
         resultMap.put(
             entry.getKey(),
             mapSFExceptionToSQLException(
-<<<<<<< HEAD
-                    () -> (T) convertToTimestamp(entry.getValue(), columnType, columnSubType, tz, scale)));
-
-=======
-                () ->
-                    (T)
-                        sfBaseResultSet
-                            .getConverters()
-                            .timestampConverter(columnSubType, columnType, scale, session, null, tz)
-                            .convert((String) entry.getValue())));
->>>>>>> e4f2f946
+                () ->
+                    (T)
+                        convertToTimestamp(
+                            entry.getValue(), columnType, columnSubType, tz, scale)));
+
       } else {
         logger.debug(
             "Unsupported type passed to getObject(int columnIndex,Class<T> type): "
@@ -1809,45 +1742,42 @@
     return iface.isInstance(this);
   }
 
-  private Date convertToDate(Object object, int columnType, int columnSubType, TimeZone tz, int scale) throws SFException {
+  private Date convertToDate(Object object, TimeZone tz) throws SFException {
     if (sfBaseResultSet instanceof SFArrowResultSet) {
       return sfBaseResultSet
+          .getConverters()
+          .getStructuredTypeDateTimeConverter()
+          .getDate((int) object, tz);
+    } else {
+      return (Date) sfBaseResultSet.getConverters().dateConverter(session).convert((String) object);
+    }
+  }
+
+  private Time convertToTime(Object object, TimeZone tz, int scale) throws SFException {
+    if (sfBaseResultSet instanceof SFArrowResultSet) {
+      return sfBaseResultSet
+          .getConverters()
+          .getStructuredTypeDateTimeConverter()
+          .getTime((long) object, scale);
+    } else {
+      return (Time) sfBaseResultSet.getConverters().timeConverter(session).convert((String) object);
+    }
+  }
+
+  private Timestamp convertToTimestamp(
+      Object object, int columnType, int columnSubType, TimeZone tz, int scale) throws SFException {
+    if (sfBaseResultSet instanceof SFArrowResultSet) {
+      return sfBaseResultSet
+          .getConverters()
+          .getStructuredTypeDateTimeConverter()
+          .getTimestamp(
+              (JsonStringHashMap<String, Object>) object, columnType, columnSubType, tz, scale);
+    } else {
+      return (Timestamp)
+          sfBaseResultSet
               .getConverters()
-              .getStructuredTypeDateTimeConverter()
-              .getDate((int) object, tz);
-    } else {
-      return sfBaseResultSet
-              .getConverters()
-              .getDateTimeConverter()
-              .getDate(object, columnType, columnSubType, tz, scale);
+              .timestampConverter(columnSubType, columnType, scale, session, null, tz)
+              .convert((String) object);
     }
   }
-
-    private Time convertToTime(Object object, int columnType, int columnSubType, TimeZone tz, int scale) throws SFException {
-      if (sfBaseResultSet instanceof SFArrowResultSet) {
-        return sfBaseResultSet
-                .getConverters()
-                .getStructuredTypeDateTimeConverter()
-                .getTime((int) object, scale);
-      } else {
-        return sfBaseResultSet
-                .getConverters()
-                .getDateTimeConverter()
-                .getTime(object, columnType, columnSubType, tz, scale);
-      }
-    }
-
-      private Timestamp convertToTimestamp(Object object, int columnType, int columnSubType, TimeZone tz, int scale) throws SFException {
-        if (sfBaseResultSet instanceof SFArrowResultSet) {
-          return sfBaseResultSet
-                  .getConverters()
-                  .getStructuredTypeDateTimeConverter()
-                  .getTimestamp((JsonStringHashMap<String, Object>) object, columnType, columnSubType, tz, scale);
-        } else {
-          return sfBaseResultSet
-                  .getConverters()
-                  .getDateTimeConverter()
-                  .getTimestamp(object, columnType, columnSubType, tz, scale);
-        }
-      }
 }