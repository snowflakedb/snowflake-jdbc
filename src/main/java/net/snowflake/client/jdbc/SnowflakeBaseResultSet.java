/*
 * Copyright (c) 2012-2019 Snowflake Computing Inc. All rights reserved.
 */

package net.snowflake.client.jdbc;

<<<<<<< HEAD
=======
import static net.snowflake.client.jdbc.SnowflakeUtil.mapSFExceptionToSQLException;

import com.fasterxml.jackson.core.type.TypeReference;
import com.fasterxml.jackson.databind.JsonNode;
import com.fasterxml.jackson.databind.ObjectMapper;
>>>>>>> 357b9325
import java.io.InputStream;
import java.io.Reader;
import java.io.StringReader;
import java.math.BigDecimal;
import java.net.URL;
import java.sql.Array;
import java.sql.Blob;
import java.sql.Clob;
import java.sql.Date;
import java.sql.NClob;
import java.sql.Ref;
import java.sql.ResultSet;
import java.sql.ResultSetMetaData;
import java.sql.RowId;
import java.sql.SQLData;
import java.sql.SQLException;
import java.sql.SQLInput;
import java.sql.SQLWarning;
import java.sql.SQLXML;
import java.sql.Statement;
import java.sql.Time;
import java.sql.Timestamp;
import java.util.Calendar;
import java.util.HashMap;
<<<<<<< HEAD
=======
import java.util.Iterator;
import java.util.List;
>>>>>>> 357b9325
import java.util.Map;
import java.util.Optional;
import java.util.TimeZone;
<<<<<<< HEAD
import java.util.function.Supplier;
import net.snowflake.client.core.SFBaseSession;
import net.snowflake.client.core.structs.SnowflakeObjectTypeFactories;
=======
import net.snowflake.client.core.ArrowSqlInput;
import net.snowflake.client.core.ColumnTypeHelper;
import net.snowflake.client.core.JsonSqlInput;
import net.snowflake.client.core.ObjectMapperFactory;
import net.snowflake.client.core.SFBaseResultSet;
import net.snowflake.client.core.SFBaseSession;
import net.snowflake.client.core.SFException;
import net.snowflake.client.core.structs.SQLDataCreationHelper;
import net.snowflake.client.core.structs.StructureTypeHelper;
>>>>>>> 357b9325
import net.snowflake.client.log.SFLogger;
import net.snowflake.client.log.SFLoggerFactory;
import net.snowflake.common.core.SqlState;

/** Base class for query result set and metadata result set */
public abstract class SnowflakeBaseResultSet implements ResultSet {
  static final SFLogger logger = SFLoggerFactory.getLogger(SnowflakeBaseResultSet.class);
  private final int resultSetType;
  private final int resultSetConcurrency;
  private final int resultSetHoldability;
  // Snowflake supports sessionless result set. For this case, there is no
  // statement for this result set.
  protected final Statement statement;
  protected SnowflakeResultSetMetaDataV1 resultSetMetaData = null;
  protected Map<String, Object> parameters = new HashMap<>();
  private int fetchSize = 0;
  protected SFBaseSession session = null;

  SnowflakeBaseResultSet(Statement statement) throws SQLException {
    this.statement = statement;
    this.resultSetType = statement.getResultSetType();
    this.resultSetConcurrency = statement.getResultSetConcurrency();
    this.resultSetHoldability = statement.getResultSetHoldability();
    try {
      this.session = statement.unwrap(SnowflakeStatementV1.class).connection.getSFBaseSession();
    } catch (SQLException e) {
      // This exception shouldn't be hit. Statement class should be able to be unwrapped.
      logger.error(
          "Unable to unwrap SnowflakeStatementV1 class to retrieve session. Session is null.",
          false);
      this.session = null;
    }
  }

  /**
   * Create an sessionless result set, there is no statement and session for the result set.
   *
   * @param resultSetSerializable The result set serializable object which includes all metadata to
   *     create the result set
   */
  public SnowflakeBaseResultSet(SnowflakeResultSetSerializableV1 resultSetSerializable)
      throws SQLException {
    // This is a sessionless result set, so there is no actual statement for it.
    this.statement = new SnowflakeStatementV1.NoOpSnowflakeStatementV1();
    this.resultSetType = resultSetSerializable.getResultSetType();
    this.resultSetConcurrency = resultSetSerializable.getResultSetConcurrency();
    this.resultSetHoldability = resultSetSerializable.getResultSetHoldability();
  }

  /**
   * This should never be used. Simply needed this for SFAsynchronousResult subclass
   *
   * @throws SQLException
   */
  protected SnowflakeBaseResultSet() throws SQLException {
    this.resultSetType = 0;
    this.resultSetConcurrency = 0;
    this.resultSetHoldability = 0;
    this.statement = new SnowflakeStatementV1.NoOpSnowflakeStatementV1();
  }

  @Override
  public abstract boolean next() throws SQLException;

  @Override
  public abstract boolean isClosed() throws SQLException;

  /**
   * Raises SQLException if the result set is closed
   *
   * @throws SQLException if the result set is closed.
   */
  protected void raiseSQLExceptionIfResultSetIsClosed() throws SQLException {
    if (isClosed()) {
      throw new SnowflakeSQLException(ErrorCode.RESULTSET_ALREADY_CLOSED);
    }
  }

  @Override
  public abstract byte[] getBytes(int columnIndex) throws SQLException;

  public abstract Date getDate(int columnIndex, TimeZone tz) throws SQLException;

  @Override
  public Date getDate(int columnIndex) throws SQLException {
    raiseSQLExceptionIfResultSetIsClosed();
    return getDate(columnIndex, (TimeZone) null);
  }

  @Override
  public abstract Time getTime(int columnIndex) throws SQLException;

  @Override
  public Timestamp getTimestamp(int columnIndex) throws SQLException {
    raiseSQLExceptionIfResultSetIsClosed();
    return getTimestamp(columnIndex, (TimeZone) null);
  }

  public abstract Timestamp getTimestamp(int columnIndex, TimeZone tz) throws SQLException;

  @Override
  public InputStream getAsciiStream(int columnIndex) throws SQLException {
    logger.debug("public InputStream getAsciiStream(int columnIndex)", false);
    throw new SnowflakeLoggedFeatureNotSupportedException(session);
  }

  /**
   * @deprecated
   */
  @Deprecated
  @Override
  public InputStream getUnicodeStream(int columnIndex) throws SQLException {
    logger.debug("public InputStream getUnicodeStream(int columnIndex)", false);
    throw new SnowflakeLoggedFeatureNotSupportedException(session);
  }

  @Override
  public InputStream getBinaryStream(int columnIndex) throws SQLException {
    logger.debug("public InputStream getBinaryStream(int columnIndex)", false);
    throw new SnowflakeLoggedFeatureNotSupportedException(session);
  }

  @Override
  public String getString(String columnLabel) throws SQLException {
    logger.debug("public String getString(String columnLabel)", false);

    return getString(findColumn(columnLabel));
  }

  @Override
  public boolean getBoolean(String columnLabel) throws SQLException {
    logger.debug("public boolean getBoolean(String columnLabel)", false);

    return getBoolean(findColumn(columnLabel));
  }

  @Override
  public byte getByte(String columnLabel) throws SQLException {
    logger.debug("public byte getByte(String columnLabel)", false);
    raiseSQLExceptionIfResultSetIsClosed();

    return getByte(findColumn(columnLabel));
  }

  @Override
  public short getShort(String columnLabel) throws SQLException {
    logger.debug("public short getShort(String columnLabel)", false);

    return getShort(findColumn(columnLabel));
  }

  @Override
  public int getInt(String columnLabel) throws SQLException {
    logger.debug("public int getInt(String columnLabel)", false);

    return getInt(findColumn(columnLabel));
  }

  @Override
  public long getLong(String columnLabel) throws SQLException {
    logger.debug("public long getLong(String columnLabel)", false);

    return getLong(findColumn(columnLabel));
  }

  @Override
  public float getFloat(String columnLabel) throws SQLException {
    logger.debug("public float getFloat(String columnLabel)", false);

    return getFloat(findColumn(columnLabel));
  }

  @Override
  public double getDouble(String columnLabel) throws SQLException {
    logger.debug("public double getDouble(String columnLabel)", false);

    return getDouble(findColumn(columnLabel));
  }

  /**
   * @deprecated
   */
  @Deprecated
  @Override
  public BigDecimal getBigDecimal(String columnLabel, int scale) throws SQLException {
    logger.debug("public BigDecimal getBigDecimal(String columnLabel, " + "int scale)", false);

    return getBigDecimal(findColumn(columnLabel), scale);
  }

  @Override
  public byte[] getBytes(String columnLabel) throws SQLException {
    logger.debug("public byte[] getBytes(String columnLabel)", false);

    return getBytes(findColumn(columnLabel));
  }

  @Override
  public Date getDate(String columnLabel) throws SQLException {
    logger.debug("public Date getDate(String columnLabel)", false);

    return getDate(findColumn(columnLabel));
  }

  @Override
  public Time getTime(String columnLabel) throws SQLException {
    logger.debug("public Time getTime(String columnLabel)", false);

    return getTime(findColumn(columnLabel));
  }

  @Override
  public Timestamp getTimestamp(String columnLabel) throws SQLException {
    logger.debug("public Timestamp getTimestamp(String columnLabel)", false);

    return getTimestamp(findColumn(columnLabel));
  }

  @Override
  public InputStream getAsciiStream(String columnLabel) throws SQLException {
    logger.debug("public InputStream getAsciiStream(String columnLabel)", false);
    throw new SnowflakeLoggedFeatureNotSupportedException(session);
  }

  /**
   * @deprecated
   */
  @Deprecated
  @Override
  public InputStream getUnicodeStream(String columnLabel) throws SQLException {
    logger.debug("public InputStream getUnicodeStream(String columnLabel)", false);

    throw new SnowflakeLoggedFeatureNotSupportedException(session);
  }

  @Override
  public InputStream getBinaryStream(String columnLabel) throws SQLException {
    logger.debug("public InputStream getBinaryStream(String columnLabel)", false);

    throw new SnowflakeLoggedFeatureNotSupportedException(session);
  }

  @Override
  public SQLWarning getWarnings() throws SQLException {
    logger.debug("public SQLWarning getWarnings()", false);
    raiseSQLExceptionIfResultSetIsClosed();
    return null;
  }

  @Override
  public void clearWarnings() throws SQLException {
    logger.debug("public void clearWarnings()", false);
    raiseSQLExceptionIfResultSetIsClosed();
  }

  @Override
  public String getCursorName() throws SQLException {
    logger.debug("public String getCursorName()", false);

    throw new SnowflakeLoggedFeatureNotSupportedException(session);
  }

  @Override
  public ResultSetMetaData getMetaData() throws SQLException {
    logger.debug("public ResultSetMetaData getMetaData()", false);
    raiseSQLExceptionIfResultSetIsClosed();
    return resultSetMetaData;
  }

  @Override
  public Object getObject(String columnLabel) throws SQLException {
    logger.debug("public Object getObject(String columnLabel)", false);

    return getObject(findColumn(columnLabel));
  }

  @Override
  public int findColumn(String columnLabel) throws SQLException {
    logger.debug("public int findColumn(String columnLabel)", false);
    raiseSQLExceptionIfResultSetIsClosed();

    int columnIndex = resultSetMetaData.getColumnIndex(columnLabel);

    if (columnIndex == -1) {
      throw new SQLException("Column not found: " + columnLabel, SqlState.UNDEFINED_COLUMN);
    } else {
      return ++columnIndex;
    }
  }

  @Override
  public Reader getCharacterStream(int columnIndex) throws SQLException {
    logger.debug("public Reader getCharacterStream(int columnIndex)", false);
    raiseSQLExceptionIfResultSetIsClosed();
    String streamData = getString(columnIndex);
    return (streamData == null) ? null : new StringReader(streamData);
  }

  @Override
  public Reader getCharacterStream(String columnLabel) throws SQLException {
    logger.debug("public Reader getCharacterStream(String columnLabel)", false);
    return getCharacterStream(findColumn(columnLabel));
  }

  @Override
  public BigDecimal getBigDecimal(String columnLabel) throws SQLException {
    logger.debug("public BigDecimal getBigDecimal(String columnLabel)", false);

    return getBigDecimal(findColumn(columnLabel));
  }

  @Override
  public void beforeFirst() throws SQLException {
    logger.debug("public void beforeFirst()", false);

    throw new SnowflakeLoggedFeatureNotSupportedException(session);
  }

  @Override
  public void afterLast() throws SQLException {
    logger.debug("public void afterLast()", false);

    throw new SnowflakeLoggedFeatureNotSupportedException(session);
  }

  @Override
  public boolean first() throws SQLException {
    logger.debug("public boolean first()", false);

    throw new SnowflakeLoggedFeatureNotSupportedException(session);
  }

  @Override
  public boolean last() throws SQLException {
    logger.debug("public boolean last()", false);

    throw new SnowflakeLoggedFeatureNotSupportedException(session);
  }

  @Override
  public boolean absolute(int row) throws SQLException {
    logger.debug("public boolean absolute(int row)", false);

    throw new SnowflakeLoggedFeatureNotSupportedException(session);
  }

  @Override
  public boolean relative(int rows) throws SQLException {
    logger.debug("public boolean relative(int rows)", false);

    throw new SnowflakeLoggedFeatureNotSupportedException(session);
  }

  @Override
  public boolean previous() throws SQLException {
    logger.debug("public boolean previous()", false);

    throw new SnowflakeLoggedFeatureNotSupportedException(session);
  }

  @Override
  public int getFetchDirection() throws SQLException {
    logger.debug("public int getFetchDirection()", false);
    raiseSQLExceptionIfResultSetIsClosed();
    return ResultSet.FETCH_FORWARD;
  }

  @Override
  public void setFetchDirection(int direction) throws SQLException {
    logger.debug("public void setFetchDirection(int direction)", false);

    raiseSQLExceptionIfResultSetIsClosed();
    if (direction != ResultSet.FETCH_FORWARD) {
      throw new SnowflakeLoggedFeatureNotSupportedException(session);
    }
  }

  @Override
  public int getFetchSize() throws SQLException {
    logger.debug("public int getFetchSize()", false);
    raiseSQLExceptionIfResultSetIsClosed();
    return this.fetchSize;
  }

  @Override
  public void setFetchSize(int rows) throws SQLException {
    logger.debug("public void setFetchSize(int rows)", false);
    raiseSQLExceptionIfResultSetIsClosed();

    this.fetchSize = rows;
  }

  @Override
  public int getType() throws SQLException {
    logger.debug("public int getType()", false);
    raiseSQLExceptionIfResultSetIsClosed();
    return resultSetType;
  }

  @Override
  public int getConcurrency() throws SQLException {
    logger.debug("public int getConcurrency()", false);
    raiseSQLExceptionIfResultSetIsClosed();
    return resultSetConcurrency;
  }

  @Override
  public boolean rowUpdated() throws SQLException {
    logger.debug("public boolean rowUpdated()", false);

    throw new SnowflakeLoggedFeatureNotSupportedException(session);
  }

  @Override
  public boolean rowInserted() throws SQLException {
    logger.debug("public boolean rowInserted()", false);

    throw new SnowflakeLoggedFeatureNotSupportedException(session);
  }

  @Override
  public boolean rowDeleted() throws SQLException {
    logger.debug("public boolean rowDeleted()", false);

    throw new SnowflakeLoggedFeatureNotSupportedException(session);
  }

  @Override
  public void updateNull(int columnIndex) throws SQLException {
    logger.debug("public void updateNull(int columnIndex)", false);

    throw new SnowflakeLoggedFeatureNotSupportedException(session);
  }

  @Override
  public void updateBoolean(int columnIndex, boolean x) throws SQLException {
    logger.debug("public void updateBoolean(int columnIndex, boolean x)", false);

    throw new SnowflakeLoggedFeatureNotSupportedException(session);
  }

  @Override
  public void updateByte(int columnIndex, byte x) throws SQLException {
    logger.debug("public void updateByte(int columnIndex, byte x)", false);

    throw new SnowflakeLoggedFeatureNotSupportedException(session);
  }

  @Override
  public void updateShort(int columnIndex, short x) throws SQLException {
    logger.debug("public void updateShort(int columnIndex, short x)", false);

    throw new SnowflakeLoggedFeatureNotSupportedException(session);
  }

  @Override
  public void updateInt(int columnIndex, int x) throws SQLException {
    logger.debug("public void updateInt(int columnIndex, int x)", false);

    throw new SnowflakeLoggedFeatureNotSupportedException(session);
  }

  @Override
  public void updateLong(int columnIndex, long x) throws SQLException {
    logger.debug("public void updateLong(int columnIndex, long x)", false);

    throw new SnowflakeLoggedFeatureNotSupportedException(session);
  }

  @Override
  public void updateFloat(int columnIndex, float x) throws SQLException {
    logger.debug("public void updateFloat(int columnIndex, float x)", false);

    throw new SnowflakeLoggedFeatureNotSupportedException(session);
  }

  @Override
  public void updateDouble(int columnIndex, double x) throws SQLException {
    logger.debug("public void updateDouble(int columnIndex, double x)", false);

    throw new SnowflakeLoggedFeatureNotSupportedException(session);
  }

  @Override
  public void updateBigDecimal(int columnIndex, BigDecimal x) throws SQLException {
    logger.debug("public void updateBigDecimal(int columnIndex, BigDecimal x)", false);

    throw new SnowflakeLoggedFeatureNotSupportedException(session);
  }

  @Override
  public void updateString(int columnIndex, String x) throws SQLException {
    logger.debug("public void updateString(int columnIndex, String x)", false);

    throw new SnowflakeLoggedFeatureNotSupportedException(session);
  }

  @Override
  public void updateBytes(int columnIndex, byte[] x) throws SQLException {
    logger.debug("public void updateBytes(int columnIndex, byte[] x)", false);

    throw new SnowflakeLoggedFeatureNotSupportedException(session);
  }

  @Override
  public void updateDate(int columnIndex, Date x) throws SQLException {
    logger.debug("public void updateDate(int columnIndex, Date x)", false);

    throw new SnowflakeLoggedFeatureNotSupportedException(session);
  }

  @Override
  public void updateTime(int columnIndex, Time x) throws SQLException {
    logger.debug("public void updateTime(int columnIndex, Time x)", false);

    throw new SnowflakeLoggedFeatureNotSupportedException(session);
  }

  @Override
  public void updateTimestamp(int columnIndex, Timestamp x) throws SQLException {
    logger.debug("public void updateTimestamp(int columnIndex, Timestamp x)", false);

    throw new SnowflakeLoggedFeatureNotSupportedException(session);
  }

  @Override
  public void updateAsciiStream(int columnIndex, InputStream x, int length) throws SQLException {
    logger.debug(
        "public void updateAsciiStream(int columnIndex, " + "InputStream x, int length)", false);

    throw new SnowflakeLoggedFeatureNotSupportedException(session);
  }

  @Override
  public void updateBinaryStream(int columnIndex, InputStream x, int length) throws SQLException {
    logger.debug(
        "public void updateBinaryStream(int columnIndex, " + "InputStream x, int length)", false);

    throw new SnowflakeLoggedFeatureNotSupportedException(session);
  }

  @Override
  public void updateCharacterStream(int columnIndex, Reader x, int length) throws SQLException {
    logger.debug(
        "public void updateCharacterStream(int columnIndex, " + "Reader x, int length)", false);

    throw new SnowflakeLoggedFeatureNotSupportedException(session);
  }

  @Override
  public void updateObject(int columnIndex, Object x, int scaleOrLength) throws SQLException {
    logger.debug(
        "public void updateObject(int columnIndex, Object x, " + "int scaleOrLength)", false);

    throw new SnowflakeLoggedFeatureNotSupportedException(session);
  }

  @Override
  public void updateObject(int columnIndex, Object x) throws SQLException {
    logger.debug("public void updateObject(int columnIndex, Object x)", false);

    throw new SnowflakeLoggedFeatureNotSupportedException(session);
  }

  @Override
  public void updateNull(String columnLabel) throws SQLException {
    logger.debug("public void updateNull(String columnLabel)", false);

    throw new SnowflakeLoggedFeatureNotSupportedException(session);
  }

  @Override
  public void updateBoolean(String columnLabel, boolean x) throws SQLException {
    logger.debug("public void updateBoolean(String columnLabel, boolean x)", false);

    throw new SnowflakeLoggedFeatureNotSupportedException(session);
  }

  @Override
  public void updateByte(String columnLabel, byte x) throws SQLException {
    logger.debug("public void updateByte(String columnLabel, byte x)", false);

    throw new SnowflakeLoggedFeatureNotSupportedException(session);
  }

  @Override
  public void updateShort(String columnLabel, short x) throws SQLException {
    logger.debug("public void updateShort(String columnLabel, short x)", false);

    throw new SnowflakeLoggedFeatureNotSupportedException(session);
  }

  @Override
  public void updateInt(String columnLabel, int x) throws SQLException {
    logger.debug("public void updateInt(String columnLabel, int x)", false);

    throw new SnowflakeLoggedFeatureNotSupportedException(session);
  }

  @Override
  public void updateLong(String columnLabel, long x) throws SQLException {
    logger.debug("public void updateLong(String columnLabel, long x)", false);

    throw new SnowflakeLoggedFeatureNotSupportedException(session);
  }

  @Override
  public void updateFloat(String columnLabel, float x) throws SQLException {
    logger.debug("public void updateFloat(String columnLabel, float x)", false);

    throw new SnowflakeLoggedFeatureNotSupportedException(session);
  }

  @Override
  public void updateDouble(String columnLabel, double x) throws SQLException {
    logger.debug("public void updateDouble(String columnLabel, double x)", false);

    throw new SnowflakeLoggedFeatureNotSupportedException(session);
  }

  @Override
  public void updateBigDecimal(String columnLabel, BigDecimal x) throws SQLException {
    logger.debug("public void updateBigDecimal(String columnLabel, " + "BigDecimal x)", false);

    throw new SnowflakeLoggedFeatureNotSupportedException(session);
  }

  @Override
  public void updateString(String columnLabel, String x) throws SQLException {
    logger.debug("public void updateString(String columnLabel, String x)", false);

    throw new SnowflakeLoggedFeatureNotSupportedException(session);
  }

  @Override
  public void updateBytes(String columnLabel, byte[] x) throws SQLException {
    logger.debug("public void updateBytes(String columnLabel, byte[] x)", false);

    throw new SnowflakeLoggedFeatureNotSupportedException(session);
  }

  @Override
  public void updateDate(String columnLabel, Date x) throws SQLException {
    logger.debug("public void updateDate(String columnLabel, Date x)", false);

    throw new SnowflakeLoggedFeatureNotSupportedException(session);
  }

  @Override
  public void updateTime(String columnLabel, Time x) throws SQLException {
    logger.debug("public void updateTime(String columnLabel, Time x)", false);

    throw new SnowflakeLoggedFeatureNotSupportedException(session);
  }

  @Override
  public void updateTimestamp(String columnLabel, Timestamp x) throws SQLException {
    logger.debug("public void updateTimestamp(String columnLabel, Timestamp x)", false);

    throw new SnowflakeLoggedFeatureNotSupportedException(session);
  }

  @Override
  public void updateAsciiStream(String columnLabel, InputStream x, int length) throws SQLException {
    logger.debug(
        "public void updateAsciiStream(String columnLabel, " + "InputStream x, int length)", false);

    throw new SnowflakeLoggedFeatureNotSupportedException(session);
  }

  @Override
  public void updateBinaryStream(String columnLabel, InputStream x, int length)
      throws SQLException {
    logger.debug(
        "public void updateBinaryStream(String columnLabel, " + "InputStream x, int length)",
        false);

    throw new SnowflakeLoggedFeatureNotSupportedException(session);
  }

  @Override
  public void updateCharacterStream(String columnLabel, Reader reader, int length)
      throws SQLException {
    logger.debug(
        "public void updateCharacterStream(String columnLabel, " + "Reader reader,int length)",
        false);

    throw new SnowflakeLoggedFeatureNotSupportedException(session);
  }

  @Override
  public void updateObject(String columnLabel, Object x, int scaleOrLength) throws SQLException {
    logger.debug(
        "public void updateObject(String columnLabel, Object x, " + "int scaleOrLength)", false);

    throw new SnowflakeLoggedFeatureNotSupportedException(session);
  }

  @Override
  public void updateObject(String columnLabel, Object x) throws SQLException {
    logger.debug("public void updateObject(String columnLabel, Object x)", false);

    throw new SnowflakeLoggedFeatureNotSupportedException(session);
  }

  @Override
  public void insertRow() throws SQLException {
    logger.debug("public void insertRow()", false);

    throw new SnowflakeLoggedFeatureNotSupportedException(session);
  }

  @Override
  public void updateRow() throws SQLException {
    logger.debug("public void updateRow()", false);

    throw new SnowflakeLoggedFeatureNotSupportedException(session);
  }

  @Override
  public void deleteRow() throws SQLException {
    logger.debug("public void deleteRow()", false);

    throw new SnowflakeLoggedFeatureNotSupportedException(session);
  }

  @Override
  public void refreshRow() throws SQLException {
    logger.debug("public void refreshRow()", false);

    throw new SnowflakeLoggedFeatureNotSupportedException(session);
  }

  @Override
  public void cancelRowUpdates() throws SQLException {
    logger.debug("public void cancelRowUpdates()", false);

    throw new SnowflakeLoggedFeatureNotSupportedException(session);
  }

  @Override
  public void moveToInsertRow() throws SQLException {
    logger.debug("public void moveToInsertRow()", false);

    throw new SnowflakeLoggedFeatureNotSupportedException(session);
  }

  @Override
  public void moveToCurrentRow() throws SQLException {
    logger.debug("public void moveToCurrentRow()", false);

    throw new SnowflakeLoggedFeatureNotSupportedException(session);
  }

  @Override
  public Statement getStatement() throws SQLException {
    logger.debug("public Statement getStatement()", false);
    raiseSQLExceptionIfResultSetIsClosed();
    return statement;
  }

  @Override
  public Object getObject(int columnIndex, Map<String, Class<?>> map) throws SQLException {
    logger.debug("public Object getObject(int columnIndex, Map<String, " + "Class<?>> map)", false);

    throw new SnowflakeLoggedFeatureNotSupportedException(session);
  }

  @Override
  public Ref getRef(int columnIndex) throws SQLException {
    logger.debug("public Ref getRef(int columnIndex)", false);

    throw new SnowflakeLoggedFeatureNotSupportedException(session);
  }

  @Override
  public Blob getBlob(int columnIndex) throws SQLException {
    logger.debug("public Blob getBlob(int columnIndex)", false);

    throw new SnowflakeLoggedFeatureNotSupportedException(session);
  }

  @Override
  public Clob getClob(int columnIndex) throws SQLException {
    logger.debug("public Clob getClob(int columnIndex)", false);
    String columnValue = getString(columnIndex);

    return columnValue == null ? null : new SnowflakeClob(columnValue);
  }

  @Override
  public Array getArray(int columnIndex) throws SQLException {
    logger.debug("public Array getArray(int columnIndex)", false);

    throw new SnowflakeLoggedFeatureNotSupportedException(session);
  }

  @Override
  public Object getObject(String columnLabel, Map<String, Class<?>> map) throws SQLException {
    logger.debug(
        "public Object getObject(String columnLabel, " + "Map<String, Class<?>> map)", false);

    throw new SnowflakeLoggedFeatureNotSupportedException(session);
  }

  @Override
  public Ref getRef(String columnLabel) throws SQLException {
    logger.debug("public Ref getRef(String columnLabel)", false);

    throw new SnowflakeLoggedFeatureNotSupportedException(session);
  }

  @Override
  public Blob getBlob(String columnLabel) throws SQLException {
    logger.debug("public Blob getBlob(String columnLabel)", false);

    throw new SnowflakeLoggedFeatureNotSupportedException(session);
  }

  @Override
  public Clob getClob(String columnLabel) throws SQLException {
    logger.debug("public Clob getClob(String columnLabel)", false);
    String columnValue = getString(columnLabel);

    return columnValue == null ? null : new SnowflakeClob(columnValue);
  }

  @Override
  public Array getArray(String columnLabel) throws SQLException {
    logger.debug("public Array getArray(String columnLabel)", false);

    throw new SnowflakeLoggedFeatureNotSupportedException(session);
  }

  @Override
  public Date getDate(int columnIndex, Calendar cal) throws SQLException {
    logger.debug("public Date getDate(int columnIndex, Calendar cal)", false);
    return getDate(columnIndex, cal.getTimeZone());
  }

  @Override
  public Date getDate(String columnLabel, Calendar cal) throws SQLException {
    logger.debug("public Date getDate(String columnLabel, Calendar cal)", false);

    return getDate(findColumn(columnLabel), cal.getTimeZone());
  }

  @Override
  public Time getTime(int columnIndex, Calendar cal) throws SQLException {
    logger.debug("public Time getTime(int columnIndex, Calendar cal)", false);

    return getTime(columnIndex);
  }

  @Override
  public Time getTime(String columnLabel, Calendar cal) throws SQLException {
    logger.debug("public Time getTime(String columnLabel, Calendar cal)", false);

    return getTime(columnLabel);
  }

  @Override
  public Timestamp getTimestamp(int columnIndex, Calendar cal) throws SQLException {
    logger.debug("public Timestamp getTimestamp(int columnIndex, Calendar cal)", false);

    return getTimestamp(columnIndex, cal.getTimeZone());
  }

  @Override
  public Timestamp getTimestamp(String columnLabel, Calendar cal) throws SQLException {
    logger.debug("public Timestamp getTimestamp(String columnLabel, " + "Calendar cal)", false);

    return getTimestamp(findColumn(columnLabel), cal.getTimeZone());
  }

  @Override
  public URL getURL(int columnIndex) throws SQLException {
    logger.debug("public URL getURL(int columnIndex)", false);

    throw new SnowflakeLoggedFeatureNotSupportedException(session);
  }

  @Override
  public URL getURL(String columnLabel) throws SQLException {
    logger.debug("public URL getURL(String columnLabel)", false);

    throw new SnowflakeLoggedFeatureNotSupportedException(session);
  }

  @Override
  public void updateRef(int columnIndex, Ref x) throws SQLException {
    logger.debug("public void updateRef(int columnIndex, Ref x)", false);

    throw new SnowflakeLoggedFeatureNotSupportedException(session);
  }

  @Override
  public void updateRef(String columnLabel, Ref x) throws SQLException {
    logger.debug("public void updateRef(String columnLabel, Ref x)", false);

    throw new SnowflakeLoggedFeatureNotSupportedException(session);
  }

  @Override
  public void updateBlob(int columnIndex, Blob x) throws SQLException {
    logger.debug("public void updateBlob(int columnIndex, Blob x)", false);

    throw new SnowflakeLoggedFeatureNotSupportedException(session);
  }

  @Override
  public void updateBlob(String columnLabel, Blob x) throws SQLException {
    logger.debug("public void updateBlob(String columnLabel, Blob x)", false);

    throw new SnowflakeLoggedFeatureNotSupportedException(session);
  }

  @Override
  public void updateClob(int columnIndex, Clob x) throws SQLException {
    logger.debug("public void updateClob(int columnIndex, Clob x)", false);

    throw new SnowflakeLoggedFeatureNotSupportedException(session);
  }

  @Override
  public void updateClob(String columnLabel, Clob x) throws SQLException {
    logger.debug("public void updateClob(String columnLabel, Clob x)", false);

    throw new SnowflakeLoggedFeatureNotSupportedException(session);
  }

  @Override
  public void updateArray(int columnIndex, Array x) throws SQLException {
    logger.debug("public void updateArray(int columnIndex, Array x)", false);

    throw new SnowflakeLoggedFeatureNotSupportedException(session);
  }

  @Override
  public void updateArray(String columnLabel, Array x) throws SQLException {
    logger.debug("public void updateArray(String columnLabel, Array x)", false);

    throw new SnowflakeLoggedFeatureNotSupportedException(session);
  }

  @Override
  public RowId getRowId(int columnIndex) throws SQLException {
    logger.debug("public RowId getRowId(int columnIndex)", false);

    throw new SnowflakeLoggedFeatureNotSupportedException(session);
  }

  @Override
  public RowId getRowId(String columnLabel) throws SQLException {
    logger.debug("public RowId getRowId(String columnLabel)", false);

    throw new SnowflakeLoggedFeatureNotSupportedException(session);
  }

  @Override
  public void updateRowId(int columnIndex, RowId x) throws SQLException {
    logger.debug("public void updateRowId(int columnIndex, RowId x)", false);

    throw new SnowflakeLoggedFeatureNotSupportedException(session);
  }

  @Override
  public void updateRowId(String columnLabel, RowId x) throws SQLException {
    logger.debug("public void updateRowId(String columnLabel, RowId x)", false);

    throw new SnowflakeLoggedFeatureNotSupportedException(session);
  }

  @Override
  public int getHoldability() throws SQLException {
    logger.debug("public int getHoldability()", false);
    raiseSQLExceptionIfResultSetIsClosed();
    return resultSetHoldability;
  }

  @Override
  public void updateNString(int columnIndex, String nString) throws SQLException {
    logger.debug("public void updateNString(int columnIndex, String nString)", false);

    throw new SnowflakeLoggedFeatureNotSupportedException(session);
  }

  @Override
  public void updateNString(String columnLabel, String nString) throws SQLException {
    logger.debug("public void updateNString(String columnLabel, String nString)", false);

    throw new SnowflakeLoggedFeatureNotSupportedException(session);
  }

  @Override
  public void updateNClob(int columnIndex, NClob nClob) throws SQLException {
    logger.debug("public void updateNClob(int columnIndex, NClob nClob)", false);

    throw new SnowflakeLoggedFeatureNotSupportedException(session);
  }

  @Override
  public void updateNClob(String columnLabel, NClob nClob) throws SQLException {
    logger.debug("public void updateNClob(String columnLabel, NClob nClob)", false);

    throw new SnowflakeLoggedFeatureNotSupportedException(session);
  }

  @Override
  public NClob getNClob(int columnIndex) throws SQLException {
    logger.debug("public NClob getNClob(int columnIndex)", false);

    throw new SnowflakeLoggedFeatureNotSupportedException(session);
  }

  @Override
  public NClob getNClob(String columnLabel) throws SQLException {
    logger.debug("public NClob getNClob(String columnLabel)", false);

    throw new SnowflakeLoggedFeatureNotSupportedException(session);
  }

  @Override
  public SQLXML getSQLXML(int columnIndex) throws SQLException {
    logger.debug("public SQLXML getSQLXML(int columnIndex)", false);

    throw new SnowflakeLoggedFeatureNotSupportedException(session);
  }

  @Override
  public SQLXML getSQLXML(String columnLabel) throws SQLException {
    logger.debug("public SQLXML getSQLXML(String columnLabel)", false);

    throw new SnowflakeLoggedFeatureNotSupportedException(session);
  }

  @Override
  public void updateSQLXML(int columnIndex, SQLXML xmlObject) throws SQLException {
    logger.debug("public void updateSQLXML(int columnIndex, SQLXML xmlObject)", false);

    throw new SnowflakeLoggedFeatureNotSupportedException(session);
  }

  @Override
  public void updateSQLXML(String columnLabel, SQLXML xmlObject) throws SQLException {
    logger.debug("public void updateSQLXML(String columnLabel, SQLXML xmlObject)", false);

    throw new SnowflakeLoggedFeatureNotSupportedException(session);
  }

  @Override
  public String getNString(int columnIndex) throws SQLException {
    logger.debug("public String getNString(int columnIndex)", false);

    throw new SnowflakeLoggedFeatureNotSupportedException(session);
  }

  @Override
  public String getNString(String columnLabel) throws SQLException {
    logger.debug("public String getNString(String columnLabel)", false);

    throw new SnowflakeLoggedFeatureNotSupportedException(session);
  }

  @Override
  public Reader getNCharacterStream(int columnIndex) throws SQLException {
    logger.debug("public Reader getNCharacterStream(int columnIndex)", false);

    throw new SnowflakeLoggedFeatureNotSupportedException(session);
  }

  @Override
  public Reader getNCharacterStream(String columnLabel) throws SQLException {
    logger.debug("public Reader getNCharacterStream(String columnLabel)", false);

    throw new SnowflakeLoggedFeatureNotSupportedException(session);
  }

  @Override
  public void updateNCharacterStream(int columnIndex, Reader x, long length) throws SQLException {
    logger.debug(
        "public void updateNCharacterStream(int columnIndex, " + "Reader x, long length)", false);

    throw new SnowflakeLoggedFeatureNotSupportedException(session);
  }

  @Override
  public void updateNCharacterStream(String columnLabel, Reader reader, long length)
      throws SQLException {
    logger.debug(
        "public void updateNCharacterStream(String columnLabel, " + "Reader reader,long length)",
        false);

    throw new SnowflakeLoggedFeatureNotSupportedException(session);
  }

  @Override
  public void updateAsciiStream(int columnIndex, InputStream x, long length) throws SQLException {
    logger.debug(
        "public void updateAsciiStream(int columnIndex, " + "InputStream x, long length)", false);

    throw new SnowflakeLoggedFeatureNotSupportedException(session);
  }

  @Override
  public void updateBinaryStream(int columnIndex, InputStream x, long length) throws SQLException {
    logger.debug(
        "public void updateBinaryStream(int columnIndex, " + "InputStream x, long length)", false);

    throw new SnowflakeLoggedFeatureNotSupportedException(session);
  }

  @Override
  public void updateCharacterStream(int columnIndex, Reader x, long length) throws SQLException {
    logger.debug(
        "public void updateCharacterStream(int columnIndex, Reader x, " + "long length)", false);

    throw new SnowflakeLoggedFeatureNotSupportedException(session);
  }

  @Override
  public void updateAsciiStream(String columnLabel, InputStream x, long length)
      throws SQLException {
    logger.debug(
        "public void updateAsciiStream(String columnLabel, " + "InputStream x, long length)",
        false);

    throw new SnowflakeLoggedFeatureNotSupportedException(session);
  }

  @Override
  public void updateBinaryStream(String columnLabel, InputStream x, long length)
      throws SQLException {
    logger.debug(
        "public void updateBinaryStream(String columnLabel, " + "InputStream x, long length)",
        false);

    throw new SnowflakeLoggedFeatureNotSupportedException(session);
  }

  @Override
  public void updateCharacterStream(String columnLabel, Reader reader, long length)
      throws SQLException {
    logger.debug(
        "public void updateCharacterStream(String columnLabel, " + "Reader reader,long length)",
        false);

    throw new SnowflakeLoggedFeatureNotSupportedException(session);
  }

  @Override
  public void updateBlob(int columnIndex, InputStream inputStream, long length)
      throws SQLException {
    logger.debug(
        "public void updateBlob(int columnIndex, InputStream " + "inputStream, long length)",
        false);

    throw new SnowflakeLoggedFeatureNotSupportedException(session);
  }

  @Override
  public void updateBlob(String columnLabel, InputStream inputStream, long length)
      throws SQLException {
    logger.debug(
        "public void updateBlob(String columnLabel, " + "InputStream inputStream,long length)",
        false);

    throw new SnowflakeLoggedFeatureNotSupportedException(session);
  }

  @Override
  public void updateClob(int columnIndex, Reader reader, long length) throws SQLException {
    logger.debug("public void updateClob(int columnIndex, Reader reader, " + "long length)", false);

    throw new SnowflakeLoggedFeatureNotSupportedException(session);
  }

  @Override
  public void updateClob(String columnLabel, Reader reader, long length) throws SQLException {
    logger.debug(
        "public void updateClob(String columnLabel, Reader reader, " + "long length)", false);

    throw new SnowflakeLoggedFeatureNotSupportedException(session);
  }

  @Override
  public void updateNClob(int columnIndex, Reader reader, long length) throws SQLException {
    logger.debug(
        "public void updateNClob(int columnIndex, Reader reader, " + "long length)", false);

    throw new SnowflakeLoggedFeatureNotSupportedException(session);
  }

  @Override
  public void updateNClob(String columnLabel, Reader reader, long length) throws SQLException {
    logger.debug(
        "public void updateNClob(String columnLabel, Reader reader, " + "long length)", false);

    throw new SnowflakeLoggedFeatureNotSupportedException(session);
  }

  @Override
  public void updateNCharacterStream(int columnIndex, Reader x) throws SQLException {
    logger.debug("public void updateNCharacterStream(int columnIndex, Reader x)", false);

    throw new SnowflakeLoggedFeatureNotSupportedException(session);
  }

  @Override
  public void updateNCharacterStream(String columnLabel, Reader reader) throws SQLException {
    logger.debug(
        "public void updateNCharacterStream(String columnLabel, " + "Reader reader)", false);

    throw new SnowflakeLoggedFeatureNotSupportedException(session);
  }

  @Override
  public void updateAsciiStream(int columnIndex, InputStream x) throws SQLException {
    logger.debug("public void updateAsciiStream(int columnIndex, InputStream x)", false);

    throw new SnowflakeLoggedFeatureNotSupportedException(session);
  }

  @Override
  public void updateBinaryStream(int columnIndex, InputStream x) throws SQLException {
    logger.debug("public void updateBinaryStream(int columnIndex, InputStream x)", false);

    throw new SnowflakeLoggedFeatureNotSupportedException(session);
  }

  @Override
  public void updateCharacterStream(int columnIndex, Reader x) throws SQLException {
    logger.debug("public void updateCharacterStream(int columnIndex, Reader x)", false);

    throw new SnowflakeLoggedFeatureNotSupportedException(session);
  }

  @Override
  public void updateAsciiStream(String columnLabel, InputStream x) throws SQLException {
    logger.debug("public void updateAsciiStream(String columnLabel, InputStream x)", false);

    throw new SnowflakeLoggedFeatureNotSupportedException(session);
  }

  @Override
  public void updateBinaryStream(String columnLabel, InputStream x) throws SQLException {
    logger.debug("public void updateBinaryStream(String columnLabel, InputStream x)", false);

    throw new SnowflakeLoggedFeatureNotSupportedException(session);
  }

  @Override
  public void updateCharacterStream(String columnLabel, Reader reader) throws SQLException {
    logger.debug(
        "public void updateCharacterStream(String columnLabel, " + "Reader reader)", false);

    throw new SnowflakeLoggedFeatureNotSupportedException(session);
  }

  @Override
  public void updateBlob(int columnIndex, InputStream inputStream) throws SQLException {
    logger.debug("public void updateBlob(int columnIndex, InputStream inputStream)", false);

    throw new SnowflakeLoggedFeatureNotSupportedException(session);
  }

  @Override
  public void updateBlob(String columnLabel, InputStream inputStream) throws SQLException {
    logger.debug("public void updateBlob(String columnLabel, InputStream " + "inputStream)", false);

    throw new SnowflakeLoggedFeatureNotSupportedException(session);
  }

  @Override
  public void updateClob(int columnIndex, Reader reader) throws SQLException {
    logger.debug("public void updateClob(int columnIndex, Reader reader)", false);

    throw new SnowflakeLoggedFeatureNotSupportedException(session);
  }

  @Override
  public void updateClob(String columnLabel, Reader reader) throws SQLException {
    logger.debug("public void updateClob(String columnLabel, Reader reader)", false);

    throw new SnowflakeLoggedFeatureNotSupportedException(session);
  }

  @Override
  public void updateNClob(int columnIndex, Reader reader) throws SQLException {
    logger.debug("public void updateNClob(int columnIndex, Reader reader)", false);

    throw new SnowflakeLoggedFeatureNotSupportedException(session);
  }

  @Override
  public void updateNClob(String columnLabel, Reader reader) throws SQLException {
    logger.debug("public void updateNClob(String columnLabel, Reader reader)", false);

    throw new SnowflakeLoggedFeatureNotSupportedException(session);
  }

  @Override
  public <T> T getObject(int columnIndex, Class<T> type) throws SQLException {
    logger.debug("public <T> T getObject(int columnIndex,Class<T> type)", false);
<<<<<<< HEAD
    if (SQLData.class.isAssignableFrom(type)) {
      Optional<Supplier<SQLData>> typeFactory = SnowflakeObjectTypeFactories.get(type);
      SQLData instance =
          typeFactory
              .map(Supplier::get)
              .orElseGet(() -> createUsingReflection((Class<SQLData>) type));
      SQLInput sqlInput = (SQLInput) getObject(columnIndex);
      instance.readSQL(sqlInput, null);
      return (T) instance;
=======
    if (StructureTypeHelper.isStructureTypeEnabled()) {
      if (SQLData.class.isAssignableFrom(type)) {
        SQLData instance = (SQLData) SQLDataCreationHelper.create(type);
        SQLInput sqlInput = (SQLInput) getObject(columnIndex);
        instance.readSQL(sqlInput, null);
        return (T) instance;
      } else if (Map.class.isAssignableFrom(type)) {
        Object object = getObject(columnIndex);
        if (object instanceof JsonSqlInput) {
          JsonNode jsonNode = ((JsonSqlInput) object).getInput();
          return (T)
              OBJECT_MAPPER.convertValue(jsonNode, new TypeReference<Map<String, Object>>() {});
        } else {
          return (T) ((ArrowSqlInput) object).getInput();
        }
      }
    }
    if (String.class.isAssignableFrom(type)) {
      return (T) getString(columnIndex);
    } else if (Boolean.class.isAssignableFrom(type)) {
      return (T) (Boolean) getBoolean(columnIndex);
    } else if (Byte.class.isAssignableFrom(type)) {
      return (T) (Byte) getByte(columnIndex);
    } else if (Short.class.isAssignableFrom(type)) {
      return (T) (Short) getShort(columnIndex);
    } else if (Integer.class.isAssignableFrom(type)) {
      return (T) (Integer) getInt(columnIndex);
    } else if (Long.class.isAssignableFrom(type)) {
      return (T) (Long) getLong(columnIndex);
    } else if (Float.class.isAssignableFrom(type)) {
      return (T) (Float) getFloat(columnIndex);
    } else if (Double.class.isAssignableFrom(type)) {
      return (T) (Double) getDouble(columnIndex);
    } else if (Date.class.isAssignableFrom(type)) {
      return (T) getDate(columnIndex);
    } else if (Time.class.isAssignableFrom(type)) {
      return (T) getTime(columnIndex);
    } else if (Timestamp.class.isAssignableFrom(type)) {
      return (T) getTimestamp(columnIndex);
    } else if (BigDecimal.class.isAssignableFrom(type)) {
      return (T) getBigDecimal(columnIndex);
>>>>>>> 357b9325
    } else {
      logger.debug(
          "Unsupported type passed to getObject(int columnIndex,Class<T> type): " + type.getName());
      throw new SQLException(
          "Type passed to 'getObject(int columnIndex,Class<T> type)' is unsupported. Type: "
              + type.getName());
    }
  }

<<<<<<< HEAD
  private SQLData createUsingReflection(Class<? extends SQLData> type) {
    try {
      return type.newInstance();
    } catch (InstantiationException | IllegalAccessException e) {
      throw new RuntimeException(e);
=======
  public <T> List<T> getList(int columnIndex, Class<T> type) throws SQLException {
    T[] sqlInputs = getArray(columnIndex, type);
    return Arrays.asList(sqlInputs);
  }

  public <T> T[] getArray(int columnIndex, Class<T> type) throws SQLException {
    logger.debug("public <T> T[] getArray(int columnIndex, Class<T> type)", false);
    if (!StructureTypeHelper.isStructureTypeEnabled()) {
      throw new SnowflakeLoggedFeatureNotSupportedException(session);
    }
    FieldMetadata fieldMetadata =
        sfBaseResultSet.getMetaData().getColumnMetadata().get(columnIndex - 1).getFields().get(0);
    int columnSubType = fieldMetadata.getType();
    int columnType = ColumnTypeHelper.getColumnType(fieldMetadata.getType(), session);
    int scale = fieldMetadata.getScale();
    TimeZone tz = sfBaseResultSet.getSessionTimeZone();
    Object[] objects = (Object[]) getArray(columnIndex).getArray();
    T[] arr = (T[]) java.lang.reflect.Array.newInstance(type, objects.length);
    int counter = 0;
    for (Object value : objects) {
      if (type.isAssignableFrom(value.getClass())) {
        arr[counter++] = (T) value;
      } else {
        if (SQLData.class.isAssignableFrom(type)) {
          SQLData instance = (SQLData) SQLDataCreationHelper.create(type);
          SQLInput sqlInput =
              sfBaseResultSet.createSqlInputForColumn(
                  value, objects.getClass(), columnIndex, session);
          instance.readSQL(sqlInput, null);
          arr[counter++] = (T) instance;
        } else if (String.class.isAssignableFrom(type)) {
          arr[counter++] =
              mapSFExceptionToSQLException(
                  () ->
                      (T)
                          sfBaseResultSet
                              .getConverters()
                              .getStringConverter()
                              .getString(value, columnType, columnSubType, scale));
        } else if (Boolean.class.isAssignableFrom(type)) {
          arr[counter++] =
              mapSFExceptionToSQLException(
                  () ->
                      (T)
                          sfBaseResultSet
                              .getConverters()
                              .getBooleanConverter()
                              .getBoolean(value, columnType));
        } else if (Byte.class.isAssignableFrom(type)) {
          arr[counter++] =
              mapSFExceptionToSQLException(
                  () ->
                      (T)
                          sfBaseResultSet
                              .getConverters()
                              .getBytesConverter()
                              .getBytes(value, columnType, columnSubType, scale));
        } else if (Short.class.isAssignableFrom(type)) {
          arr[counter++] =
              mapSFExceptionToSQLException(
                  () ->
                      (T)
                          Short.valueOf(
                              sfBaseResultSet
                                  .getConverters()
                                  .getNumberConverter()
                                  .getShort(value, columnType)));
        } else if (Integer.class.isAssignableFrom(type)) {
          arr[counter++] =
              mapSFExceptionToSQLException(
                  () ->
                      (T)
                          Integer.valueOf(
                              sfBaseResultSet
                                  .getConverters()
                                  .getNumberConverter()
                                  .getInt(value, columnType)));
        } else if (Long.class.isAssignableFrom(type)) {
          arr[counter++] =
              mapSFExceptionToSQLException(
                  () ->
                      (T)
                          Long.valueOf(
                              sfBaseResultSet
                                  .getConverters()
                                  .getNumberConverter()
                                  .getLong(value, columnType)));
        } else if (Float.class.isAssignableFrom(type)) {
          arr[counter++] =
              mapSFExceptionToSQLException(
                  () ->
                      (T)
                          Float.valueOf(
                              sfBaseResultSet
                                  .getConverters()
                                  .getNumberConverter()
                                  .getFloat(value, columnType)));
        } else if (Double.class.isAssignableFrom(type)) {
          arr[counter++] =
              mapSFExceptionToSQLException(
                  () ->
                      (T)
                          Double.valueOf(
                              sfBaseResultSet
                                  .getConverters()
                                  .getNumberConverter()
                                  .getDouble(value, columnType)));
        } else if (Date.class.isAssignableFrom(type)) {
          arr[counter++] =
              mapSFExceptionToSQLException(
                  () ->
                      (T)
                          sfBaseResultSet
                              .getConverters()
                              .dateStringConverter(session)
                              .convert((String) value));
        } else if (Time.class.isAssignableFrom(type)) {
          arr[counter++] =
              mapSFExceptionToSQLException(
                  () ->
                      (T)
                          sfBaseResultSet
                              .getConverters()
                              .timeFromStringConverter(session)
                              .convert((String) value));
        } else if (Timestamp.class.isAssignableFrom(type)) {
          mapSFExceptionToSQLException(
              () ->
                  (T)
                      sfBaseResultSet
                          .getConverters()
                          .timestampFromStringConverter(
                              columnSubType, columnType, scale, session, null, tz)
                          .convert((String) value));
        } else if (BigDecimal.class.isAssignableFrom(type)) {
          arr[counter++] = (T) getBigDecimal(columnIndex);
        } else {
          logger.debug(
              "Unsupported type passed to getArray(int columnIndex, Class<T> type): "
                  + type.getName());
          throw new SQLException(
              "Type passed to 'getObject(int columnIndex,Class<T> type)' is unsupported. Type: "
                  + type.getName());
        }
      }
    }
    return arr;
  }

  public <T> Map<String, T> getMap(int columnIndex, Class<T> type) throws SQLException {
    logger.debug("public <T> Map<String, T> getMap(int columnIndex, Class<T> type)", false);
    if (!StructureTypeHelper.isStructureTypeEnabled()) {
      throw new SnowflakeLoggedFeatureNotSupportedException(session);
    }
    FieldMetadata valueFieldMetadata =
        sfBaseResultSet.getMetaData().getColumnMetadata().get(columnIndex - 1).getFields().get(1);
    int columnSubType = valueFieldMetadata.getType();
    int columnType = ColumnTypeHelper.getColumnType(valueFieldMetadata.getType(), session);
    int scale = valueFieldMetadata.getScale();
    TimeZone tz = sfBaseResultSet.getSessionTimeZone();
    Object object = getObject(columnIndex);
    Map<String, Object> map =
        mapSFExceptionToSQLException(() -> prepareMapWithValues(object, type));
    Map<String, T> resultMap = new HashMap<>();
    for (Map.Entry<String, Object> entry : map.entrySet()) {
      if (SQLData.class.isAssignableFrom(type)) {
        SQLData instance = (SQLData) SQLDataCreationHelper.create(type);
        SQLInput sqlInput =
            sfBaseResultSet.createSqlInputForColumn(
                entry.getValue(), object.getClass(), columnIndex, session);
        instance.readSQL(sqlInput, null);
        resultMap.put(entry.getKey(), (T) instance);
      } else if (String.class.isAssignableFrom(type)) {
        resultMap.put(
            entry.getKey(),
            mapSFExceptionToSQLException(
                () ->
                    (T)
                        sfBaseResultSet
                            .getConverters()
                            .getStringConverter()
                            .getString(entry.getValue(), columnType, columnSubType, scale)));
      } else if (Boolean.class.isAssignableFrom(type)) {
        resultMap.put(
            entry.getKey(),
            mapSFExceptionToSQLException(
                () ->
                    (T)
                        sfBaseResultSet
                            .getConverters()
                            .getBooleanConverter()
                            .getBoolean(entry.getValue(), columnType)));
      } else if (Byte.class.isAssignableFrom(type)) {
        resultMap.put(
            entry.getKey(),
            mapSFExceptionToSQLException(
                () ->
                    (T)
                        sfBaseResultSet
                            .getConverters()
                            .getBytesConverter()
                            .getBytes(entry.getValue(), columnType, columnSubType, scale)));
      } else if (Short.class.isAssignableFrom(type)) {
        resultMap.put(
            entry.getKey(),
            mapSFExceptionToSQLException(
                () ->
                    (T)
                        (Short)
                            sfBaseResultSet
                                .getConverters()
                                .getNumberConverter()
                                .getShort(entry.getValue(), columnType)));
      } else if (Integer.class.isAssignableFrom(type)) {
        resultMap.put(
            entry.getKey(),
            mapSFExceptionToSQLException(
                () ->
                    (T)
                        (Integer)
                            sfBaseResultSet
                                .getConverters()
                                .getNumberConverter()
                                .getInt(entry.getValue(), columnType)));
      } else if (Long.class.isAssignableFrom(type)) {
        resultMap.put(
            entry.getKey(),
            mapSFExceptionToSQLException(
                () ->
                    (T)
                        (Long)
                            sfBaseResultSet
                                .getConverters()
                                .getNumberConverter()
                                .getLong(entry.getValue(), columnType)));
      } else if (Float.class.isAssignableFrom(type)) {
        resultMap.put(
            entry.getKey(),
            mapSFExceptionToSQLException(
                () ->
                    (T)
                        (Float)
                            sfBaseResultSet
                                .getConverters()
                                .getNumberConverter()
                                .getFloat(entry.getValue(), columnType)));
      } else if (Double.class.isAssignableFrom(type)) {
        resultMap.put(
            entry.getKey(),
            mapSFExceptionToSQLException(
                () ->
                    (T)
                        (Double)
                            sfBaseResultSet
                                .getConverters()
                                .getNumberConverter()
                                .getDouble(entry.getValue(), columnType)));
      } else if (BigDecimal.class.isAssignableFrom(type)) {
        resultMap.put(
            entry.getKey(),
            mapSFExceptionToSQLException(
                () ->
                    (T)
                        sfBaseResultSet
                            .getConverters()
                            .getNumberConverter()
                            .getBigDecimal(entry.getValue(), columnType)));
      } else if (Date.class.isAssignableFrom(type)) {
        resultMap.put(
            entry.getKey(),
            mapSFExceptionToSQLException(
                () -> (T) sfBaseResultSet.convertToDate(entry.getValue(), tz)));
      } else if (Time.class.isAssignableFrom(type)) {
        resultMap.put(
            entry.getKey(),
            mapSFExceptionToSQLException(
                () -> (T) sfBaseResultSet.convertToTime(entry.getValue(), scale)));

      } else if (Timestamp.class.isAssignableFrom(type)) {
        resultMap.put(
            entry.getKey(),
            mapSFExceptionToSQLException(
                () ->
                    (T)
                        sfBaseResultSet.convertToTimestamp(
                            entry.getValue(), columnType, columnSubType, tz, scale)));

      } else {
        logger.debug(
            "Unsupported type passed to getObject(int columnIndex,Class<T> type): "
                + type.getName());
        throw new SQLException(
            "Type passed to 'getObject(int columnIndex,Class<T> type)' is unsupported. Type: "
                + type.getName());
      }
>>>>>>> 357b9325
    }
  }

  @Override
  public <T> T getObject(String columnLabel, Class<T> type) throws SQLException {
    logger.debug("public <T> T getObject(String columnLabel,Class<T> type)", false);
    return getObject(findColumn(columnLabel), type);
  }

  @SuppressWarnings("unchecked")
  @Override
  public <T> T unwrap(Class<T> iface) throws SQLException {
    logger.debug("public <T> T unwrap(Class<T> iface)", false);

    if (!iface.isInstance(this)) {
      throw new SQLException(
          this.getClass().getName() + " not unwrappable from " + iface.getName());
    }
    return (T) this;
  }

  @Override
  public boolean isWrapperFor(Class<?> iface) throws SQLException {
    logger.debug("public boolean isWrapperFor(Class<?> iface)", false);

    return iface.isInstance(this);
  }

  private <T> Map<String, Object> prepareMapWithValues(Object object, Class<T> type)
      throws SFException {
    if (object instanceof JsonSqlInput) {
      Map map = new HashMap<>();
      JsonNode jsonNode = ((JsonSqlInput) object).getInput();
      for (Iterator<String> it = jsonNode.fieldNames(); it.hasNext(); ) {
        String name = it.next();
        map.put(
            name,
            SQLData.class.isAssignableFrom(type)
                ? jsonNode.get(name)
                : SnowflakeUtil.getJsonNodeStringValue(jsonNode.get(name)));
      }
      return map;
    } else if (object instanceof Map) {
      return (Map<String, Object>) object;
    } else {
      throw new SFException(ErrorCode.INVALID_STRUCT_DATA, "Object couldn't be converted to map");
    }
  }
}<|MERGE_RESOLUTION|>--- conflicted
+++ resolved
@@ -4,14 +4,11 @@
 
 package net.snowflake.client.jdbc;
 
-<<<<<<< HEAD
-=======
 import static net.snowflake.client.jdbc.SnowflakeUtil.mapSFExceptionToSQLException;
 
 import com.fasterxml.jackson.core.type.TypeReference;
 import com.fasterxml.jackson.databind.JsonNode;
 import com.fasterxml.jackson.databind.ObjectMapper;
->>>>>>> 357b9325
 import java.io.InputStream;
 import java.io.Reader;
 import java.io.StringReader;
@@ -36,19 +33,11 @@
 import java.sql.Timestamp;
 import java.util.Calendar;
 import java.util.HashMap;
-<<<<<<< HEAD
-=======
 import java.util.Iterator;
 import java.util.List;
->>>>>>> 357b9325
 import java.util.Map;
 import java.util.Optional;
 import java.util.TimeZone;
-<<<<<<< HEAD
-import java.util.function.Supplier;
-import net.snowflake.client.core.SFBaseSession;
-import net.snowflake.client.core.structs.SnowflakeObjectTypeFactories;
-=======
 import net.snowflake.client.core.ArrowSqlInput;
 import net.snowflake.client.core.ColumnTypeHelper;
 import net.snowflake.client.core.JsonSqlInput;
@@ -58,7 +47,6 @@
 import net.snowflake.client.core.SFException;
 import net.snowflake.client.core.structs.SQLDataCreationHelper;
 import net.snowflake.client.core.structs.StructureTypeHelper;
->>>>>>> 357b9325
 import net.snowflake.client.log.SFLogger;
 import net.snowflake.client.log.SFLoggerFactory;
 import net.snowflake.common.core.SqlState;
@@ -1363,17 +1351,7 @@
   @Override
   public <T> T getObject(int columnIndex, Class<T> type) throws SQLException {
     logger.debug("public <T> T getObject(int columnIndex,Class<T> type)", false);
-<<<<<<< HEAD
-    if (SQLData.class.isAssignableFrom(type)) {
-      Optional<Supplier<SQLData>> typeFactory = SnowflakeObjectTypeFactories.get(type);
-      SQLData instance =
-          typeFactory
-              .map(Supplier::get)
-              .orElseGet(() -> createUsingReflection((Class<SQLData>) type));
-      SQLInput sqlInput = (SQLInput) getObject(columnIndex);
-      instance.readSQL(sqlInput, null);
-      return (T) instance;
-=======
+    
     if (StructureTypeHelper.isStructureTypeEnabled()) {
       if (SQLData.class.isAssignableFrom(type)) {
         SQLData instance = (SQLData) SQLDataCreationHelper.create(type);
@@ -1415,7 +1393,6 @@
       return (T) getTimestamp(columnIndex);
     } else if (BigDecimal.class.isAssignableFrom(type)) {
       return (T) getBigDecimal(columnIndex);
->>>>>>> 357b9325
     } else {
       logger.debug(
           "Unsupported type passed to getObject(int columnIndex,Class<T> type): " + type.getName());
@@ -1425,13 +1402,6 @@
     }
   }
 
-<<<<<<< HEAD
-  private SQLData createUsingReflection(Class<? extends SQLData> type) {
-    try {
-      return type.newInstance();
-    } catch (InstantiationException | IllegalAccessException e) {
-      throw new RuntimeException(e);
-=======
   public <T> List<T> getList(int columnIndex, Class<T> type) throws SQLException {
     T[] sqlInputs = getArray(columnIndex, type);
     return Arrays.asList(sqlInputs);
@@ -1727,7 +1697,6 @@
             "Type passed to 'getObject(int columnIndex,Class<T> type)' is unsupported. Type: "
                 + type.getName());
       }
->>>>>>> 357b9325
     }
   }
 
