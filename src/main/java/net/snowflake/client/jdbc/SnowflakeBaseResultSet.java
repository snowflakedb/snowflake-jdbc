/*
 * Copyright (c) 2012-2019 Snowflake Computing Inc. All rights reserved.
 */

package net.snowflake.client.jdbc;

import static net.snowflake.client.jdbc.SnowflakeUtil.mapSFExceptionToSQLException;

import com.fasterxml.jackson.core.type.TypeReference;
import com.fasterxml.jackson.databind.JsonNode;
import com.fasterxml.jackson.databind.ObjectMapper;
import java.io.InputStream;
import java.io.Reader;
import java.io.StringReader;
import java.math.BigDecimal;
import java.net.URL;
import java.sql.Array;
import java.sql.Blob;
import java.sql.Clob;
import java.sql.Date;
import java.sql.NClob;
import java.sql.Ref;
import java.sql.ResultSet;
import java.sql.ResultSetMetaData;
import java.sql.RowId;
import java.sql.SQLData;
import java.sql.SQLException;
import java.sql.SQLInput;
import java.sql.SQLWarning;
import java.sql.SQLXML;
import java.sql.Statement;
import java.sql.Time;
import java.sql.Timestamp;
import java.util.Arrays;
import java.util.Calendar;
import java.util.HashMap;
import java.util.List;
import java.util.Map;
import java.util.TimeZone;
import net.snowflake.client.core.ArrowSqlInput;
import net.snowflake.client.core.ColumnTypeHelper;
import net.snowflake.client.core.JsonSqlInput;
import net.snowflake.client.core.ObjectMapperFactory;
import net.snowflake.client.core.SFArrowResultSet;
import net.snowflake.client.core.SFBaseResultSet;
import net.snowflake.client.core.SFBaseSession;
import net.snowflake.client.core.SFException;
import net.snowflake.client.core.structs.SQLDataCreationHelper;
import net.snowflake.client.log.SFLogger;
import net.snowflake.client.log.SFLoggerFactory;
import net.snowflake.common.core.SqlState;
import org.apache.arrow.vector.util.JsonStringHashMap;

/** Base class for query result set and metadata result set */
public abstract class SnowflakeBaseResultSet implements ResultSet {
  static final SFLogger logger = SFLoggerFactory.getLogger(SnowflakeBaseResultSet.class);
  private final int resultSetType;
  private final int resultSetConcurrency;
  private final int resultSetHoldability;
  protected SFBaseResultSet sfBaseResultSet;
  // Snowflake supports sessionless result set. For this case, there is no
  // statement for this result set.
  protected final Statement statement;
  protected SnowflakeResultSetMetaDataV1 resultSetMetaData = null;
  protected Map<String, Object> parameters = new HashMap<>();
  private int fetchSize = 0;
  protected SFBaseSession session = null;
  private static final ObjectMapper OBJECT_MAPPER = ObjectMapperFactory.getObjectMapper();

  SnowflakeBaseResultSet(Statement statement) throws SQLException {
    this.statement = statement;
    this.resultSetType = statement.getResultSetType();
    this.resultSetConcurrency = statement.getResultSetConcurrency();
    this.resultSetHoldability = statement.getResultSetHoldability();
    try {
      this.session = statement.unwrap(SnowflakeStatementV1.class).connection.getSFBaseSession();
    } catch (SQLException e) {
      // This exception shouldn't be hit. Statement class should be able to be unwrapped.
      logger.error(
          "Unable to unwrap SnowflakeStatementV1 class to retrieve session. Session is null.",
          false);
      this.session = null;
    }
  }

  /**
   * Create an sessionless result set, there is no statement and session for the result set.
   *
   * @param resultSetSerializable The result set serializable object which includes all metadata to
   *     create the result set
   */
  public SnowflakeBaseResultSet(SnowflakeResultSetSerializableV1 resultSetSerializable)
      throws SQLException {
    // This is a sessionless result set, so there is no actual statement for it.
    this.statement = new SnowflakeStatementV1.NoOpSnowflakeStatementV1();
    this.resultSetType = resultSetSerializable.getResultSetType();
    this.resultSetConcurrency = resultSetSerializable.getResultSetConcurrency();
    this.resultSetHoldability = resultSetSerializable.getResultSetHoldability();
  }

  /**
   * This should never be used. Simply needed this for SFAsynchronousResult subclass
   *
   * @throws SQLException
   */
  protected SnowflakeBaseResultSet() throws SQLException {
    this.resultSetType = 0;
    this.resultSetConcurrency = 0;
    this.resultSetHoldability = 0;
    this.statement = new SnowflakeStatementV1.NoOpSnowflakeStatementV1();
  }

  @Override
  public abstract boolean next() throws SQLException;

  @Override
  public abstract boolean isClosed() throws SQLException;

  /**
   * Raises SQLException if the result set is closed
   *
   * @throws SQLException if the result set is closed.
   */
  protected void raiseSQLExceptionIfResultSetIsClosed() throws SQLException {
    if (isClosed()) {
      throw new SnowflakeSQLException(ErrorCode.RESULTSET_ALREADY_CLOSED);
    }
  }

  @Override
  public abstract byte[] getBytes(int columnIndex) throws SQLException;

  public abstract Date getDate(int columnIndex, TimeZone tz) throws SQLException;

  @Override
  public Date getDate(int columnIndex) throws SQLException {
    raiseSQLExceptionIfResultSetIsClosed();
    return getDate(columnIndex, (TimeZone) null);
  }

  @Override
  public abstract Time getTime(int columnIndex) throws SQLException;

  @Override
  public Timestamp getTimestamp(int columnIndex) throws SQLException {
    raiseSQLExceptionIfResultSetIsClosed();
    return getTimestamp(columnIndex, (TimeZone) null);
  }

  public abstract Timestamp getTimestamp(int columnIndex, TimeZone tz) throws SQLException;

  @Override
  public InputStream getAsciiStream(int columnIndex) throws SQLException {
    logger.debug("public InputStream getAsciiStream(int columnIndex)", false);
    throw new SnowflakeLoggedFeatureNotSupportedException(session);
  }

  /**
   * @deprecated
   */
  @Deprecated
  @Override
  public InputStream getUnicodeStream(int columnIndex) throws SQLException {
    logger.debug("public InputStream getUnicodeStream(int columnIndex)", false);
    throw new SnowflakeLoggedFeatureNotSupportedException(session);
  }

  @Override
  public InputStream getBinaryStream(int columnIndex) throws SQLException {
    logger.debug("public InputStream getBinaryStream(int columnIndex)", false);
    throw new SnowflakeLoggedFeatureNotSupportedException(session);
  }

  @Override
  public String getString(String columnLabel) throws SQLException {
    logger.debug("public String getString(String columnLabel)", false);

    return getString(findColumn(columnLabel));
  }

  @Override
  public boolean getBoolean(String columnLabel) throws SQLException {
    logger.debug("public boolean getBoolean(String columnLabel)", false);

    return getBoolean(findColumn(columnLabel));
  }

  @Override
  public byte getByte(String columnLabel) throws SQLException {
    logger.debug("public byte getByte(String columnLabel)", false);
    raiseSQLExceptionIfResultSetIsClosed();

    return getByte(findColumn(columnLabel));
  }

  @Override
  public short getShort(String columnLabel) throws SQLException {
    logger.debug("public short getShort(String columnLabel)", false);

    return getShort(findColumn(columnLabel));
  }

  @Override
  public int getInt(String columnLabel) throws SQLException {
    logger.debug("public int getInt(String columnLabel)", false);

    return getInt(findColumn(columnLabel));
  }

  @Override
  public long getLong(String columnLabel) throws SQLException {
    logger.debug("public long getLong(String columnLabel)", false);

    return getLong(findColumn(columnLabel));
  }

  @Override
  public float getFloat(String columnLabel) throws SQLException {
    logger.debug("public float getFloat(String columnLabel)", false);

    return getFloat(findColumn(columnLabel));
  }

  @Override
  public double getDouble(String columnLabel) throws SQLException {
    logger.debug("public double getDouble(String columnLabel)", false);

    return getDouble(findColumn(columnLabel));
  }

  /**
   * @deprecated
   */
  @Deprecated
  @Override
  public BigDecimal getBigDecimal(String columnLabel, int scale) throws SQLException {
    logger.debug("public BigDecimal getBigDecimal(String columnLabel, " + "int scale)", false);

    return getBigDecimal(findColumn(columnLabel), scale);
  }

  @Override
  public byte[] getBytes(String columnLabel) throws SQLException {
    logger.debug("public byte[] getBytes(String columnLabel)", false);

    return getBytes(findColumn(columnLabel));
  }

  @Override
  public Date getDate(String columnLabel) throws SQLException {
    logger.debug("public Date getDate(String columnLabel)", false);

    return getDate(findColumn(columnLabel));
  }

  @Override
  public Time getTime(String columnLabel) throws SQLException {
    logger.debug("public Time getTime(String columnLabel)", false);

    return getTime(findColumn(columnLabel));
  }

  @Override
  public Timestamp getTimestamp(String columnLabel) throws SQLException {
    logger.debug("public Timestamp getTimestamp(String columnLabel)", false);

    return getTimestamp(findColumn(columnLabel));
  }

  @Override
  public InputStream getAsciiStream(String columnLabel) throws SQLException {
    logger.debug("public InputStream getAsciiStream(String columnLabel)", false);
    throw new SnowflakeLoggedFeatureNotSupportedException(session);
  }

  /**
   * @deprecated
   */
  @Deprecated
  @Override
  public InputStream getUnicodeStream(String columnLabel) throws SQLException {
    logger.debug("public InputStream getUnicodeStream(String columnLabel)", false);

    throw new SnowflakeLoggedFeatureNotSupportedException(session);
  }

  @Override
  public InputStream getBinaryStream(String columnLabel) throws SQLException {
    logger.debug("public InputStream getBinaryStream(String columnLabel)", false);

    throw new SnowflakeLoggedFeatureNotSupportedException(session);
  }

  @Override
  public SQLWarning getWarnings() throws SQLException {
    logger.debug("public SQLWarning getWarnings()", false);
    raiseSQLExceptionIfResultSetIsClosed();
    return null;
  }

  @Override
  public void clearWarnings() throws SQLException {
    logger.debug("public void clearWarnings()", false);
    raiseSQLExceptionIfResultSetIsClosed();
  }

  @Override
  public String getCursorName() throws SQLException {
    logger.debug("public String getCursorName()", false);

    throw new SnowflakeLoggedFeatureNotSupportedException(session);
  }

  @Override
  public ResultSetMetaData getMetaData() throws SQLException {
    logger.debug("public ResultSetMetaData getMetaData()", false);
    raiseSQLExceptionIfResultSetIsClosed();
    return resultSetMetaData;
  }

  @Override
  public Object getObject(String columnLabel) throws SQLException {
    logger.debug("public Object getObject(String columnLabel)", false);

    return getObject(findColumn(columnLabel));
  }

  @Override
  public int findColumn(String columnLabel) throws SQLException {
    logger.debug("public int findColumn(String columnLabel)", false);
    raiseSQLExceptionIfResultSetIsClosed();

    int columnIndex = resultSetMetaData.getColumnIndex(columnLabel);

    if (columnIndex == -1) {
      throw new SQLException("Column not found: " + columnLabel, SqlState.UNDEFINED_COLUMN);
    } else {
      return ++columnIndex;
    }
  }

  @Override
  public Reader getCharacterStream(int columnIndex) throws SQLException {
    logger.debug("public Reader getCharacterStream(int columnIndex)", false);
    raiseSQLExceptionIfResultSetIsClosed();
    String streamData = getString(columnIndex);
    return (streamData == null) ? null : new StringReader(streamData);
  }

  @Override
  public Reader getCharacterStream(String columnLabel) throws SQLException {
    logger.debug("public Reader getCharacterStream(String columnLabel)", false);
    return getCharacterStream(findColumn(columnLabel));
  }

  @Override
  public BigDecimal getBigDecimal(String columnLabel) throws SQLException {
    logger.debug("public BigDecimal getBigDecimal(String columnLabel)", false);

    return getBigDecimal(findColumn(columnLabel));
  }

  @Override
  public void beforeFirst() throws SQLException {
    logger.debug("public void beforeFirst()", false);

    throw new SnowflakeLoggedFeatureNotSupportedException(session);
  }

  @Override
  public void afterLast() throws SQLException {
    logger.debug("public void afterLast()", false);

    throw new SnowflakeLoggedFeatureNotSupportedException(session);
  }

  @Override
  public boolean first() throws SQLException {
    logger.debug("public boolean first()", false);

    throw new SnowflakeLoggedFeatureNotSupportedException(session);
  }

  @Override
  public boolean last() throws SQLException {
    logger.debug("public boolean last()", false);

    throw new SnowflakeLoggedFeatureNotSupportedException(session);
  }

  @Override
  public boolean absolute(int row) throws SQLException {
    logger.debug("public boolean absolute(int row)", false);

    throw new SnowflakeLoggedFeatureNotSupportedException(session);
  }

  @Override
  public boolean relative(int rows) throws SQLException {
    logger.debug("public boolean relative(int rows)", false);

    throw new SnowflakeLoggedFeatureNotSupportedException(session);
  }

  @Override
  public boolean previous() throws SQLException {
    logger.debug("public boolean previous()", false);

    throw new SnowflakeLoggedFeatureNotSupportedException(session);
  }

  @Override
  public int getFetchDirection() throws SQLException {
    logger.debug("public int getFetchDirection()", false);
    raiseSQLExceptionIfResultSetIsClosed();
    return ResultSet.FETCH_FORWARD;
  }

  @Override
  public void setFetchDirection(int direction) throws SQLException {
    logger.debug("public void setFetchDirection(int direction)", false);

    raiseSQLExceptionIfResultSetIsClosed();
    if (direction != ResultSet.FETCH_FORWARD) {
      throw new SnowflakeLoggedFeatureNotSupportedException(session);
    }
  }

  @Override
  public int getFetchSize() throws SQLException {
    logger.debug("public int getFetchSize()", false);
    raiseSQLExceptionIfResultSetIsClosed();
    return this.fetchSize;
  }

  @Override
  public void setFetchSize(int rows) throws SQLException {
    logger.debug("public void setFetchSize(int rows)", false);
    raiseSQLExceptionIfResultSetIsClosed();

    this.fetchSize = rows;
  }

  @Override
  public int getType() throws SQLException {
    logger.debug("public int getType()", false);
    raiseSQLExceptionIfResultSetIsClosed();
    return resultSetType;
  }

  @Override
  public int getConcurrency() throws SQLException {
    logger.debug("public int getConcurrency()", false);
    raiseSQLExceptionIfResultSetIsClosed();
    return resultSetConcurrency;
  }

  @Override
  public boolean rowUpdated() throws SQLException {
    logger.debug("public boolean rowUpdated()", false);

    throw new SnowflakeLoggedFeatureNotSupportedException(session);
  }

  @Override
  public boolean rowInserted() throws SQLException {
    logger.debug("public boolean rowInserted()", false);

    throw new SnowflakeLoggedFeatureNotSupportedException(session);
  }

  @Override
  public boolean rowDeleted() throws SQLException {
    logger.debug("public boolean rowDeleted()", false);

    throw new SnowflakeLoggedFeatureNotSupportedException(session);
  }

  @Override
  public void updateNull(int columnIndex) throws SQLException {
    logger.debug("public void updateNull(int columnIndex)", false);

    throw new SnowflakeLoggedFeatureNotSupportedException(session);
  }

  @Override
  public void updateBoolean(int columnIndex, boolean x) throws SQLException {
    logger.debug("public void updateBoolean(int columnIndex, boolean x)", false);

    throw new SnowflakeLoggedFeatureNotSupportedException(session);
  }

  @Override
  public void updateByte(int columnIndex, byte x) throws SQLException {
    logger.debug("public void updateByte(int columnIndex, byte x)", false);

    throw new SnowflakeLoggedFeatureNotSupportedException(session);
  }

  @Override
  public void updateShort(int columnIndex, short x) throws SQLException {
    logger.debug("public void updateShort(int columnIndex, short x)", false);

    throw new SnowflakeLoggedFeatureNotSupportedException(session);
  }

  @Override
  public void updateInt(int columnIndex, int x) throws SQLException {
    logger.debug("public void updateInt(int columnIndex, int x)", false);

    throw new SnowflakeLoggedFeatureNotSupportedException(session);
  }

  @Override
  public void updateLong(int columnIndex, long x) throws SQLException {
    logger.debug("public void updateLong(int columnIndex, long x)", false);

    throw new SnowflakeLoggedFeatureNotSupportedException(session);
  }

  @Override
  public void updateFloat(int columnIndex, float x) throws SQLException {
    logger.debug("public void updateFloat(int columnIndex, float x)", false);

    throw new SnowflakeLoggedFeatureNotSupportedException(session);
  }

  @Override
  public void updateDouble(int columnIndex, double x) throws SQLException {
    logger.debug("public void updateDouble(int columnIndex, double x)", false);

    throw new SnowflakeLoggedFeatureNotSupportedException(session);
  }

  @Override
  public void updateBigDecimal(int columnIndex, BigDecimal x) throws SQLException {
    logger.debug("public void updateBigDecimal(int columnIndex, BigDecimal x)", false);

    throw new SnowflakeLoggedFeatureNotSupportedException(session);
  }

  @Override
  public void updateString(int columnIndex, String x) throws SQLException {
    logger.debug("public void updateString(int columnIndex, String x)", false);

    throw new SnowflakeLoggedFeatureNotSupportedException(session);
  }

  @Override
  public void updateBytes(int columnIndex, byte[] x) throws SQLException {
    logger.debug("public void updateBytes(int columnIndex, byte[] x)", false);

    throw new SnowflakeLoggedFeatureNotSupportedException(session);
  }

  @Override
  public void updateDate(int columnIndex, Date x) throws SQLException {
    logger.debug("public void updateDate(int columnIndex, Date x)", false);

    throw new SnowflakeLoggedFeatureNotSupportedException(session);
  }

  @Override
  public void updateTime(int columnIndex, Time x) throws SQLException {
    logger.debug("public void updateTime(int columnIndex, Time x)", false);

    throw new SnowflakeLoggedFeatureNotSupportedException(session);
  }

  @Override
  public void updateTimestamp(int columnIndex, Timestamp x) throws SQLException {
    logger.debug("public void updateTimestamp(int columnIndex, Timestamp x)", false);

    throw new SnowflakeLoggedFeatureNotSupportedException(session);
  }

  @Override
  public void updateAsciiStream(int columnIndex, InputStream x, int length) throws SQLException {
    logger.debug(
        "public void updateAsciiStream(int columnIndex, " + "InputStream x, int length)", false);

    throw new SnowflakeLoggedFeatureNotSupportedException(session);
  }

  @Override
  public void updateBinaryStream(int columnIndex, InputStream x, int length) throws SQLException {
    logger.debug(
        "public void updateBinaryStream(int columnIndex, " + "InputStream x, int length)", false);

    throw new SnowflakeLoggedFeatureNotSupportedException(session);
  }

  @Override
  public void updateCharacterStream(int columnIndex, Reader x, int length) throws SQLException {
    logger.debug(
        "public void updateCharacterStream(int columnIndex, " + "Reader x, int length)", false);

    throw new SnowflakeLoggedFeatureNotSupportedException(session);
  }

  @Override
  public void updateObject(int columnIndex, Object x, int scaleOrLength) throws SQLException {
    logger.debug(
        "public void updateObject(int columnIndex, Object x, " + "int scaleOrLength)", false);

    throw new SnowflakeLoggedFeatureNotSupportedException(session);
  }

  @Override
  public void updateObject(int columnIndex, Object x) throws SQLException {
    logger.debug("public void updateObject(int columnIndex, Object x)", false);

    throw new SnowflakeLoggedFeatureNotSupportedException(session);
  }

  @Override
  public void updateNull(String columnLabel) throws SQLException {
    logger.debug("public void updateNull(String columnLabel)", false);

    throw new SnowflakeLoggedFeatureNotSupportedException(session);
  }

  @Override
  public void updateBoolean(String columnLabel, boolean x) throws SQLException {
    logger.debug("public void updateBoolean(String columnLabel, boolean x)", false);

    throw new SnowflakeLoggedFeatureNotSupportedException(session);
  }

  @Override
  public void updateByte(String columnLabel, byte x) throws SQLException {
    logger.debug("public void updateByte(String columnLabel, byte x)", false);

    throw new SnowflakeLoggedFeatureNotSupportedException(session);
  }

  @Override
  public void updateShort(String columnLabel, short x) throws SQLException {
    logger.debug("public void updateShort(String columnLabel, short x)", false);

    throw new SnowflakeLoggedFeatureNotSupportedException(session);
  }

  @Override
  public void updateInt(String columnLabel, int x) throws SQLException {
    logger.debug("public void updateInt(String columnLabel, int x)", false);

    throw new SnowflakeLoggedFeatureNotSupportedException(session);
  }

  @Override
  public void updateLong(String columnLabel, long x) throws SQLException {
    logger.debug("public void updateLong(String columnLabel, long x)", false);

    throw new SnowflakeLoggedFeatureNotSupportedException(session);
  }

  @Override
  public void updateFloat(String columnLabel, float x) throws SQLException {
    logger.debug("public void updateFloat(String columnLabel, float x)", false);

    throw new SnowflakeLoggedFeatureNotSupportedException(session);
  }

  @Override
  public void updateDouble(String columnLabel, double x) throws SQLException {
    logger.debug("public void updateDouble(String columnLabel, double x)", false);

    throw new SnowflakeLoggedFeatureNotSupportedException(session);
  }

  @Override
  public void updateBigDecimal(String columnLabel, BigDecimal x) throws SQLException {
    logger.debug("public void updateBigDecimal(String columnLabel, " + "BigDecimal x)", false);

    throw new SnowflakeLoggedFeatureNotSupportedException(session);
  }

  @Override
  public void updateString(String columnLabel, String x) throws SQLException {
    logger.debug("public void updateString(String columnLabel, String x)", false);

    throw new SnowflakeLoggedFeatureNotSupportedException(session);
  }

  @Override
  public void updateBytes(String columnLabel, byte[] x) throws SQLException {
    logger.debug("public void updateBytes(String columnLabel, byte[] x)", false);

    throw new SnowflakeLoggedFeatureNotSupportedException(session);
  }

  @Override
  public void updateDate(String columnLabel, Date x) throws SQLException {
    logger.debug("public void updateDate(String columnLabel, Date x)", false);

    throw new SnowflakeLoggedFeatureNotSupportedException(session);
  }

  @Override
  public void updateTime(String columnLabel, Time x) throws SQLException {
    logger.debug("public void updateTime(String columnLabel, Time x)", false);

    throw new SnowflakeLoggedFeatureNotSupportedException(session);
  }

  @Override
  public void updateTimestamp(String columnLabel, Timestamp x) throws SQLException {
    logger.debug("public void updateTimestamp(String columnLabel, Timestamp x)", false);

    throw new SnowflakeLoggedFeatureNotSupportedException(session);
  }

  @Override
  public void updateAsciiStream(String columnLabel, InputStream x, int length) throws SQLException {
    logger.debug(
        "public void updateAsciiStream(String columnLabel, " + "InputStream x, int length)", false);

    throw new SnowflakeLoggedFeatureNotSupportedException(session);
  }

  @Override
  public void updateBinaryStream(String columnLabel, InputStream x, int length)
      throws SQLException {
    logger.debug(
        "public void updateBinaryStream(String columnLabel, " + "InputStream x, int length)",
        false);

    throw new SnowflakeLoggedFeatureNotSupportedException(session);
  }

  @Override
  public void updateCharacterStream(String columnLabel, Reader reader, int length)
      throws SQLException {
    logger.debug(
        "public void updateCharacterStream(String columnLabel, " + "Reader reader,int length)",
        false);

    throw new SnowflakeLoggedFeatureNotSupportedException(session);
  }

  @Override
  public void updateObject(String columnLabel, Object x, int scaleOrLength) throws SQLException {
    logger.debug(
        "public void updateObject(String columnLabel, Object x, " + "int scaleOrLength)", false);

    throw new SnowflakeLoggedFeatureNotSupportedException(session);
  }

  @Override
  public void updateObject(String columnLabel, Object x) throws SQLException {
    logger.debug("public void updateObject(String columnLabel, Object x)", false);

    throw new SnowflakeLoggedFeatureNotSupportedException(session);
  }

  @Override
  public void insertRow() throws SQLException {
    logger.debug("public void insertRow()", false);

    throw new SnowflakeLoggedFeatureNotSupportedException(session);
  }

  @Override
  public void updateRow() throws SQLException {
    logger.debug("public void updateRow()", false);

    throw new SnowflakeLoggedFeatureNotSupportedException(session);
  }

  @Override
  public void deleteRow() throws SQLException {
    logger.debug("public void deleteRow()", false);

    throw new SnowflakeLoggedFeatureNotSupportedException(session);
  }

  @Override
  public void refreshRow() throws SQLException {
    logger.debug("public void refreshRow()", false);

    throw new SnowflakeLoggedFeatureNotSupportedException(session);
  }

  @Override
  public void cancelRowUpdates() throws SQLException {
    logger.debug("public void cancelRowUpdates()", false);

    throw new SnowflakeLoggedFeatureNotSupportedException(session);
  }

  @Override
  public void moveToInsertRow() throws SQLException {
    logger.debug("public void moveToInsertRow()", false);

    throw new SnowflakeLoggedFeatureNotSupportedException(session);
  }

  @Override
  public void moveToCurrentRow() throws SQLException {
    logger.debug("public void moveToCurrentRow()", false);

    throw new SnowflakeLoggedFeatureNotSupportedException(session);
  }

  @Override
  public Statement getStatement() throws SQLException {
    logger.debug("public Statement getStatement()", false);
    raiseSQLExceptionIfResultSetIsClosed();
    return statement;
  }

  @Override
  public Object getObject(int columnIndex, Map<String, Class<?>> map) throws SQLException {
    logger.debug("public Object getObject(int columnIndex, Map<String, " + "Class<?>> map)", false);

    throw new SnowflakeLoggedFeatureNotSupportedException(session);
  }

  @Override
  public Ref getRef(int columnIndex) throws SQLException {
    logger.debug("public Ref getRef(int columnIndex)", false);

    throw new SnowflakeLoggedFeatureNotSupportedException(session);
  }

  @Override
  public Blob getBlob(int columnIndex) throws SQLException {
    logger.debug("public Blob getBlob(int columnIndex)", false);

    throw new SnowflakeLoggedFeatureNotSupportedException(session);
  }

  @Override
  public Clob getClob(int columnIndex) throws SQLException {
    logger.debug("public Clob getClob(int columnIndex)", false);
    String columnValue = getString(columnIndex);

    return columnValue == null ? null : new SnowflakeClob(columnValue);
  }

  @Override
  public Array getArray(int columnIndex) throws SQLException {
    logger.debug("public Array getArray(int columnIndex)", false);

    throw new SnowflakeLoggedFeatureNotSupportedException(session);
  }

  @Override
  public Object getObject(String columnLabel, Map<String, Class<?>> map) throws SQLException {
    logger.debug(
        "public Object getObject(String columnLabel, " + "Map<String, Class<?>> map)", false);

    throw new SnowflakeLoggedFeatureNotSupportedException(session);
  }

  @Override
  public Ref getRef(String columnLabel) throws SQLException {
    logger.debug("public Ref getRef(String columnLabel)", false);

    throw new SnowflakeLoggedFeatureNotSupportedException(session);
  }

  @Override
  public Blob getBlob(String columnLabel) throws SQLException {
    logger.debug("public Blob getBlob(String columnLabel)", false);

    throw new SnowflakeLoggedFeatureNotSupportedException(session);
  }

  @Override
  public Clob getClob(String columnLabel) throws SQLException {
    logger.debug("public Clob getClob(String columnLabel)", false);
    String columnValue = getString(columnLabel);

    return columnValue == null ? null : new SnowflakeClob(columnValue);
  }

  @Override
  public Array getArray(String columnLabel) throws SQLException {
    logger.debug("public Array getArray(String columnLabel)", false);

    throw new SnowflakeLoggedFeatureNotSupportedException(session);
  }

  @Override
  public Date getDate(int columnIndex, Calendar cal) throws SQLException {
    logger.debug("public Date getDate(int columnIndex, Calendar cal)", false);
    return getDate(columnIndex, cal.getTimeZone());
  }

  @Override
  public Date getDate(String columnLabel, Calendar cal) throws SQLException {
    logger.debug("public Date getDate(String columnLabel, Calendar cal)", false);

    return getDate(findColumn(columnLabel), cal.getTimeZone());
  }

  @Override
  public Time getTime(int columnIndex, Calendar cal) throws SQLException {
    logger.debug("public Time getTime(int columnIndex, Calendar cal)", false);

    return getTime(columnIndex);
  }

  @Override
  public Time getTime(String columnLabel, Calendar cal) throws SQLException {
    logger.debug("public Time getTime(String columnLabel, Calendar cal)", false);

    return getTime(columnLabel);
  }

  @Override
  public Timestamp getTimestamp(int columnIndex, Calendar cal) throws SQLException {
    logger.debug("public Timestamp getTimestamp(int columnIndex, Calendar cal)", false);

    return getTimestamp(columnIndex, cal.getTimeZone());
  }

  @Override
  public Timestamp getTimestamp(String columnLabel, Calendar cal) throws SQLException {
    logger.debug("public Timestamp getTimestamp(String columnLabel, " + "Calendar cal)", false);

    return getTimestamp(findColumn(columnLabel), cal.getTimeZone());
  }

  @Override
  public URL getURL(int columnIndex) throws SQLException {
    logger.debug("public URL getURL(int columnIndex)", false);

    throw new SnowflakeLoggedFeatureNotSupportedException(session);
  }

  @Override
  public URL getURL(String columnLabel) throws SQLException {
    logger.debug("public URL getURL(String columnLabel)", false);

    throw new SnowflakeLoggedFeatureNotSupportedException(session);
  }

  @Override
  public void updateRef(int columnIndex, Ref x) throws SQLException {
    logger.debug("public void updateRef(int columnIndex, Ref x)", false);

    throw new SnowflakeLoggedFeatureNotSupportedException(session);
  }

  @Override
  public void updateRef(String columnLabel, Ref x) throws SQLException {
    logger.debug("public void updateRef(String columnLabel, Ref x)", false);

    throw new SnowflakeLoggedFeatureNotSupportedException(session);
  }

  @Override
  public void updateBlob(int columnIndex, Blob x) throws SQLException {
    logger.debug("public void updateBlob(int columnIndex, Blob x)", false);

    throw new SnowflakeLoggedFeatureNotSupportedException(session);
  }

  @Override
  public void updateBlob(String columnLabel, Blob x) throws SQLException {
    logger.debug("public void updateBlob(String columnLabel, Blob x)", false);

    throw new SnowflakeLoggedFeatureNotSupportedException(session);
  }

  @Override
  public void updateClob(int columnIndex, Clob x) throws SQLException {
    logger.debug("public void updateClob(int columnIndex, Clob x)", false);

    throw new SnowflakeLoggedFeatureNotSupportedException(session);
  }

  @Override
  public void updateClob(String columnLabel, Clob x) throws SQLException {
    logger.debug("public void updateClob(String columnLabel, Clob x)", false);

    throw new SnowflakeLoggedFeatureNotSupportedException(session);
  }

  @Override
  public void updateArray(int columnIndex, Array x) throws SQLException {
    logger.debug("public void updateArray(int columnIndex, Array x)", false);

    throw new SnowflakeLoggedFeatureNotSupportedException(session);
  }

  @Override
  public void updateArray(String columnLabel, Array x) throws SQLException {
    logger.debug("public void updateArray(String columnLabel, Array x)", false);

    throw new SnowflakeLoggedFeatureNotSupportedException(session);
  }

  @Override
  public RowId getRowId(int columnIndex) throws SQLException {
    logger.debug("public RowId getRowId(int columnIndex)", false);

    throw new SnowflakeLoggedFeatureNotSupportedException(session);
  }

  @Override
  public RowId getRowId(String columnLabel) throws SQLException {
    logger.debug("public RowId getRowId(String columnLabel)", false);

    throw new SnowflakeLoggedFeatureNotSupportedException(session);
  }

  @Override
  public void updateRowId(int columnIndex, RowId x) throws SQLException {
    logger.debug("public void updateRowId(int columnIndex, RowId x)", false);

    throw new SnowflakeLoggedFeatureNotSupportedException(session);
  }

  @Override
  public void updateRowId(String columnLabel, RowId x) throws SQLException {
    logger.debug("public void updateRowId(String columnLabel, RowId x)", false);

    throw new SnowflakeLoggedFeatureNotSupportedException(session);
  }

  @Override
  public int getHoldability() throws SQLException {
    logger.debug("public int getHoldability()", false);
    raiseSQLExceptionIfResultSetIsClosed();
    return resultSetHoldability;
  }

  @Override
  public void updateNString(int columnIndex, String nString) throws SQLException {
    logger.debug("public void updateNString(int columnIndex, String nString)", false);

    throw new SnowflakeLoggedFeatureNotSupportedException(session);
  }

  @Override
  public void updateNString(String columnLabel, String nString) throws SQLException {
    logger.debug("public void updateNString(String columnLabel, String nString)", false);

    throw new SnowflakeLoggedFeatureNotSupportedException(session);
  }

  @Override
  public void updateNClob(int columnIndex, NClob nClob) throws SQLException {
    logger.debug("public void updateNClob(int columnIndex, NClob nClob)", false);

    throw new SnowflakeLoggedFeatureNotSupportedException(session);
  }

  @Override
  public void updateNClob(String columnLabel, NClob nClob) throws SQLException {
    logger.debug("public void updateNClob(String columnLabel, NClob nClob)", false);

    throw new SnowflakeLoggedFeatureNotSupportedException(session);
  }

  @Override
  public NClob getNClob(int columnIndex) throws SQLException {
    logger.debug("public NClob getNClob(int columnIndex)", false);

    throw new SnowflakeLoggedFeatureNotSupportedException(session);
  }

  @Override
  public NClob getNClob(String columnLabel) throws SQLException {
    logger.debug("public NClob getNClob(String columnLabel)", false);

    throw new SnowflakeLoggedFeatureNotSupportedException(session);
  }

  @Override
  public SQLXML getSQLXML(int columnIndex) throws SQLException {
    logger.debug("public SQLXML getSQLXML(int columnIndex)", false);

    throw new SnowflakeLoggedFeatureNotSupportedException(session);
  }

  @Override
  public SQLXML getSQLXML(String columnLabel) throws SQLException {
    logger.debug("public SQLXML getSQLXML(String columnLabel)", false);

    throw new SnowflakeLoggedFeatureNotSupportedException(session);
  }

  @Override
  public void updateSQLXML(int columnIndex, SQLXML xmlObject) throws SQLException {
    logger.debug("public void updateSQLXML(int columnIndex, SQLXML xmlObject)", false);

    throw new SnowflakeLoggedFeatureNotSupportedException(session);
  }

  @Override
  public void updateSQLXML(String columnLabel, SQLXML xmlObject) throws SQLException {
    logger.debug("public void updateSQLXML(String columnLabel, SQLXML xmlObject)", false);

    throw new SnowflakeLoggedFeatureNotSupportedException(session);
  }

  @Override
  public String getNString(int columnIndex) throws SQLException {
    logger.debug("public String getNString(int columnIndex)", false);

    throw new SnowflakeLoggedFeatureNotSupportedException(session);
  }

  @Override
  public String getNString(String columnLabel) throws SQLException {
    logger.debug("public String getNString(String columnLabel)", false);

    throw new SnowflakeLoggedFeatureNotSupportedException(session);
  }

  @Override
  public Reader getNCharacterStream(int columnIndex) throws SQLException {
    logger.debug("public Reader getNCharacterStream(int columnIndex)", false);

    throw new SnowflakeLoggedFeatureNotSupportedException(session);
  }

  @Override
  public Reader getNCharacterStream(String columnLabel) throws SQLException {
    logger.debug("public Reader getNCharacterStream(String columnLabel)", false);

    throw new SnowflakeLoggedFeatureNotSupportedException(session);
  }

  @Override
  public void updateNCharacterStream(int columnIndex, Reader x, long length) throws SQLException {
    logger.debug(
        "public void updateNCharacterStream(int columnIndex, " + "Reader x, long length)", false);

    throw new SnowflakeLoggedFeatureNotSupportedException(session);
  }

  @Override
  public void updateNCharacterStream(String columnLabel, Reader reader, long length)
      throws SQLException {
    logger.debug(
        "public void updateNCharacterStream(String columnLabel, " + "Reader reader,long length)",
        false);

    throw new SnowflakeLoggedFeatureNotSupportedException(session);
  }

  @Override
  public void updateAsciiStream(int columnIndex, InputStream x, long length) throws SQLException {
    logger.debug(
        "public void updateAsciiStream(int columnIndex, " + "InputStream x, long length)", false);

    throw new SnowflakeLoggedFeatureNotSupportedException(session);
  }

  @Override
  public void updateBinaryStream(int columnIndex, InputStream x, long length) throws SQLException {
    logger.debug(
        "public void updateBinaryStream(int columnIndex, " + "InputStream x, long length)", false);

    throw new SnowflakeLoggedFeatureNotSupportedException(session);
  }

  @Override
  public void updateCharacterStream(int columnIndex, Reader x, long length) throws SQLException {
    logger.debug(
        "public void updateCharacterStream(int columnIndex, Reader x, " + "long length)", false);

    throw new SnowflakeLoggedFeatureNotSupportedException(session);
  }

  @Override
  public void updateAsciiStream(String columnLabel, InputStream x, long length)
      throws SQLException {
    logger.debug(
        "public void updateAsciiStream(String columnLabel, " + "InputStream x, long length)",
        false);

    throw new SnowflakeLoggedFeatureNotSupportedException(session);
  }

  @Override
  public void updateBinaryStream(String columnLabel, InputStream x, long length)
      throws SQLException {
    logger.debug(
        "public void updateBinaryStream(String columnLabel, " + "InputStream x, long length)",
        false);

    throw new SnowflakeLoggedFeatureNotSupportedException(session);
  }

  @Override
  public void updateCharacterStream(String columnLabel, Reader reader, long length)
      throws SQLException {
    logger.debug(
        "public void updateCharacterStream(String columnLabel, " + "Reader reader,long length)",
        false);

    throw new SnowflakeLoggedFeatureNotSupportedException(session);
  }

  @Override
  public void updateBlob(int columnIndex, InputStream inputStream, long length)
      throws SQLException {
    logger.debug(
        "public void updateBlob(int columnIndex, InputStream " + "inputStream, long length)",
        false);

    throw new SnowflakeLoggedFeatureNotSupportedException(session);
  }

  @Override
  public void updateBlob(String columnLabel, InputStream inputStream, long length)
      throws SQLException {
    logger.debug(
        "public void updateBlob(String columnLabel, " + "InputStream inputStream,long length)",
        false);

    throw new SnowflakeLoggedFeatureNotSupportedException(session);
  }

  @Override
  public void updateClob(int columnIndex, Reader reader, long length) throws SQLException {
    logger.debug("public void updateClob(int columnIndex, Reader reader, " + "long length)", false);

    throw new SnowflakeLoggedFeatureNotSupportedException(session);
  }

  @Override
  public void updateClob(String columnLabel, Reader reader, long length) throws SQLException {
    logger.debug(
        "public void updateClob(String columnLabel, Reader reader, " + "long length)", false);

    throw new SnowflakeLoggedFeatureNotSupportedException(session);
  }

  @Override
  public void updateNClob(int columnIndex, Reader reader, long length) throws SQLException {
    logger.debug(
        "public void updateNClob(int columnIndex, Reader reader, " + "long length)", false);

    throw new SnowflakeLoggedFeatureNotSupportedException(session);
  }

  @Override
  public void updateNClob(String columnLabel, Reader reader, long length) throws SQLException {
    logger.debug(
        "public void updateNClob(String columnLabel, Reader reader, " + "long length)", false);

    throw new SnowflakeLoggedFeatureNotSupportedException(session);
  }

  @Override
  public void updateNCharacterStream(int columnIndex, Reader x) throws SQLException {
    logger.debug("public void updateNCharacterStream(int columnIndex, Reader x)", false);

    throw new SnowflakeLoggedFeatureNotSupportedException(session);
  }

  @Override
  public void updateNCharacterStream(String columnLabel, Reader reader) throws SQLException {
    logger.debug(
        "public void updateNCharacterStream(String columnLabel, " + "Reader reader)", false);

    throw new SnowflakeLoggedFeatureNotSupportedException(session);
  }

  @Override
  public void updateAsciiStream(int columnIndex, InputStream x) throws SQLException {
    logger.debug("public void updateAsciiStream(int columnIndex, InputStream x)", false);

    throw new SnowflakeLoggedFeatureNotSupportedException(session);
  }

  @Override
  public void updateBinaryStream(int columnIndex, InputStream x) throws SQLException {
    logger.debug("public void updateBinaryStream(int columnIndex, InputStream x)", false);

    throw new SnowflakeLoggedFeatureNotSupportedException(session);
  }

  @Override
  public void updateCharacterStream(int columnIndex, Reader x) throws SQLException {
    logger.debug("public void updateCharacterStream(int columnIndex, Reader x)", false);

    throw new SnowflakeLoggedFeatureNotSupportedException(session);
  }

  @Override
  public void updateAsciiStream(String columnLabel, InputStream x) throws SQLException {
    logger.debug("public void updateAsciiStream(String columnLabel, InputStream x)", false);

    throw new SnowflakeLoggedFeatureNotSupportedException(session);
  }

  @Override
  public void updateBinaryStream(String columnLabel, InputStream x) throws SQLException {
    logger.debug("public void updateBinaryStream(String columnLabel, InputStream x)", false);

    throw new SnowflakeLoggedFeatureNotSupportedException(session);
  }

  @Override
  public void updateCharacterStream(String columnLabel, Reader reader) throws SQLException {
    logger.debug(
        "public void updateCharacterStream(String columnLabel, " + "Reader reader)", false);

    throw new SnowflakeLoggedFeatureNotSupportedException(session);
  }

  @Override
  public void updateBlob(int columnIndex, InputStream inputStream) throws SQLException {
    logger.debug("public void updateBlob(int columnIndex, InputStream inputStream)", false);

    throw new SnowflakeLoggedFeatureNotSupportedException(session);
  }

  @Override
  public void updateBlob(String columnLabel, InputStream inputStream) throws SQLException {
    logger.debug("public void updateBlob(String columnLabel, InputStream " + "inputStream)", false);

    throw new SnowflakeLoggedFeatureNotSupportedException(session);
  }

  @Override
  public void updateClob(int columnIndex, Reader reader) throws SQLException {
    logger.debug("public void updateClob(int columnIndex, Reader reader)", false);

    throw new SnowflakeLoggedFeatureNotSupportedException(session);
  }

  @Override
  public void updateClob(String columnLabel, Reader reader) throws SQLException {
    logger.debug("public void updateClob(String columnLabel, Reader reader)", false);

    throw new SnowflakeLoggedFeatureNotSupportedException(session);
  }

  @Override
  public void updateNClob(int columnIndex, Reader reader) throws SQLException {
    logger.debug("public void updateNClob(int columnIndex, Reader reader)", false);

    throw new SnowflakeLoggedFeatureNotSupportedException(session);
  }

  @Override
  public void updateNClob(String columnLabel, Reader reader) throws SQLException {
    logger.debug("public void updateNClob(String columnLabel, Reader reader)", false);

    throw new SnowflakeLoggedFeatureNotSupportedException(session);
  }

  @Override
  public <T> T getObject(int columnIndex, Class<T> type) throws SQLException {
    logger.debug("public <T> T getObject(int columnIndex,Class<T> type)", false);
    if (SQLData.class.isAssignableFrom(type)) {
      SQLData instance = (SQLData) SQLDataCreationHelper.create(type);
      SQLInput sqlInput = (SQLInput) getObject(columnIndex);
      instance.readSQL(sqlInput, null);
      return (T) instance;
    } else if (Map.class.isAssignableFrom(type)) {
      Object object = getObject(columnIndex);
      if (object instanceof JsonSqlInput) {
        JsonNode jsonNode = ((JsonSqlInput) object).getInput();
        return (T)
            OBJECT_MAPPER.convertValue(jsonNode, new TypeReference<Map<String, Object>>() {});
      } else {
        return (T) ((ArrowSqlInput) object).getInput();
      }
    } else if (String.class.isAssignableFrom(type)) {
      return (T) getString(columnIndex);
    } else if (Boolean.class.isAssignableFrom(type)) {
      return (T) (Boolean) getBoolean(columnIndex);
    } else if (Byte.class.isAssignableFrom(type)) {
      return (T) (Byte) getByte(columnIndex);
    } else if (Short.class.isAssignableFrom(type)) {
      return (T) (Short) getShort(columnIndex);
    } else if (Integer.class.isAssignableFrom(type)) {
      return (T) (Integer) getInt(columnIndex);
    } else if (Long.class.isAssignableFrom(type)) {
      return (T) (Long) getLong(columnIndex);
    } else if (Float.class.isAssignableFrom(type)) {
      return (T) (Float) getFloat(columnIndex);
    } else if (Double.class.isAssignableFrom(type)) {
      return (T) (Double) getDouble(columnIndex);
    } else if (Date.class.isAssignableFrom(type)) {
      return (T) getDate(columnIndex);
    } else if (Time.class.isAssignableFrom(type)) {
      return (T) getTime(columnIndex);
    } else if (Timestamp.class.isAssignableFrom(type)) {
      return (T) getTimestamp(columnIndex);
    } else if (BigDecimal.class.isAssignableFrom(type)) {
      return (T) getBigDecimal(columnIndex);
    } else {
      logger.debug(
          "Unsupported type passed to getObject(int columnIndex,Class<T> type): " + type.getName());
      throw new SQLException(
          "Type passed to 'getObject(int columnIndex,Class<T> type)' is unsupported. Type: "
              + type.getName());
    }
  }

  public <T> List<T> getList(int columnIndex, Class<T> type) throws SQLException {
    T[] sqlInputs = getArray(columnIndex, type);
    return Arrays.asList(sqlInputs);
  }

  public <T> T[] getArray(int columnIndex, Class<T> type) throws SQLException {
    FieldMetadata fieldMetadata =
        sfBaseResultSet.getMetaData().getColumnMetadata().get(columnIndex - 1).getFields().get(0);
    int columnSubType = fieldMetadata.getType();
    int columnType = ColumnTypeHelper.getColumnType(fieldMetadata.getType(), session);
    int scale = fieldMetadata.getScale();
    TimeZone tz = sfBaseResultSet.getSessionTimeZone();
    Object[] objects = (Object[]) getArray(columnIndex).getArray();
    T[] arr = (T[]) java.lang.reflect.Array.newInstance(type, objects.length);
    int counter = 0;
    for (Object value : objects) {
      if (type.isAssignableFrom(value.getClass())) {
        arr[counter++] = (T) value;
      } else {
        if (SQLData.class.isAssignableFrom(type)) {
          Map data = (Map) value;
          SQLData instance = (SQLData) SQLDataCreationHelper.create(type);
          SQLInput sqlInput =
                  new JsonSqlInput(
                          OBJECT_MAPPER.convertValue(data, JsonNode.class),
                          session,
                          sfBaseResultSet.getConverters(),
                          sfBaseResultSet.getMetaData().getColumnMetadata().get(columnIndex - 1).getFields(),
                          sfBaseResultSet.getSessionTimezone());
          instance.readSQL(sqlInput, null);
          arr[counter++] = (T) instance;
        } else if (String.class.isAssignableFrom(type)) {
          arr[counter++] =
                  mapSFExceptionToSQLException(
                          () ->
                                  (T)
                                          sfBaseResultSet
                                                  .getConverters()
                                                  .getStringConverter()
                                                  .getString(value, columnType, columnSubType, scale));
        } else if (Boolean.class.isAssignableFrom(type)) {
          arr[counter++] =
                  mapSFExceptionToSQLException(
                          () ->
                                  (T)
                                          sfBaseResultSet
                                                  .getConverters()
                                                  .getBooleanConverter()
                                                  .getBoolean(value, columnType));
        } else if (Byte.class.isAssignableFrom(type)) {
          arr[counter++] =
                  mapSFExceptionToSQLException(
                          () ->
                                  (T)
                                          sfBaseResultSet
                                                  .getConverters()
                                                  .getBytesConverter()
                                                  .getBytes(value, columnType, columnSubType, scale));
        } else if (Short.class.isAssignableFrom(type)) {
          arr[counter++] =
                  mapSFExceptionToSQLException(
                          () ->
                                  (T)
                                          Short.valueOf(
                                                  sfBaseResultSet
                                                          .getConverters()
                                                          .getNumberConverter()
                                                          .getShort(value, columnType)));
        } else if (Integer.class.isAssignableFrom(type)) {
          arr[counter++] =
                  mapSFExceptionToSQLException(
                          () ->
                                  (T)
                                          Integer.valueOf(
                                                  sfBaseResultSet
                                                          .getConverters()
                                                          .getNumberConverter()
                                                          .getInt(value, columnType)));
        } else if (Long.class.isAssignableFrom(type)) {
          arr[counter++] =
                  mapSFExceptionToSQLException(
                          () ->
                                  (T)
                                          Long.valueOf(
                                                  sfBaseResultSet
                                                          .getConverters()
                                                          .getNumberConverter()
                                                          .getLong(value, columnType)));
        } else if (Float.class.isAssignableFrom(type)) {
          arr[counter++] =
                  mapSFExceptionToSQLException(
                          () ->
                                  (T)
                                          Float.valueOf(
                                                  sfBaseResultSet
                                                          .getConverters()
                                                          .getNumberConverter()
                                                          .getFloat(value, columnType)));
        } else if (Double.class.isAssignableFrom(type)) {
          arr[counter++] =
                  mapSFExceptionToSQLException(
                          () ->
                                  (T)
                                          Double.valueOf(
                                                  sfBaseResultSet
                                                          .getConverters()
                                                          .getNumberConverter()
                                                          .getDouble(value, columnType)));
        } else if (Date.class.isAssignableFrom(type)) {
          arr[counter++] =
                  mapSFExceptionToSQLException(
                          () ->
                                  (T)
                                          sfBaseResultSet
                                                  .getConverters()
                                                  .dateConverter(session)
                                                  .convert((String) value));
        } else if (Time.class.isAssignableFrom(type)) {
          arr[counter++] =
                  mapSFExceptionToSQLException(
                          () ->
                                  (T)
                                          sfBaseResultSet
                                                  .getConverters()
                                                  .timeConverter(session)
                                                  .convert((String) value));
        } else if (Timestamp.class.isAssignableFrom(type)) {
          mapSFExceptionToSQLException(
                  () ->
                          (T)
                                  sfBaseResultSet
                                          .getConverters()
                                          .timestampConverter(columnSubType, columnType, scale, session, null, tz)
                                          .convert((String) value));
        } else if (BigDecimal.class.isAssignableFrom(type)) {
          arr[counter++] = (T) getBigDecimal(columnIndex);
        } else {
          logger.debug(
                  "Unsupported type passed to getArray(int columnIndex, Class<T> type): "
                          + type.getName());
          throw new SQLException(
                  "Type passed to 'getObject(int columnIndex,Class<T> type)' is unsupported. Type: "
                          + type.getName());
        }
      }
    }
    return arr;
  }

  public <T> Map<String, T> getMap(int columnIndex, Class<T> type) throws SQLException {
    FieldMetadata valueFieldMetadata =
        sfBaseResultSet.getMetaData().getColumnMetadata().get(columnIndex - 1).getFields().get(1);
    int columnSubType = valueFieldMetadata.getType();
    int columnType = ColumnTypeHelper.getColumnType(valueFieldMetadata.getType(), session);
    int scale = valueFieldMetadata.getScale();
    TimeZone tz = sfBaseResultSet.getSessionTimeZone();
    Object object = getObject(columnIndex);
    Map<String, Object> map;
    if (object instanceof JsonSqlInput) {
<<<<<<< HEAD
      JsonNode jsonNode = ((JsonSqlInput) object).getInput();
      map = OBJECT_MAPPER.convertValue(jsonNode, new TypeReference<Map<String, Object>>() {});
=======
      map = new HashMap<>();
      JsonNode jsonNode = ((JsonSqlInput) object).getInput();
      jsonNode
          .fieldNames()
          .forEachRemaining(node -> map.put(node.toString(), jsonNode.get(node.toString())));
>>>>>>> 0c54d6ff
    } else {
      map = (Map<String, Object>) object;
    }
    Map<String, T> resultMap = new HashMap<>();
    for (Map.Entry<String, Object> entry : map.entrySet()) {
      if (SQLData.class.isAssignableFrom(type)) {
        SQLData instance = (SQLData) SQLDataCreationHelper.create(type);
        SQLInput sqlInput;
        if (object instanceof JsonSqlInput) {
          sqlInput =
              new JsonSqlInput(
<<<<<<< HEAD
                  (((JsonSqlInput) object).getInput()).get(entry.getKey()),
=======
                  (JsonNode) entry.getValue(),
>>>>>>> 0c54d6ff
                  session,
                  sfBaseResultSet.getConverters(),
                  sfBaseResultSet
                      .getMetaData()
                      .getColumnMetadata()
                      .get(columnIndex - 1)
                      .getFields(),
                  sfBaseResultSet.getSessionTimezone());
<<<<<<< HEAD
        } else {
          sqlInput =
              new ArrowSqlInput(
                  (JsonStringHashMap<String, Object>) entry.getValue(),
=======
        } else if (object instanceof ArrowSqlInput || object instanceof Map) {
          sqlInput =
              new ArrowSqlInput(
                  (Map<String, Object>) entry.getValue(),
>>>>>>> 0c54d6ff
                  session,
                  sfBaseResultSet.getConverters(),
                  sfBaseResultSet
                      .getMetaData()
                      .getColumnMetadata()
                      .get(columnIndex - 1)
                      .getFields());
<<<<<<< HEAD
=======
        } else {
          throw new SQLException(
              "SqlInput type "
                  + object.getClass()
                  + " is not supported when mapping to SQLData class");
>>>>>>> 0c54d6ff
        }
        instance.readSQL(sqlInput, null);
        resultMap.put(entry.getKey(), (T) instance);
      } else if (String.class.isAssignableFrom(type)) {
        resultMap.put(
            entry.getKey(),
            mapSFExceptionToSQLException(
                () ->
                    (T)
                        sfBaseResultSet
                            .getConverters()
                            .getStringConverter()
                            .getString(entry.getValue(), columnType, columnSubType, scale)));
      } else if (Boolean.class.isAssignableFrom(type)) {
        resultMap.put(
            entry.getKey(),
            mapSFExceptionToSQLException(
                () ->
                    (T)
                        sfBaseResultSet
                            .getConverters()
                            .getBooleanConverter()
                            .getBoolean(entry.getValue(), columnType)));
      } else if (Byte.class.isAssignableFrom(type)) {
        resultMap.put(
            entry.getKey(),
            mapSFExceptionToSQLException(
                () ->
                    (T)
                        sfBaseResultSet
                            .getConverters()
                            .getBytesConverter()
                            .getBytes(entry.getValue(), columnType, columnSubType, scale)));
      } else if (Short.class.isAssignableFrom(type)) {
        resultMap.put(
            entry.getKey(),
            mapSFExceptionToSQLException(
                () ->
                    (T)
                        (Short)
                            sfBaseResultSet
                                .getConverters()
                                .getNumberConverter()
                                .getShort(entry.getValue(), columnType)));
      } else if (Integer.class.isAssignableFrom(type)) {
        resultMap.put(
            entry.getKey(),
            mapSFExceptionToSQLException(
                () ->
                    (T)
                        (Integer)
                            sfBaseResultSet
                                .getConverters()
                                .getNumberConverter()
                                .getInt(entry.getValue(), columnType)));
      } else if (Long.class.isAssignableFrom(type)) {
        resultMap.put(
            entry.getKey(),
            mapSFExceptionToSQLException(
                () ->
                    (T)
                        (Long)
                            sfBaseResultSet
                                .getConverters()
                                .getNumberConverter()
                                .getLong(entry.getValue(), columnType)));
      } else if (Float.class.isAssignableFrom(type)) {
        resultMap.put(
            entry.getKey(),
            mapSFExceptionToSQLException(
                () ->
                    (T)
                        (Float)
                            sfBaseResultSet
                                .getConverters()
                                .getNumberConverter()
                                .getFloat(entry.getValue(), columnType)));
      } else if (Double.class.isAssignableFrom(type)) {
        resultMap.put(
            entry.getKey(),
            mapSFExceptionToSQLException(
                () ->
                    (T)
                        (Double)
                            sfBaseResultSet
                                .getConverters()
                                .getNumberConverter()
                                .getDouble(entry.getValue(), columnType)));
      } else if (BigDecimal.class.isAssignableFrom(type)) {
        resultMap.put(
            entry.getKey(),
            mapSFExceptionToSQLException(
                () ->
                    (T)
                        sfBaseResultSet
                            .getConverters()
                            .getNumberConverter()
                            .getBigDecimal(entry.getValue(), columnType)));
      } else if (Date.class.isAssignableFrom(type)) {
        resultMap.put(
            entry.getKey(),
<<<<<<< HEAD
            mapSFExceptionToSQLException(() -> (T) convertToDate(entry.getValue(), tz)));
      } else if (Time.class.isAssignableFrom(type)) {
        resultMap.put(
            entry.getKey(),
            mapSFExceptionToSQLException(() -> (T) convertToTime(entry.getValue(), tz, scale)));
=======
            mapSFExceptionToSQLException(
                () -> (T) sfBaseResultSet.convertToDate(entry.getValue(), tz)));
      } else if (Time.class.isAssignableFrom(type)) {
        resultMap.put(
            entry.getKey(),
            mapSFExceptionToSQLException(
                () -> (T) sfBaseResultSet.convertToTime(entry.getValue(), scale)));
>>>>>>> 0c54d6ff

      } else if (Timestamp.class.isAssignableFrom(type)) {
        resultMap.put(
            entry.getKey(),
            mapSFExceptionToSQLException(
                () ->
                    (T)
<<<<<<< HEAD
                        convertToTimestamp(
=======
                        sfBaseResultSet.convertToTimestamp(
>>>>>>> 0c54d6ff
                            entry.getValue(), columnType, columnSubType, tz, scale)));

      } else {
        logger.debug(
            "Unsupported type passed to getObject(int columnIndex,Class<T> type): "
                + type.getName());
        throw new SQLException(
            "Type passed to 'getObject(int columnIndex,Class<T> type)' is unsupported. Type: "
                + type.getName());
      }
    }

    return resultMap;
  }

  @Override
  public <T> T getObject(String columnLabel, Class<T> type) throws SQLException {
    logger.debug("public <T> T getObject(String columnLabel,Class<T> type)", false);
    return getObject(findColumn(columnLabel), type);
  }

  @SuppressWarnings("unchecked")
  @Override
  public <T> T unwrap(Class<T> iface) throws SQLException {
    logger.debug("public <T> T unwrap(Class<T> iface)", false);

    if (!iface.isInstance(this)) {
      throw new SQLException(
          this.getClass().getName() + " not unwrappable from " + iface.getName());
    }
    return (T) this;
  }

  @Override
  public boolean isWrapperFor(Class<?> iface) throws SQLException {
    logger.debug("public boolean isWrapperFor(Class<?> iface)", false);

    return iface.isInstance(this);
  }

  private Date convertToDate(Object object, TimeZone tz) throws SFException {
    if (sfBaseResultSet instanceof SFArrowResultSet) {
      return sfBaseResultSet
          .getConverters()
          .getStructuredTypeDateTimeConverter()
          .getDate((int) object, tz);
    } else {
      return (Date) sfBaseResultSet.getConverters().dateConverter(session).convert((String) object);
    }
  }

  private Time convertToTime(Object object, TimeZone tz, int scale) throws SFException {
    if (sfBaseResultSet instanceof SFArrowResultSet) {
      return sfBaseResultSet
          .getConverters()
          .getStructuredTypeDateTimeConverter()
          .getTime((long) object, scale);
    } else {
      return (Time) sfBaseResultSet.getConverters().timeConverter(session).convert((String) object);
    }
  }

  private Timestamp convertToTimestamp(
      Object object, int columnType, int columnSubType, TimeZone tz, int scale) throws SFException {
    if (sfBaseResultSet instanceof SFArrowResultSet) {
      return sfBaseResultSet
          .getConverters()
          .getStructuredTypeDateTimeConverter()
          .getTimestamp(
              (JsonStringHashMap<String, Object>) object, columnType, columnSubType, tz, scale);
    } else {
      return (Timestamp)
          sfBaseResultSet
              .getConverters()
              .timestampConverter(columnSubType, columnType, scale, session, null, tz)
              .convert((String) object);
    }
  }
}<|MERGE_RESOLUTION|>--- conflicted
+++ resolved
@@ -1423,126 +1423,130 @@
           Map data = (Map) value;
           SQLData instance = (SQLData) SQLDataCreationHelper.create(type);
           SQLInput sqlInput =
-                  new JsonSqlInput(
-                          OBJECT_MAPPER.convertValue(data, JsonNode.class),
-                          session,
-                          sfBaseResultSet.getConverters(),
-                          sfBaseResultSet.getMetaData().getColumnMetadata().get(columnIndex - 1).getFields(),
-                          sfBaseResultSet.getSessionTimezone());
+              new JsonSqlInput(
+                  OBJECT_MAPPER.convertValue(data, JsonNode.class),
+                  session,
+                  sfBaseResultSet.getConverters(),
+                  sfBaseResultSet
+                      .getMetaData()
+                      .getColumnMetadata()
+                      .get(columnIndex - 1)
+                      .getFields(),
+                  sfBaseResultSet.getSessionTimezone());
           instance.readSQL(sqlInput, null);
           arr[counter++] = (T) instance;
         } else if (String.class.isAssignableFrom(type)) {
           arr[counter++] =
-                  mapSFExceptionToSQLException(
-                          () ->
-                                  (T)
-                                          sfBaseResultSet
-                                                  .getConverters()
-                                                  .getStringConverter()
-                                                  .getString(value, columnType, columnSubType, scale));
+              mapSFExceptionToSQLException(
+                  () ->
+                      (T)
+                          sfBaseResultSet
+                              .getConverters()
+                              .getStringConverter()
+                              .getString(value, columnType, columnSubType, scale));
         } else if (Boolean.class.isAssignableFrom(type)) {
           arr[counter++] =
-                  mapSFExceptionToSQLException(
-                          () ->
-                                  (T)
-                                          sfBaseResultSet
-                                                  .getConverters()
-                                                  .getBooleanConverter()
-                                                  .getBoolean(value, columnType));
+              mapSFExceptionToSQLException(
+                  () ->
+                      (T)
+                          sfBaseResultSet
+                              .getConverters()
+                              .getBooleanConverter()
+                              .getBoolean(value, columnType));
         } else if (Byte.class.isAssignableFrom(type)) {
           arr[counter++] =
-                  mapSFExceptionToSQLException(
-                          () ->
-                                  (T)
-                                          sfBaseResultSet
-                                                  .getConverters()
-                                                  .getBytesConverter()
-                                                  .getBytes(value, columnType, columnSubType, scale));
+              mapSFExceptionToSQLException(
+                  () ->
+                      (T)
+                          sfBaseResultSet
+                              .getConverters()
+                              .getBytesConverter()
+                              .getBytes(value, columnType, columnSubType, scale));
         } else if (Short.class.isAssignableFrom(type)) {
           arr[counter++] =
-                  mapSFExceptionToSQLException(
-                          () ->
-                                  (T)
-                                          Short.valueOf(
-                                                  sfBaseResultSet
-                                                          .getConverters()
-                                                          .getNumberConverter()
-                                                          .getShort(value, columnType)));
+              mapSFExceptionToSQLException(
+                  () ->
+                      (T)
+                          Short.valueOf(
+                              sfBaseResultSet
+                                  .getConverters()
+                                  .getNumberConverter()
+                                  .getShort(value, columnType)));
         } else if (Integer.class.isAssignableFrom(type)) {
           arr[counter++] =
-                  mapSFExceptionToSQLException(
-                          () ->
-                                  (T)
-                                          Integer.valueOf(
-                                                  sfBaseResultSet
-                                                          .getConverters()
-                                                          .getNumberConverter()
-                                                          .getInt(value, columnType)));
+              mapSFExceptionToSQLException(
+                  () ->
+                      (T)
+                          Integer.valueOf(
+                              sfBaseResultSet
+                                  .getConverters()
+                                  .getNumberConverter()
+                                  .getInt(value, columnType)));
         } else if (Long.class.isAssignableFrom(type)) {
           arr[counter++] =
-                  mapSFExceptionToSQLException(
-                          () ->
-                                  (T)
-                                          Long.valueOf(
-                                                  sfBaseResultSet
-                                                          .getConverters()
-                                                          .getNumberConverter()
-                                                          .getLong(value, columnType)));
+              mapSFExceptionToSQLException(
+                  () ->
+                      (T)
+                          Long.valueOf(
+                              sfBaseResultSet
+                                  .getConverters()
+                                  .getNumberConverter()
+                                  .getLong(value, columnType)));
         } else if (Float.class.isAssignableFrom(type)) {
           arr[counter++] =
-                  mapSFExceptionToSQLException(
-                          () ->
-                                  (T)
-                                          Float.valueOf(
-                                                  sfBaseResultSet
-                                                          .getConverters()
-                                                          .getNumberConverter()
-                                                          .getFloat(value, columnType)));
+              mapSFExceptionToSQLException(
+                  () ->
+                      (T)
+                          Float.valueOf(
+                              sfBaseResultSet
+                                  .getConverters()
+                                  .getNumberConverter()
+                                  .getFloat(value, columnType)));
         } else if (Double.class.isAssignableFrom(type)) {
           arr[counter++] =
-                  mapSFExceptionToSQLException(
-                          () ->
-                                  (T)
-                                          Double.valueOf(
-                                                  sfBaseResultSet
-                                                          .getConverters()
-                                                          .getNumberConverter()
-                                                          .getDouble(value, columnType)));
+              mapSFExceptionToSQLException(
+                  () ->
+                      (T)
+                          Double.valueOf(
+                              sfBaseResultSet
+                                  .getConverters()
+                                  .getNumberConverter()
+                                  .getDouble(value, columnType)));
         } else if (Date.class.isAssignableFrom(type)) {
           arr[counter++] =
-                  mapSFExceptionToSQLException(
-                          () ->
-                                  (T)
-                                          sfBaseResultSet
-                                                  .getConverters()
-                                                  .dateConverter(session)
-                                                  .convert((String) value));
+              mapSFExceptionToSQLException(
+                  () ->
+                      (T)
+                          sfBaseResultSet
+                              .getConverters()
+                              .dateConverter(session)
+                              .convert((String) value));
         } else if (Time.class.isAssignableFrom(type)) {
           arr[counter++] =
-                  mapSFExceptionToSQLException(
-                          () ->
-                                  (T)
-                                          sfBaseResultSet
-                                                  .getConverters()
-                                                  .timeConverter(session)
-                                                  .convert((String) value));
+              mapSFExceptionToSQLException(
+                  () ->
+                      (T)
+                          sfBaseResultSet
+                              .getConverters()
+                              .timeConverter(session)
+                              .convert((String) value));
         } else if (Timestamp.class.isAssignableFrom(type)) {
           mapSFExceptionToSQLException(
-                  () ->
-                          (T)
-                                  sfBaseResultSet
-                                          .getConverters()
-                                          .timestampConverter(columnSubType, columnType, scale, session, null, tz)
-                                          .convert((String) value));
+              () ->
+                  (T)
+                      sfBaseResultSet
+                          .getConverters()
+                          .timestampConverter(columnSubType, columnType, scale, session, null, tz)
+                          .convert((String) value));
         } else if (BigDecimal.class.isAssignableFrom(type)) {
           arr[counter++] = (T) getBigDecimal(columnIndex);
         } else {
           logger.debug(
-                  "Unsupported type passed to getArray(int columnIndex, Class<T> type): "
-                          + type.getName());
+              "Unsupported type passed to getArray(int columnIndex, Class<T> type): "
+                  + type.getName());
           throw new SQLException(
-                  "Type passed to 'getObject(int columnIndex,Class<T> type)' is unsupported. Type: "
-                          + type.getName());
+              "Type passed to 'getObject(int columnIndex,Class<T> type)' is unsupported. Type: "
+                  + type.getName());
         }
       }
     }
@@ -1559,16 +1563,11 @@
     Object object = getObject(columnIndex);
     Map<String, Object> map;
     if (object instanceof JsonSqlInput) {
-<<<<<<< HEAD
-      JsonNode jsonNode = ((JsonSqlInput) object).getInput();
-      map = OBJECT_MAPPER.convertValue(jsonNode, new TypeReference<Map<String, Object>>() {});
-=======
       map = new HashMap<>();
       JsonNode jsonNode = ((JsonSqlInput) object).getInput();
       jsonNode
           .fieldNames()
           .forEachRemaining(node -> map.put(node.toString(), jsonNode.get(node.toString())));
->>>>>>> 0c54d6ff
     } else {
       map = (Map<String, Object>) object;
     }
@@ -1580,11 +1579,7 @@
         if (object instanceof JsonSqlInput) {
           sqlInput =
               new JsonSqlInput(
-<<<<<<< HEAD
-                  (((JsonSqlInput) object).getInput()).get(entry.getKey()),
-=======
                   (JsonNode) entry.getValue(),
->>>>>>> 0c54d6ff
                   session,
                   sfBaseResultSet.getConverters(),
                   sfBaseResultSet
@@ -1593,17 +1588,10 @@
                       .get(columnIndex - 1)
                       .getFields(),
                   sfBaseResultSet.getSessionTimezone());
-<<<<<<< HEAD
-        } else {
-          sqlInput =
-              new ArrowSqlInput(
-                  (JsonStringHashMap<String, Object>) entry.getValue(),
-=======
         } else if (object instanceof ArrowSqlInput || object instanceof Map) {
           sqlInput =
               new ArrowSqlInput(
                   (Map<String, Object>) entry.getValue(),
->>>>>>> 0c54d6ff
                   session,
                   sfBaseResultSet.getConverters(),
                   sfBaseResultSet
@@ -1611,14 +1599,11 @@
                       .getColumnMetadata()
                       .get(columnIndex - 1)
                       .getFields());
-<<<<<<< HEAD
-=======
         } else {
           throw new SQLException(
               "SqlInput type "
                   + object.getClass()
                   + " is not supported when mapping to SQLData class");
->>>>>>> 0c54d6ff
         }
         instance.readSQL(sqlInput, null);
         resultMap.put(entry.getKey(), (T) instance);
@@ -1720,13 +1705,6 @@
       } else if (Date.class.isAssignableFrom(type)) {
         resultMap.put(
             entry.getKey(),
-<<<<<<< HEAD
-            mapSFExceptionToSQLException(() -> (T) convertToDate(entry.getValue(), tz)));
-      } else if (Time.class.isAssignableFrom(type)) {
-        resultMap.put(
-            entry.getKey(),
-            mapSFExceptionToSQLException(() -> (T) convertToTime(entry.getValue(), tz, scale)));
-=======
             mapSFExceptionToSQLException(
                 () -> (T) sfBaseResultSet.convertToDate(entry.getValue(), tz)));
       } else if (Time.class.isAssignableFrom(type)) {
@@ -1734,7 +1712,6 @@
             entry.getKey(),
             mapSFExceptionToSQLException(
                 () -> (T) sfBaseResultSet.convertToTime(entry.getValue(), scale)));
->>>>>>> 0c54d6ff
 
       } else if (Timestamp.class.isAssignableFrom(type)) {
         resultMap.put(
@@ -1742,11 +1719,7 @@
             mapSFExceptionToSQLException(
                 () ->
                     (T)
-<<<<<<< HEAD
-                        convertToTimestamp(
-=======
                         sfBaseResultSet.convertToTimestamp(
->>>>>>> 0c54d6ff
                             entry.getValue(), columnType, columnSubType, tz, scale)));
 
       } else {
