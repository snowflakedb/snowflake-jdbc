/*
 * Copyright (c) 2012-2019 Snowflake Computing Inc. All rights reserved.
 */

package net.snowflake.client.jdbc;

import java.io.InputStream;
import java.io.Reader;
import java.math.BigDecimal;
import java.net.URL;
import java.sql.Array;
import java.sql.Blob;
import java.sql.Clob;
import java.sql.Date;
import java.sql.NClob;
import java.sql.Ref;
import java.sql.ResultSet;
import java.sql.ResultSetMetaData;
import java.sql.RowId;
import java.sql.SQLException;
import java.sql.SQLFeatureNotSupportedException;
import java.sql.SQLWarning;
import java.sql.SQLXML;
import java.sql.Statement;
import java.sql.Time;
import java.sql.Timestamp;
import java.util.Calendar;
import java.util.List;
import java.util.Map;
import java.util.TimeZone;
import net.snowflake.client.core.QueryStatus;
import net.snowflake.client.core.SFBaseResultSet;
import net.snowflake.client.core.SFException;
import net.snowflake.client.core.structs.StructureTypeHelper;

/** Snowflake ResultSet implementation */
public class SnowflakeResultSetV1 extends SnowflakeBaseResultSet
    implements SnowflakeResultSet, ResultSet {
  private final SFBaseResultSet sfBaseResultSet;

  /**
   * Constructor takes an inputstream from the API response that we get from executing a SQL
   * statement.
   *
   * <p>The constructor will fetch the first row (if any) so that it can initialize the
   * ResultSetMetaData.
   *
   * @param sfBaseResultSet snowflake core base result rest object
   * @param statement query statement that generates this result set
   * @throws SQLException if failed to construct snowflake result set metadata
   */
  public SnowflakeResultSetV1(SFBaseResultSet sfBaseResultSet, Statement statement)
      throws SQLException {
    super(statement);
    this.sfBaseResultSet = sfBaseResultSet;
    this.resultSetMetaData = new SnowflakeResultSetMetaDataV1(sfBaseResultSet.getMetaData());
  }

  /**
   * This function is not supported for synchronous queries
   *
   * @return no return value; exception is always thrown
   * @throws SQLFeatureNotSupportedException
   */
  public QueryStatus getStatus() throws SQLException {
    throw new SnowflakeLoggedFeatureNotSupportedException(session);
  }

  /**
   * This function is not supported for synchronous queries
   *
   * @return no return value; exception is always thrown
   * @throws SQLFeatureNotSupportedException
   */
  @Override
  public QueryStatusV2 getStatusV2() throws SQLException {
    throw new SnowflakeLoggedFeatureNotSupportedException(
        session, "This function is only supported for asynchronous queries.");
  }

  /**
   * This function is not supported for synchronous queries
   *
   * @return no return value; exception is always thrown
   * @throws SQLFeatureNotSupportedException
   */
  @Override
  public String getQueryErrorMessage() throws SQLException {
    throw new SnowflakeLoggedFeatureNotSupportedException(
        session, "This function is only supported for asynchronous queries.");
  }

  /**
   * Constructor takes a result set serializable object to create a sessionless result set.
   *
   * @param sfBaseResultSet snowflake core base result rest object
   * @param resultSetSerializable The result set serializable object which includes all metadata to
   *     create the result set
   * @throws SQLException if fails to create the result set object
   */
  public SnowflakeResultSetV1(
      SFBaseResultSet sfBaseResultSet, SnowflakeResultSetSerializableV1 resultSetSerializable)
      throws SQLException {
    super(resultSetSerializable);

    this.sfBaseResultSet = sfBaseResultSet;
    this.resultSetMetaData = new SnowflakeResultSetMetaDataV1(sfBaseResultSet.getMetaData());
  }

  /**
   * Advance to next row
   *
   * @return true if next row exists, false otherwise
   * @throws SQLException if failed to move to the next row
   */
  @Override
  public boolean next() throws SQLException {
    // exception
    try {
      return sfBaseResultSet.next();
    } catch (SFException ex) {
      throw new SnowflakeSQLException(
          ex.getCause(), ex.getSqlState(), ex.getVendorCode(), ex.getParams());
    }
  }

  @Override
  public void close() throws SQLException {
    close(true);
  }

  public void close(boolean removeClosedResultSetFromStatement) throws SQLException {
    // no SQLException is raised.
    sfBaseResultSet.close();
    if (removeClosedResultSetFromStatement && statement.isWrapperFor(SnowflakeStatementV1.class)) {
      statement.unwrap(SnowflakeStatementV1.class).removeClosedResultSet(this);
    }
  }

  public String getQueryID() {
    return sfBaseResultSet.getQueryId();
  }

  public boolean wasNull() throws SQLException {
    raiseSQLExceptionIfResultSetIsClosed();
    return sfBaseResultSet.wasNull();
  }

  public String getString(int columnIndex) throws SQLException {
    raiseSQLExceptionIfResultSetIsClosed();
    try {
      return sfBaseResultSet.getString(columnIndex);
    } catch (SFException ex) {
      throw new SnowflakeSQLException(
          ex.getCause(), ex.getSqlState(), ex.getVendorCode(), ex.getParams());
    }
  }

  public boolean getBoolean(int columnIndex) throws SQLException {
    raiseSQLExceptionIfResultSetIsClosed();
    try {
      return sfBaseResultSet.getBoolean(columnIndex);
    } catch (SFException ex) {
      throw new SnowflakeSQLException(
          ex.getCause(), ex.getSqlState(), ex.getVendorCode(), ex.getParams());
    }
  }

  @Override
  public byte getByte(int columnIndex) throws SQLException {
    raiseSQLExceptionIfResultSetIsClosed();
    try {
      return sfBaseResultSet.getByte(columnIndex);
    } catch (SFException ex) {
      throw new SnowflakeSQLException(
          ex.getCause(), ex.getSqlState(), ex.getVendorCode(), ex.getParams());
    }
  }

  public short getShort(int columnIndex) throws SQLException {
    raiseSQLExceptionIfResultSetIsClosed();
    try {
      return sfBaseResultSet.getShort(columnIndex);
    } catch (SFException ex) {
      throw new SnowflakeSQLException(
          ex.getCause(), ex.getSqlState(), ex.getVendorCode(), ex.getParams());
    }
  }

  public int getInt(int columnIndex) throws SQLException {
    raiseSQLExceptionIfResultSetIsClosed();
    try {
      return sfBaseResultSet.getInt(columnIndex);
    } catch (SFException ex) {
      throw new SnowflakeSQLException(
          ex.getCause(), ex.getSqlState(), ex.getVendorCode(), ex.getParams());
    }
  }

  public long getLong(int columnIndex) throws SQLException {
    raiseSQLExceptionIfResultSetIsClosed();
    try {
      return sfBaseResultSet.getLong(columnIndex);
    } catch (SFException ex) {
      throw new SnowflakeSQLException(
          ex.getCause(), ex.getSqlState(), ex.getVendorCode(), ex.getParams());
    }
  }

  public float getFloat(int columnIndex) throws SQLException {
    raiseSQLExceptionIfResultSetIsClosed();
    try {
      return sfBaseResultSet.getFloat(columnIndex);
    } catch (SFException ex) {
      throw new SnowflakeSQLException(
          ex.getCause(), ex.getSqlState(), ex.getVendorCode(), ex.getParams());
    }
  }

  public double getDouble(int columnIndex) throws SQLException {
    raiseSQLExceptionIfResultSetIsClosed();
    try {
      return sfBaseResultSet.getDouble(columnIndex);
    } catch (SFException ex) {
      throw new SnowflakeSQLException(
          ex.getCause(), ex.getSqlState(), ex.getVendorCode(), ex.getParams());
    }
  }

  public Date getDate(int columnIndex, TimeZone tz) throws SQLException {
    raiseSQLExceptionIfResultSetIsClosed();
    try {
      return sfBaseResultSet.getDate(columnIndex, tz);
    } catch (SFException ex) {
      throw new SnowflakeSQLException(
          ex.getCause(), ex.getSqlState(), ex.getVendorCode(), ex.getParams());
    }
  }

  public Time getTime(int columnIndex) throws SQLException {
    raiseSQLExceptionIfResultSetIsClosed();
    try {
      return sfBaseResultSet.getTime(columnIndex);
    } catch (SFException ex) {
      throw new SnowflakeSQLException(
          ex.getCause(), ex.getSqlState(), ex.getVendorCode(), ex.getParams());
    }
  }

  public Timestamp getTimestamp(int columnIndex, TimeZone tz) throws SQLException {
    raiseSQLExceptionIfResultSetIsClosed();
    try {
      return sfBaseResultSet.getTimestamp(columnIndex, tz);
    } catch (SFException ex) {
      throw new SnowflakeSQLException(
          ex.getCause(), ex.getSqlState(), ex.getVendorCode(), ex.getParams());
    }
  }

  public ResultSetMetaData getMetaData() throws SQLException {
    raiseSQLExceptionIfResultSetIsClosed();

    return resultSetMetaData;
  }

  public Object getObject(int columnIndex) throws SQLException {
    raiseSQLExceptionIfResultSetIsClosed();
    try {
      return sfBaseResultSet.getObject(columnIndex);
    } catch (SFException ex) {
      throw new SnowflakeSQLException(
          ex.getCause(), ex.getSqlState(), ex.getVendorCode(), ex.getParams());
    }
  }

<<<<<<< HEAD
=======
  public Array getArray(int columnIndex) throws SQLException {
    if (!StructureTypeHelper.isStructureTypeEnabled()) {
      throw new SnowflakeLoggedFeatureNotSupportedException(session);
    }
    raiseSQLExceptionIfResultSetIsClosed();
    try {
      return sfBaseResultSet.getArray(columnIndex);
    } catch (SFException ex) {
      throw new SnowflakeSQLException(
          ex.getCause(), ex.getSqlState(), ex.getVendorCode(), ex.getParams());
    }
  }

>>>>>>> 357b9325
  public BigDecimal getBigDecimal(int columnIndex) throws SQLException {
    raiseSQLExceptionIfResultSetIsClosed();
    try {
      return sfBaseResultSet.getBigDecimal(columnIndex);
    } catch (SFException ex) {
      throw new SnowflakeSQLException(
          ex.getCause(), ex.getSqlState(), ex.getVendorCode(), ex.getParams());
    }
  }

  @Deprecated
  public BigDecimal getBigDecimal(int columnIndex, int scale) throws SQLException {
    raiseSQLExceptionIfResultSetIsClosed();
    try {
      return sfBaseResultSet.getBigDecimal(columnIndex, scale);
    } catch (SFException ex) {
      throw new SnowflakeSQLException(
          ex.getCause(), ex.getSqlState(), ex.getVendorCode(), ex.getParams());
    }
  }

  public byte[] getBytes(int columnIndex) throws SQLException {
    raiseSQLExceptionIfResultSetIsClosed();
    try {
      return sfBaseResultSet.getBytes(columnIndex);
    } catch (SFException ex) {
      throw new SnowflakeSQLException(
          ex.getCause(), ex.getSqlState(), ex.getVendorCode(), ex.getParams());
    }
  }

  public int getRow() throws SQLException {
    raiseSQLExceptionIfResultSetIsClosed();

    return sfBaseResultSet.getRow();
  }

  public boolean isFirst() throws SQLException {
    raiseSQLExceptionIfResultSetIsClosed();
    return sfBaseResultSet.isFirst();
  }

  public boolean isClosed() throws SQLException {
    // no exception is raised.
    return sfBaseResultSet.isClosed();
  }

  @Override
  public boolean isLast() throws SQLException {
    raiseSQLExceptionIfResultSetIsClosed();
    return sfBaseResultSet.isLast();
  }

  @Override
  public boolean isAfterLast() throws SQLException {
    raiseSQLExceptionIfResultSetIsClosed();
    return sfBaseResultSet.isAfterLast();
  }

  @Override
  public boolean isBeforeFirst() throws SQLException {
    raiseSQLExceptionIfResultSetIsClosed();
    return sfBaseResultSet.isBeforeFirst();
  }

  @Override
  public boolean isWrapperFor(Class<?> iface) throws SQLException {
    logger.debug("public boolean isWrapperFor(Class<?> iface)", false);

    return iface.isInstance(this);
  }

  @SuppressWarnings("unchecked")
  @Override
  public <T> T unwrap(Class<T> iface) throws SQLException {
    logger.debug("public <T> T unwrap(Class<T> iface)", false);

    if (!iface.isInstance(this)) {
      throw new SQLException(
          this.getClass().getName() + " not unwrappable from " + iface.getName());
    }
    return (T) this;
  }

  /**
   * Get a list of ResultSetSerializables for the ResultSet in order to parallel processing
   *
   * @param maxSizeInBytes The expected max data size wrapped in the ResultSetSerializables object.
   *     NOTE: this parameter is intended to make the data size in each serializable object to be
   *     less than it. But if user specifies a small value which may be smaller than the data size
   *     of one result chunk. So the definition can't be guaranteed completely. For this special
   *     case, one serializable object is used to wrap the data chunk.
   * @return a list of ResultSetSerializables.
   * @throws SQLException If it fails to get the ResultSetSerializable objects.
   */
  @Override
  public List<SnowflakeResultSetSerializable> getResultSetSerializables(long maxSizeInBytes)
      throws SQLException {
    raiseSQLExceptionIfResultSetIsClosed();
    return sfBaseResultSet.getResultSetSerializables(maxSizeInBytes);
  }

  /** Empty result set */
  static class EmptyResultSet implements ResultSet {
    private boolean isClosed;

    EmptyResultSet() {
      isClosed = false;
    }

    private void raiseSQLExceptionIfResultSetIsClosed() throws SQLException {
      if (isClosed()) {
        throw new SnowflakeSQLException(ErrorCode.RESULTSET_ALREADY_CLOSED);
      }
    }

    @Override
    public boolean wasNull() throws SQLException {
      raiseSQLExceptionIfResultSetIsClosed();
      return false;
    }

    @Override
    public boolean next() throws SQLException {
      return false; // no exception
    }

    @Override
    public void close() throws SQLException {
      isClosed = true;
    }

    @Override
    public boolean getBoolean(int columnIndex) throws SQLException {
      raiseSQLExceptionIfResultSetIsClosed();
      return false;
    }

    @Override
    public int getInt(int columnIndex) throws SQLException {
      raiseSQLExceptionIfResultSetIsClosed();
      return 0;
    }

    @Override
    public long getLong(int columnIndex) throws SQLException {
      raiseSQLExceptionIfResultSetIsClosed();
      return 0L;
    }

    @Override
    public float getFloat(int columnIndex) throws SQLException {
      raiseSQLExceptionIfResultSetIsClosed();
      return (float) 0;
    }

    @Override
    public double getDouble(int columnIndex) throws SQLException {
      raiseSQLExceptionIfResultSetIsClosed();
      return (double) 0;
    }

    @Override
    public short getShort(int columnIndex) throws SQLException {
      raiseSQLExceptionIfResultSetIsClosed();
      return (short) 0;
    }

    @Override
    public byte getByte(int columnIndex) throws SQLException {
      raiseSQLExceptionIfResultSetIsClosed();
      return (byte) 0;
    }

    @Override
    public String getString(int columnIndex) throws SQLException {
      raiseSQLExceptionIfResultSetIsClosed();
      return "";
    }

    @Override
    public byte[] getBytes(int columnIndex) throws SQLException {
      raiseSQLExceptionIfResultSetIsClosed();
      return new byte[0];
    }

    @Override
    public Date getDate(int columnIndex) throws SQLException {
      raiseSQLExceptionIfResultSetIsClosed();
      return null;
    }

    @Override
    public Time getTime(int columnIndex) throws SQLException {
      raiseSQLExceptionIfResultSetIsClosed();
      return null;
    }

    @Override
    public Timestamp getTimestamp(int columnIndex) throws SQLException {
      raiseSQLExceptionIfResultSetIsClosed();
      return null;
    }

    @Override
    public InputStream getAsciiStream(int columnIndex) throws SQLException {
      raiseSQLExceptionIfResultSetIsClosed();
      return null;
    }

    @Deprecated
    @Override
    public InputStream getUnicodeStream(int columnIndex) throws SQLException {
      raiseSQLExceptionIfResultSetIsClosed();
      return null;
    }

    @Override
    public InputStream getBinaryStream(int columnIndex) throws SQLException {
      raiseSQLExceptionIfResultSetIsClosed();
      return null;
    }

    @Override
    public String getString(String columnLabel) throws SQLException {
      raiseSQLExceptionIfResultSetIsClosed();
      return "";
    }

    @Override
    public boolean getBoolean(String columnLabel) throws SQLException {
      raiseSQLExceptionIfResultSetIsClosed();
      return false;
    }

    @Override
    public byte getByte(String columnLabel) throws SQLException {
      raiseSQLExceptionIfResultSetIsClosed();
      return 0;
    }

    @Override
    public short getShort(String columnLabel) throws SQLException {
      raiseSQLExceptionIfResultSetIsClosed();
      return 0;
    }

    @Override
    public int getInt(String columnLabel) throws SQLException {
      raiseSQLExceptionIfResultSetIsClosed();
      return 0;
    }

    @Override
    public long getLong(String columnLabel) throws SQLException {
      raiseSQLExceptionIfResultSetIsClosed();
      return 0;
    }

    @Override
    public float getFloat(String columnLabel) throws SQLException {
      raiseSQLExceptionIfResultSetIsClosed();
      return 0;
    }

    @Override
    public double getDouble(String columnLabel) throws SQLException {
      raiseSQLExceptionIfResultSetIsClosed();
      return 0;
    }

    @Deprecated
    @Override
    public BigDecimal getBigDecimal(String columnLabel, int scale) throws SQLException {
      raiseSQLExceptionIfResultSetIsClosed();
      return null;
    }

    @Override
    public byte[] getBytes(String columnLabel) throws SQLException {
      raiseSQLExceptionIfResultSetIsClosed();
      return new byte[0];
    }

    @Override
    public Date getDate(String columnLabel) throws SQLException {
      raiseSQLExceptionIfResultSetIsClosed();
      return null;
    }

    @Override
    public Time getTime(String columnLabel) throws SQLException {
      raiseSQLExceptionIfResultSetIsClosed();
      return null;
    }

    @Override
    public Timestamp getTimestamp(String columnLabel) throws SQLException {
      raiseSQLExceptionIfResultSetIsClosed();
      return null;
    }

    @Override
    public BigDecimal getBigDecimal(int columnIndex) throws SQLException {
      raiseSQLExceptionIfResultSetIsClosed();
      return null;
    }

    @Override
    public BigDecimal getBigDecimal(String columnLabel) throws SQLException {
      raiseSQLExceptionIfResultSetIsClosed();
      return null;
    }

    @Override
    public boolean isBeforeFirst() throws SQLException {
      raiseSQLExceptionIfResultSetIsClosed();
      return false;
    }

    @Override
    public boolean isAfterLast() throws SQLException {
      raiseSQLExceptionIfResultSetIsClosed();
      return false;
    }

    @Override
    public boolean isFirst() throws SQLException {
      raiseSQLExceptionIfResultSetIsClosed();
      return false;
    }

    @Override
    public boolean isLast() throws SQLException {
      raiseSQLExceptionIfResultSetIsClosed();
      return false;
    }

    @Override
    public void beforeFirst() throws SQLException {
      raiseSQLExceptionIfResultSetIsClosed();
    }

    @Override
    public void afterLast() throws SQLException {
      raiseSQLExceptionIfResultSetIsClosed();
    }

    @Override
    public boolean first() throws SQLException {
      raiseSQLExceptionIfResultSetIsClosed();
      return false;
    }

    @Override
    public boolean last() throws SQLException {
      raiseSQLExceptionIfResultSetIsClosed();
      return false;
    }

    @Override
    public int getRow() throws SQLException {
      raiseSQLExceptionIfResultSetIsClosed();
      return 0;
    }

    @Override
    public boolean absolute(int row) throws SQLException {
      raiseSQLExceptionIfResultSetIsClosed();
      return false;
    }

    @Override
    public boolean relative(int rows) throws SQLException {
      raiseSQLExceptionIfResultSetIsClosed();
      return false;
    }

    @Override
    public boolean previous() throws SQLException {
      raiseSQLExceptionIfResultSetIsClosed();
      return false;
    }

    @Override
    public void setFetchDirection(int direction) throws SQLException {
      raiseSQLExceptionIfResultSetIsClosed();
    }

    @Override
    public int getFetchDirection() throws SQLException {
      raiseSQLExceptionIfResultSetIsClosed();
      return 0;
    }

    @Override
    public void setFetchSize(int rows) throws SQLException {
      raiseSQLExceptionIfResultSetIsClosed();
    }

    @Override
    public int getFetchSize() throws SQLException {
      raiseSQLExceptionIfResultSetIsClosed();
      return 0;
    }

    @Override
    public int getType() throws SQLException {
      raiseSQLExceptionIfResultSetIsClosed();
      return 0;
    }

    @Override
    public int getConcurrency() throws SQLException {
      raiseSQLExceptionIfResultSetIsClosed();
      return 0;
    }

    @Override
    public boolean rowUpdated() throws SQLException {
      raiseSQLExceptionIfResultSetIsClosed();
      return false;
    }

    @Override
    public boolean rowInserted() throws SQLException {
      raiseSQLExceptionIfResultSetIsClosed();
      return false;
    }

    @Override
    public boolean rowDeleted() throws SQLException {
      raiseSQLExceptionIfResultSetIsClosed();
      return false;
    }

    @Override
    public void updateNull(int columnIndex) throws SQLException {
      raiseSQLExceptionIfResultSetIsClosed();
    }

    @Override
    public void updateBoolean(int columnIndex, boolean x) throws SQLException {
      raiseSQLExceptionIfResultSetIsClosed();
    }

    @Override
    public void updateByte(int columnIndex, byte x) throws SQLException {
      raiseSQLExceptionIfResultSetIsClosed();
    }

    @Override
    public void updateShort(int columnIndex, short x) throws SQLException {
      raiseSQLExceptionIfResultSetIsClosed();
    }

    @Override
    public void updateInt(int columnIndex, int x) throws SQLException {
      raiseSQLExceptionIfResultSetIsClosed();
    }

    @Override
    public void updateLong(int columnIndex, long x) throws SQLException {
      raiseSQLExceptionIfResultSetIsClosed();
    }

    @Override
    public void updateFloat(int columnIndex, float x) throws SQLException {
      raiseSQLExceptionIfResultSetIsClosed();
    }

    @Override
    public void updateDouble(int columnIndex, double x) throws SQLException {
      raiseSQLExceptionIfResultSetIsClosed();
    }

    @Override
    public void updateBigDecimal(int columnIndex, BigDecimal x) throws SQLException {
      raiseSQLExceptionIfResultSetIsClosed();
    }

    @Override
    public void updateString(int columnIndex, String x) throws SQLException {
      raiseSQLExceptionIfResultSetIsClosed();
    }

    @Override
    public void updateBytes(int columnIndex, byte[] x) throws SQLException {
      raiseSQLExceptionIfResultSetIsClosed();
    }

    @Override
    public void updateDate(int columnIndex, Date x) throws SQLException {
      raiseSQLExceptionIfResultSetIsClosed();
    }

    @Override
    public void updateTime(int columnIndex, Time x) throws SQLException {
      raiseSQLExceptionIfResultSetIsClosed();
    }

    @Override
    public void updateTimestamp(int columnIndex, Timestamp x) throws SQLException {
      raiseSQLExceptionIfResultSetIsClosed();
    }

    @Override
    public void updateAsciiStream(int columnIndex, InputStream x, int length) throws SQLException {
      raiseSQLExceptionIfResultSetIsClosed();
    }

    @Override
    public void updateBinaryStream(int columnIndex, InputStream x, int length) throws SQLException {
      raiseSQLExceptionIfResultSetIsClosed();
    }

    @Override
    public void updateCharacterStream(int columnIndex, Reader x, int length) throws SQLException {
      raiseSQLExceptionIfResultSetIsClosed();
    }

    @Override
    public void updateObject(int columnIndex, Object x, int scaleOrLength) throws SQLException {
      raiseSQLExceptionIfResultSetIsClosed();
    }

    @Override
    public void updateObject(int columnIndex, Object x) throws SQLException {
      raiseSQLExceptionIfResultSetIsClosed();
    }

    @Override
    public void updateNull(String columnLabel) throws SQLException {
      raiseSQLExceptionIfResultSetIsClosed();
    }

    @Override
    public void updateBoolean(String columnLabel, boolean x) throws SQLException {
      raiseSQLExceptionIfResultSetIsClosed();
    }

    @Override
    public void updateByte(String columnLabel, byte x) throws SQLException {
      raiseSQLExceptionIfResultSetIsClosed();
    }

    @Override
    public void updateShort(String columnLabel, short x) throws SQLException {
      raiseSQLExceptionIfResultSetIsClosed();
    }

    @Override
    public void updateInt(String columnLabel, int x) throws SQLException {
      raiseSQLExceptionIfResultSetIsClosed();
    }

    @Override
    public void updateLong(String columnLabel, long x) throws SQLException {
      raiseSQLExceptionIfResultSetIsClosed();
    }

    @Override
    public void updateFloat(String columnLabel, float x) throws SQLException {
      raiseSQLExceptionIfResultSetIsClosed();
    }

    @Override
    public void updateDouble(String columnLabel, double x) throws SQLException {
      raiseSQLExceptionIfResultSetIsClosed();
    }

    @Override
    public void updateBigDecimal(String columnLabel, BigDecimal x) throws SQLException {
      raiseSQLExceptionIfResultSetIsClosed();
    }

    @Override
    public void updateString(String columnLabel, String x) throws SQLException {
      raiseSQLExceptionIfResultSetIsClosed();
    }

    @Override
    public void updateBytes(String columnLabel, byte[] x) throws SQLException {
      raiseSQLExceptionIfResultSetIsClosed();
    }

    @Override
    public void updateDate(String columnLabel, Date x) throws SQLException {
      raiseSQLExceptionIfResultSetIsClosed();
    }

    @Override
    public void updateTime(String columnLabel, Time x) throws SQLException {
      raiseSQLExceptionIfResultSetIsClosed();
    }

    @Override
    public void updateTimestamp(String columnLabel, Timestamp x) throws SQLException {
      raiseSQLExceptionIfResultSetIsClosed();
    }

    @Override
    public void updateAsciiStream(String columnLabel, InputStream x, int length)
        throws SQLException {
      raiseSQLExceptionIfResultSetIsClosed();
    }

    @Override
    public void updateBinaryStream(String columnLabel, InputStream x, int length)
        throws SQLException {
      raiseSQLExceptionIfResultSetIsClosed();
    }

    @Override
    public void updateCharacterStream(String columnLabel, Reader reader, int length)
        throws SQLException {
      raiseSQLExceptionIfResultSetIsClosed();
    }

    @Override
    public void updateObject(String columnLabel, Object x, int scaleOrLength) throws SQLException {
      raiseSQLExceptionIfResultSetIsClosed();
    }

    @Override
    public void updateObject(String columnLabel, Object x) throws SQLException {
      raiseSQLExceptionIfResultSetIsClosed();
    }

    @Override
    public void insertRow() throws SQLException {
      raiseSQLExceptionIfResultSetIsClosed();
    }

    @Override
    public void updateRow() throws SQLException {
      raiseSQLExceptionIfResultSetIsClosed();
    }

    @Override
    public void deleteRow() throws SQLException {
      raiseSQLExceptionIfResultSetIsClosed();
    }

    @Override
    public void refreshRow() throws SQLException {
      raiseSQLExceptionIfResultSetIsClosed();
    }

    @Override
    public void cancelRowUpdates() throws SQLException {
      raiseSQLExceptionIfResultSetIsClosed();
    }

    @Override
    public void moveToInsertRow() throws SQLException {
      raiseSQLExceptionIfResultSetIsClosed();
    }

    @Override
    public void moveToCurrentRow() throws SQLException {
      raiseSQLExceptionIfResultSetIsClosed();
    }

    @Override
    public Statement getStatement() throws SQLException {
      raiseSQLExceptionIfResultSetIsClosed();
      return null;
    }

    @Override
    public Object getObject(int columnIndex, Map<String, Class<?>> map) throws SQLException {
      raiseSQLExceptionIfResultSetIsClosed();
      return null;
    }

    @Override
    public Ref getRef(int columnIndex) throws SQLException {
      raiseSQLExceptionIfResultSetIsClosed();
      return null;
    }

    @Override
    public Blob getBlob(int columnIndex) throws SQLException {
      raiseSQLExceptionIfResultSetIsClosed();
      return null;
    }

    @Override
    public Clob getClob(int columnIndex) throws SQLException {
      raiseSQLExceptionIfResultSetIsClosed();
      return null;
    }

    @Override
    public Array getArray(int columnIndex) throws SQLException {
      raiseSQLExceptionIfResultSetIsClosed();
      return null;
    }

    @Override
    public Object getObject(String columnLabel, Map<String, Class<?>> map) throws SQLException {
      raiseSQLExceptionIfResultSetIsClosed();
      return null;
    }

    @Override
    public Ref getRef(String columnLabel) throws SQLException {
      raiseSQLExceptionIfResultSetIsClosed();
      return null;
    }

    @Override
    public Blob getBlob(String columnLabel) throws SQLException {
      raiseSQLExceptionIfResultSetIsClosed();
      return null;
    }

    @Override
    public Clob getClob(String columnLabel) throws SQLException {
      raiseSQLExceptionIfResultSetIsClosed();
      return null;
    }

    @Override
    public Array getArray(String columnLabel) throws SQLException {
      raiseSQLExceptionIfResultSetIsClosed();
      return null;
    }

    @Override
    public Date getDate(int columnIndex, Calendar cal) throws SQLException {
      raiseSQLExceptionIfResultSetIsClosed();
      return null;
    }

    @Override
    public Date getDate(String columnLabel, Calendar cal) throws SQLException {
      raiseSQLExceptionIfResultSetIsClosed();
      return null;
    }

    @Override
    public Time getTime(int columnIndex, Calendar cal) throws SQLException {
      raiseSQLExceptionIfResultSetIsClosed();
      return null;
    }

    @Override
    public Time getTime(String columnLabel, Calendar cal) throws SQLException {
      raiseSQLExceptionIfResultSetIsClosed();
      return null;
    }

    @Override
    public Timestamp getTimestamp(int columnIndex, Calendar cal) throws SQLException {
      raiseSQLExceptionIfResultSetIsClosed();
      return null;
    }

    @Override
    public Timestamp getTimestamp(String columnLabel, Calendar cal) throws SQLException {
      raiseSQLExceptionIfResultSetIsClosed();
      return null;
    }

    @Override
    public URL getURL(int columnIndex) throws SQLException {
      raiseSQLExceptionIfResultSetIsClosed();
      return null;
    }

    @Override
    public URL getURL(String columnLabel) throws SQLException {
      raiseSQLExceptionIfResultSetIsClosed();
      return null;
    }

    @Override
    public void updateRef(int columnIndex, Ref x) throws SQLException {
      raiseSQLExceptionIfResultSetIsClosed();
    }

    @Override
    public void updateRef(String columnLabel, Ref x) throws SQLException {
      raiseSQLExceptionIfResultSetIsClosed();
    }

    @Override
    public void updateBlob(int columnIndex, Blob x) throws SQLException {
      raiseSQLExceptionIfResultSetIsClosed();
    }

    @Override
    public void updateBlob(String columnLabel, Blob x) throws SQLException {
      raiseSQLExceptionIfResultSetIsClosed();
    }

    @Override
    public void updateClob(int columnIndex, Clob x) throws SQLException {
      raiseSQLExceptionIfResultSetIsClosed();
    }

    @Override
    public void updateClob(String columnLabel, Clob x) throws SQLException {
      raiseSQLExceptionIfResultSetIsClosed();
    }

    @Override
    public void updateArray(int columnIndex, Array x) throws SQLException {
      raiseSQLExceptionIfResultSetIsClosed();
    }

    @Override
    public void updateArray(String columnLabel, Array x) throws SQLException {
      raiseSQLExceptionIfResultSetIsClosed();
    }

    @Override
    public RowId getRowId(int columnIndex) throws SQLException {
      raiseSQLExceptionIfResultSetIsClosed();
      return null;
    }

    @Override
    public RowId getRowId(String columnLabel) throws SQLException {
      raiseSQLExceptionIfResultSetIsClosed();
      return null;
    }

    @Override
    public void updateRowId(int columnIndex, RowId x) throws SQLException {
      raiseSQLExceptionIfResultSetIsClosed();
    }

    @Override
    public void updateRowId(String columnLabel, RowId x) throws SQLException {
      raiseSQLExceptionIfResultSetIsClosed();
    }

    @Override
    public int getHoldability() throws SQLException {
      raiseSQLExceptionIfResultSetIsClosed();
      return 0;
    }

    @Override
    public boolean isClosed() throws SQLException {
      return isClosed; // no exception
    }

    @Override
    public void updateNString(int columnIndex, String nString) throws SQLException {
      raiseSQLExceptionIfResultSetIsClosed();
    }

    @Override
    public void updateNString(String columnLabel, String nString) throws SQLException {
      raiseSQLExceptionIfResultSetIsClosed();
    }

    @Override
    public void updateNClob(int columnIndex, NClob nClob) throws SQLException {
      raiseSQLExceptionIfResultSetIsClosed();
    }

    @Override
    public void updateNClob(String columnLabel, NClob nClob) throws SQLException {
      raiseSQLExceptionIfResultSetIsClosed();
    }

    @Override
    public NClob getNClob(int columnIndex) throws SQLException {
      raiseSQLExceptionIfResultSetIsClosed();
      return null;
    }

    @Override
    public NClob getNClob(String columnLabel) throws SQLException {
      raiseSQLExceptionIfResultSetIsClosed();
      return null;
    }

    @Override
    public SQLXML getSQLXML(int columnIndex) throws SQLException {
      raiseSQLExceptionIfResultSetIsClosed();
      return null;
    }

    @Override
    public SQLXML getSQLXML(String columnLabel) throws SQLException {
      raiseSQLExceptionIfResultSetIsClosed();
      return null;
    }

    @Override
    public void updateSQLXML(int columnIndex, SQLXML xmlObject) throws SQLException {
      raiseSQLExceptionIfResultSetIsClosed();
    }

    @Override
    public void updateSQLXML(String columnLabel, SQLXML xmlObject) throws SQLException {
      raiseSQLExceptionIfResultSetIsClosed();
    }

    @Override
    public String getNString(int columnIndex) throws SQLException {
      raiseSQLExceptionIfResultSetIsClosed();
      return null;
    }

    @Override
    public String getNString(String columnLabel) throws SQLException {
      raiseSQLExceptionIfResultSetIsClosed();
      return null;
    }

    @Override
    public Reader getNCharacterStream(int columnIndex) throws SQLException {
      raiseSQLExceptionIfResultSetIsClosed();
      return null;
    }

    @Override
    public Reader getNCharacterStream(String columnLabel) throws SQLException {
      raiseSQLExceptionIfResultSetIsClosed();
      return null;
    }

    @Override
    public void updateNCharacterStream(int columnIndex, Reader x, long length) throws SQLException {
      raiseSQLExceptionIfResultSetIsClosed();
    }

    @Override
    public void updateNCharacterStream(String columnLabel, Reader reader, long length)
        throws SQLException {
      raiseSQLExceptionIfResultSetIsClosed();
    }

    @Override
    public void updateAsciiStream(int columnIndex, InputStream x, long length) throws SQLException {
      raiseSQLExceptionIfResultSetIsClosed();
    }

    @Override
    public void updateBinaryStream(int columnIndex, InputStream x, long length)
        throws SQLException {
      raiseSQLExceptionIfResultSetIsClosed();
    }

    @Override
    public void updateCharacterStream(int columnIndex, Reader x, long length) throws SQLException {
      raiseSQLExceptionIfResultSetIsClosed();
    }

    @Override
    public void updateAsciiStream(String columnLabel, InputStream x, long length)
        throws SQLException {
      raiseSQLExceptionIfResultSetIsClosed();
    }

    @Override
    public void updateBinaryStream(String columnLabel, InputStream x, long length)
        throws SQLException {
      raiseSQLExceptionIfResultSetIsClosed();
    }

    @Override
    public void updateCharacterStream(String columnLabel, Reader reader, long length)
        throws SQLException {
      raiseSQLExceptionIfResultSetIsClosed();
    }

    @Override
    public void updateBlob(int columnIndex, InputStream inputStream, long length)
        throws SQLException {
      raiseSQLExceptionIfResultSetIsClosed();
    }

    @Override
    public void updateBlob(String columnLabel, InputStream inputStream, long length)
        throws SQLException {
      raiseSQLExceptionIfResultSetIsClosed();
    }

    @Override
    public void updateClob(int columnIndex, Reader reader, long length) throws SQLException {
      raiseSQLExceptionIfResultSetIsClosed();
    }

    @Override
    public void updateClob(String columnLabel, Reader reader, long length) throws SQLException {
      raiseSQLExceptionIfResultSetIsClosed();
    }

    @Override
    public void updateNClob(int columnIndex, Reader reader, long length) throws SQLException {
      raiseSQLExceptionIfResultSetIsClosed();
    }

    @Override
    public void updateNClob(String columnLabel, Reader reader, long length) throws SQLException {
      raiseSQLExceptionIfResultSetIsClosed();
    }

    @Override
    public void updateNCharacterStream(int columnIndex, Reader x) throws SQLException {
      raiseSQLExceptionIfResultSetIsClosed();
    }

    @Override
    public void updateNCharacterStream(String columnLabel, Reader reader) throws SQLException {
      raiseSQLExceptionIfResultSetIsClosed();
    }

    @Override
    public void updateAsciiStream(int columnIndex, InputStream x) throws SQLException {
      raiseSQLExceptionIfResultSetIsClosed();
    }

    @Override
    public void updateBinaryStream(int columnIndex, InputStream x) throws SQLException {
      raiseSQLExceptionIfResultSetIsClosed();
    }

    @Override
    public void updateCharacterStream(int columnIndex, Reader x) throws SQLException {
      raiseSQLExceptionIfResultSetIsClosed();
    }

    @Override
    public void updateAsciiStream(String columnLabel, InputStream x) throws SQLException {
      raiseSQLExceptionIfResultSetIsClosed();
    }

    @Override
    public void updateBinaryStream(String columnLabel, InputStream x) throws SQLException {
      raiseSQLExceptionIfResultSetIsClosed();
    }

    @Override
    public void updateCharacterStream(String columnLabel, Reader reader) throws SQLException {
      raiseSQLExceptionIfResultSetIsClosed();
    }

    @Override
    public void updateBlob(int columnIndex, InputStream inputStream) throws SQLException {
      raiseSQLExceptionIfResultSetIsClosed();
    }

    @Override
    public void updateBlob(String columnLabel, InputStream inputStream) throws SQLException {
      raiseSQLExceptionIfResultSetIsClosed();
    }

    @Override
    public void updateClob(int columnIndex, Reader reader) throws SQLException {
      raiseSQLExceptionIfResultSetIsClosed();
    }

    @Override
    public void updateClob(String columnLabel, Reader reader) throws SQLException {
      raiseSQLExceptionIfResultSetIsClosed();
    }

    @Override
    public void updateNClob(int columnIndex, Reader reader) throws SQLException {
      raiseSQLExceptionIfResultSetIsClosed();
    }

    @Override
    public void updateNClob(String columnLabel, Reader reader) throws SQLException {
      raiseSQLExceptionIfResultSetIsClosed();
    }

    @Override
    public <T> T getObject(int columnIndex, Class<T> type) throws SQLException {
      raiseSQLExceptionIfResultSetIsClosed();
      return null;
    }

    @Override
    public <T> T getObject(String columnLabel, Class<T> type) throws SQLException {
      raiseSQLExceptionIfResultSetIsClosed();
      return null;
    }

    @Deprecated
    @Override
    public BigDecimal getBigDecimal(int columnIndex, int scale) throws SQLException {
      raiseSQLExceptionIfResultSetIsClosed();
      return null;
    }

    @Override
    public InputStream getAsciiStream(String columnIndex) throws SQLException {
      raiseSQLExceptionIfResultSetIsClosed();
      return null;
    }

    @Deprecated
    @Override
    public InputStream getUnicodeStream(String columnLabel) throws SQLException {
      raiseSQLExceptionIfResultSetIsClosed();
      return null;
    }

    @Override
    public InputStream getBinaryStream(String columnLabel) throws SQLException {
      raiseSQLExceptionIfResultSetIsClosed();
      return null;
    }

    @Override
    public SQLWarning getWarnings() throws SQLException {
      raiseSQLExceptionIfResultSetIsClosed();
      return null;
    }

    @Override
    public void clearWarnings() throws SQLException {
      raiseSQLExceptionIfResultSetIsClosed();
    }

    @Override
    public String getCursorName() throws SQLException {
      raiseSQLExceptionIfResultSetIsClosed();
      return null;
    }

    @Override
    public ResultSetMetaData getMetaData() throws SQLException {
      raiseSQLExceptionIfResultSetIsClosed();
      return null;
    }

    @Override
    public Object getObject(int columnIndex) throws SQLException {
      raiseSQLExceptionIfResultSetIsClosed();
      return null;
    }

    @Override
    public Object getObject(String columnLabel) throws SQLException {
      raiseSQLExceptionIfResultSetIsClosed();
      return null;
    }

    @Override
    public int findColumn(String columnLabel) throws SQLException {
      raiseSQLExceptionIfResultSetIsClosed();
      return 0;
    }

    @Override
    public Reader getCharacterStream(int columnIndex) throws SQLException {
      raiseSQLExceptionIfResultSetIsClosed();
      return null;
    }

    @Override
    public Reader getCharacterStream(String columnLabel) throws SQLException {
      raiseSQLExceptionIfResultSetIsClosed();
      return null;
    }

    @Override
    public <T> T unwrap(Class<T> iface) throws SQLException {
      raiseSQLExceptionIfResultSetIsClosed();
      return null;
    }

    @Override
    public boolean isWrapperFor(Class<?> iface) throws SQLException {
      raiseSQLExceptionIfResultSetIsClosed();
      return false;
    }
  }
}<|MERGE_RESOLUTION|>--- conflicted
+++ resolved
@@ -273,8 +273,6 @@
     }
   }
 
-<<<<<<< HEAD
-=======
   public Array getArray(int columnIndex) throws SQLException {
     if (!StructureTypeHelper.isStructureTypeEnabled()) {
       throw new SnowflakeLoggedFeatureNotSupportedException(session);
@@ -288,7 +286,6 @@
     }
   }
 
->>>>>>> 357b9325
   public BigDecimal getBigDecimal(int columnIndex) throws SQLException {
     raiseSQLExceptionIfResultSetIsClosed();
     try {
