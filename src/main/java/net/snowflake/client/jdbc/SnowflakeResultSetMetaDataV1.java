--- conflicted
+++ resolved
@@ -106,20 +106,10 @@
     int colType = getColumnType(column);
 
     switch (colType) {
-<<<<<<< HEAD
-
-        // Note: SF types ARRAY, OBJECT, GEOMETRY are also represented as VARCHAR.
-      case Types.VARCHAR:
-      case Types.CHAR:
-      case Types.STRUCT:
-        // TODO structuredType confirm that ARRAY is case sensitive
-      case Types.ARRAY:
-=======
         // Note: SF types ARRAY, GEOGRAPHY, GEOMETRY are also represented as VARCHAR.
       case Types.VARCHAR:
       case Types.CHAR:
       case Types.STRUCT:
->>>>>>> 1624da47
         return true;
 
       case Types.INTEGER:
