package net.snowflake.client.jdbc.telemetryOOB;

import com.google.common.base.Strings;
import net.minidev.json.JSONArray;
import net.minidev.json.JSONObject;
import net.snowflake.client.jdbc.SnowflakeConnectString;
import net.snowflake.client.log.SFLogger;
import net.snowflake.client.log.SFLoggerFactory;
import net.snowflake.client.util.SecretDetector;
import org.apache.http.client.config.RequestConfig;
import org.apache.http.client.methods.CloseableHttpResponse;
import org.apache.http.client.methods.HttpPost;
import org.apache.http.client.methods.HttpRequestBase;
import org.apache.http.entity.StringEntity;
import org.apache.http.impl.client.CloseableHttpClient;
import org.apache.http.impl.client.HttpClientBuilder;
import org.apache.http.util.EntityUtils;

import java.io.PrintWriter;
import java.io.StringWriter;
import java.security.cert.CertificateException;
import java.util.Arrays;
import java.util.HashSet;
import java.util.Map;
import java.util.Properties;
import java.util.concurrent.atomic.AtomicBoolean;
import java.util.concurrent.atomic.AtomicInteger;

import static net.snowflake.client.jdbc.SnowflakeUtil.systemGetEnv;

/**
 * Copyright (c) 2018-2019 Snowflake Computing Inc. All rights reserved.
 *
 * <p>Out of Band Telemetry Service This is a thread safe singleton queue containing telemetry
 * messages
 */
public class TelemetryService {
  private static final SFLogger logger = SFLoggerFactory.getLogger(TelemetryService.class);

  private static ThreadLocal<TelemetryService> _threadLocal =
      new ThreadLocal<TelemetryService>() {
        @Override
        protected TelemetryService initialValue() {
          return new TelemetryService();
        }
      };

  // Global parameters:
  private static final String TELEMETRY_SERVER_URL_PATTERN =
      "https://(sfcdev\\.|sfctest\\.|)client-telemetry\\.snowflakecomputing\\" + ".com/enqueue";

  /**
   * control which deployments are enabled: the service skips all events for the disabled
   * deployments
   */
  private static HashSet<String> ENABLED_DEPLOYMENT =
      new HashSet<>(
          Arrays.asList(
              TELEMETRY_SERVER_DEPLOYMENT.DEV.name,
              TELEMETRY_SERVER_DEPLOYMENT.REG.name,
              TELEMETRY_SERVER_DEPLOYMENT.QA1.name,
              TELEMETRY_SERVER_DEPLOYMENT.PREPROD3.name,
              TELEMETRY_SERVER_DEPLOYMENT.PROD.name));

  // connection string for current connection
  private String connStr = "";
  // current snowflake connection string
  private SnowflakeConnectString sfConnStr;

  /** @return return thread local instance */
  public static TelemetryService getInstance() {
    return _threadLocal.get();
  }

  private static final int DEFAULT_NUM_OF_RETRY_TO_TRIGGER_TELEMETRY = 10;

  /** the number of retry to trigger the HTTP timeout telemetry event */
  private int numOfRetryToTriggerTelemetry = DEFAULT_NUM_OF_RETRY_TO_TRIGGER_TELEMETRY;
  // local parameters
  /** the context (e.g., connection properties) to be included in the telemetry events */
  private JSONObject context;

  public void resetNumOfRetryToTriggerTelemetry() {
    numOfRetryToTriggerTelemetry = DEFAULT_NUM_OF_RETRY_TO_TRIGGER_TELEMETRY;
  }

  public int getNumOfRetryToTriggerTelemetry() {
    return numOfRetryToTriggerTelemetry;
  }

  public void setNumOfRetryToTriggerTelemetry(int num) {
    numOfRetryToTriggerTelemetry = num;
  }

  private TELEMETRY_SERVER_DEPLOYMENT serverDeployment;

  /**
   * control enable/disable the whole service: disabled service will skip added events and uploading
   * to the server
   */
  private static boolean enabled = true;

  private static final Object enableLock = new Object();

  public static void enable() {
    synchronized (enableLock) {
      enabled = true;
    }
  }

  public static void disable() {
    synchronized (enableLock) {
      enabled = false;
    }
  }

  public boolean isEnabled() {
    synchronized (enableLock) {
      return false;
    }
  }

  public JSONObject getContext() {
    return context;
  }

  /** Note: Only used for IT */
  public void updateContextForIT(Map<String, String> params) {
    Properties info = new Properties();
    for (String key : params.keySet()) {
      Object val = params.get(key);
      if (val != null) {
        info.put(key, val);
      }
    }
    SnowflakeConnectString conStr = SnowflakeConnectString.parse(params.get("uri"), info);
    this.updateContext(conStr);
  }

  public void updateContext(SnowflakeConnectString conStr) {
    if (conStr != null) {
      sfConnStr = conStr;
      configureDeployment(conStr);
      context = new JSONObject();

      for (Map.Entry<String, Object> entry : conStr.getParameters().entrySet()) {
        String k = entry.getKey();
        Object v = entry.getValue();
        if (!SecretDetector.isSensitive(k)) {
          context.put(k, v);
        }
      }
    }
  }

  private TELEMETRY_SERVER_DEPLOYMENT manuallyConfigureDeployment(String dep) {
    switch (dep) {
      case "REG":
        return TELEMETRY_SERVER_DEPLOYMENT.REG;
      case "DEV":
         return TELEMETRY_SERVER_DEPLOYMENT.DEV;
      case "QA1":
         return TELEMETRY_SERVER_DEPLOYMENT.QA1;
      case "PREPROD":
        return TELEMETRY_SERVER_DEPLOYMENT.PREPROD3;
      case "PROD":
        return TELEMETRY_SERVER_DEPLOYMENT.PROD;
      default:
        return null;
    }
  }

  /**
   * configure telemetry deployment based on connection url and info Note: it is not thread-safe
   * while connecting to different deployments simultaneously.
   *
   * @param conStr Connect String
   */
  private void configureDeployment(SnowflakeConnectString conStr) {
    if (!conStr.isValid()) {
      return;
    }
    connStr = conStr.toString();
    String account = conStr.getAccount();
    int port = conStr.getPort();
    // default value
    TELEMETRY_SERVER_DEPLOYMENT deployment = TELEMETRY_SERVER_DEPLOYMENT.PROD;
    // check if env value is set
    String envDeployment = systemGetEnv("TELEMETRY_DEPLOYMENT");
    if (!Strings.isNullOrEmpty(envDeployment)) {
      envDeployment = envDeployment.trim().toUpperCase();
      deployment = manuallyConfigureDeployment(envDeployment);
      if (deployment != null) {
        this.setDeployment(deployment);
        return;
      }
    }
    Map<String, Object> conParams = conStr.getParameters();
    if (conParams.containsKey("TELEMETRY_DEPLOYMENT")) {
      String conDeployment = String.valueOf(conParams.get("TELEMETRY_DEPLOYMENT")).trim().toUpperCase();
      deployment = manuallyConfigureDeployment(conDeployment);
      if (deployment != null) {
        this.setDeployment(deployment);
        return;
      }
    }
    if (conStr.getHost().contains("reg") || conStr.getHost().contains("local")) {
      deployment = TELEMETRY_SERVER_DEPLOYMENT.REG;
      if (port == 8080) {
        deployment = TELEMETRY_SERVER_DEPLOYMENT.DEV;
      }
    } else if (conStr.getHost().contains("qa1") || account.contains("qa1")) {
      deployment = TELEMETRY_SERVER_DEPLOYMENT.QA1;
    } else if (conStr.getHost().contains("preprod3")) {
      deployment = TELEMETRY_SERVER_DEPLOYMENT.PREPROD3;
    } else if (conStr.getHost().contains("snowflake.temptest")) {
      deployment = TELEMETRY_SERVER_DEPLOYMENT.QA1;
    }
    this.setDeployment(deployment);
  }

  /** whether the telemetry service is enabled for current deployment */
  public boolean isDeploymentEnabled() {
    return ENABLED_DEPLOYMENT.contains(this.serverDeployment.name);
  }

  public String getDriverConnectionString() {
    return this.connStr;
  }

  public SnowflakeConnectString getSnowflakeConnectionString() {
    return sfConnStr;
  }

  private enum TELEMETRY_API {
    SFCTEST(
        "https://sfctest.client-telemetry.snowflakecomputing.com/enqueue",
        "rRNY3EPNsB4U89XYuqsZKa7TSxb9QVX93yNM4tS6"),
    SFCDEV(
        "https://sfcdev.client-telemetry.snowflakecomputing.com/enqueue",
        "kyTKLWpEZSaJnrzTZ63I96QXZHKsgfqbaGmAaIWf"),
    PROD(
        "https://client-telemetry.snowflakecomputing.com/enqueue",
        "wLpEKqnLOW9tGNwTjab5N611YQApOb3t9xOnE1rX");

    private final String url;

    // Note that this key is public available and only used as usage plan for
    // throttling
    private final String apiKey;

    TELEMETRY_API(String host, String key) {
      this.url = host;
      this.apiKey = key;
    }
  }

  public enum TELEMETRY_SERVER_DEPLOYMENT {
    DEV("dev", TELEMETRY_API.SFCTEST),
    REG("reg", TELEMETRY_API.SFCTEST),
    QA1("qa1", TELEMETRY_API.SFCDEV),
    PREPROD3("preprod3", TELEMETRY_API.SFCDEV),
    PROD("prod", TELEMETRY_API.PROD);

    private String name;
    private String url;
    private final String apiKey;

    TELEMETRY_SERVER_DEPLOYMENT(String name, TELEMETRY_API api) {
      this.name = name;
      this.url = api.url;
      this.apiKey = api.apiKey;
    }

    public String getURL() {
      return url;
    }

    public String getName() {
      return name;
    }

    public String getApiKey() {
      return apiKey;
    }

    public void setURL(String url) {
      this.url = url;
    }
  }

  public void setDeployment(TELEMETRY_SERVER_DEPLOYMENT deployment) {
    serverDeployment = deployment;
  }

  public String getServerDeploymentName() {
    return serverDeployment.name;
  }

  private AtomicInteger eventCnt = new AtomicInteger();

  private AtomicInteger clientFailureCnt = new AtomicInteger();

  private AtomicInteger serverFailureCnt = new AtomicInteger();

  private String lastClientError = "";

  /** @return the number of events successfully reported by this service */
  public int getEventCount() {
    return eventCnt.get();
  }

  /**
   * @return the number of times an event was attempted to be reported but failed due to a
   *     client-side error
   */
  public int getClientFailureCount() {
    return clientFailureCnt.get();
  }

  /**
   * @return the number of times an event was attempted to be reported but failed due to a
   *     server-side error
   */
  public int getServerFailureCount() {
    return serverFailureCnt.get();
  }

  /** @return the string containing the most recent failed response */
  public String getLastClientError() {
    return this.lastClientError;
  }

  /** Count one more successfully reported events */
  public void count() {
    eventCnt.incrementAndGet();
  }

  /** Report the event to the telemetry server in a new thread */
  public void report(TelemetryEvent event) {
    if (event == null || event.isEmpty()) {
      return;
    }

    // Start a new thread to upload without blocking the current thread
    Runnable runUpload =
        new TelemetryUploader(this, exportQueueToString(event), exportQueueToLogString(event));
    TelemetryThreadPool.getInstance().execute(runUpload);
  }

  /** Convert an event to a payload in string */
  public String exportQueueToString(TelemetryEvent event) {
    JSONArray logs = new JSONArray();
    logs.add(event);
    return logs.toString();
  }

  public String exportQueueToLogString(TelemetryEvent event) {
    JSONArray logs = new JSONArray();
    logs.add(event);
    return JSONArray.toJSONString(logs, new SecretDetector.SecretDetectorJSONStyle());
  }

  static class TelemetryUploader implements Runnable {
    private TelemetryService instance;
    private String payload;
    private String payloadLogStr;
    private static final int TIMEOUT = 5000; // 5 second timeout limit
    private static final RequestConfig config =
        RequestConfig.custom()
            .setConnectionRequestTimeout(TIMEOUT)
            .setConnectionRequestTimeout(TIMEOUT)
            .setSocketTimeout(TIMEOUT)
                //.setProxy(new HttpHost("127.0.0.1", 9090, "http"))
            .build();

    public TelemetryUploader(TelemetryService _instance, String _payload, String _payloadLogStr) {
      instance = _instance;
      payload = _payload;
      payloadLogStr = _payloadLogStr;
    }

    public void run() {
      String isTelemetryEnabledStr = systemGetEnv("TELEMETRY_ENABLED");
      boolean enabled = false;
      if(!Strings.isNullOrEmpty(isTelemetryEnabledStr)) {
        enabled = Boolean.parseBoolean(isTelemetryEnabledStr);
      }
      if (!enabled) {
        return;
      }

      uploadPayload();
    }

    private void uploadPayload() {
      logger.debugNoMask("Running telemetry uploader. The payload is: " + payloadLogStr);
      CloseableHttpResponse response = null;
      boolean success = true;

      try {
        HttpPost post = new HttpPost(instance.serverDeployment.url);
        post.setEntity(new StringEntity(payload));
        post.setHeader("Content-type", "application/json");
        post.setHeader("x-api-key", instance.serverDeployment.getApiKey());

        try (CloseableHttpClient httpClient =
            HttpClientBuilder.create().setDefaultRequestConfig(config).build()) {
          response = httpClient.execute(post);
          int statusCode = response.getStatusLine().getStatusCode();

          if (statusCode == 200) {
            logger.debug("telemetry server request success: " + response, true);
            instance.count();
          } else if (statusCode == 429) {
<<<<<<< HEAD
            logger.debug("telemetry server request hit server cap on response: " + response);
            System.out.println("telemetry server request hit server cap on response on deployment: " + instance.serverDeployment.getURL());
=======
            logger.debug("telemetry server request hit server cap on response: " + response, true);
>>>>>>> a8f50a07
            instance.serverFailureCnt.incrementAndGet();
          } else {
            logger.debug("telemetry server request error: " + response, true);
            instance.lastClientError = response.toString();
            instance.clientFailureCnt.incrementAndGet();
            success = false;
          }
          logger.debug(EntityUtils.toString(response.getEntity(), "UTF-8"), true);
          response.close();
        }
      } catch (Exception e) {
        // exception from here is always captured
        logger.debug(
            "Telemetry request failed, Exception" + "response: {}, exception: {}",
            response,
            e.getMessage());
        String res = "null";
        if (response != null) {
          res = response.toString();
        }
        instance.lastClientError = "Response: " + res + "; Error: " + e.getMessage();
        instance.clientFailureCnt.incrementAndGet();
        success = false;
      } finally {
        logger.debug("Telemetry request success={} " + "and clean the current queue", success);
      }
    }
  }

  /** log OCSP exception to telemetry */
  public void logOCSPExceptionTelemetryEvent(
      String eventType, JSONObject telemetryData, CertificateException ex) {
    if (enabled) {
      String eventName = "OCSPException";
      TelemetryEvent.LogBuilder logBuilder = new TelemetryEvent.LogBuilder();

      if (ex != null) {
        telemetryData.put("exceptionMessage", ex.getLocalizedMessage());
        StringWriter sw = new StringWriter();
        ex.printStackTrace(new PrintWriter(sw));
        telemetryData.put("exceptionStackTrace", sw.toString());
      }

      TelemetryEvent log =
          logBuilder
              .withName(eventName)
              .withValue(telemetryData)
              .withTag("eventType", eventType)
              .build();
      this.report(log);
    }
  }

  /** log error http response to telemetry */
  public void logHttpRequestTelemetryEvent(
      String eventName,
      HttpRequestBase request,
      int injectSocketTimeout,
      AtomicBoolean canceling,
      boolean withoutCookies,
      boolean includeRetryParameters,
      boolean includeRequestGuid,
      CloseableHttpResponse response,
      final Exception savedEx,
      String breakRetryReason,
      long retryTimeout,
      int retryCount,
      String sqlState,
      int errorCode) {

    if (enabled) {
      TelemetryEvent.LogBuilder logBuilder = new TelemetryEvent.LogBuilder();
      JSONObject value = new JSONObject();
      value.put("request", request.toString());
      value.put("injectSocketTimeout", injectSocketTimeout);
      value.put("canceling", canceling == null ? "null" : canceling.get());
      value.put("withoutCookies", withoutCookies);
      value.put("includeRetryParameters", includeRetryParameters);
      value.put("includeRequestGuid", includeRequestGuid);
      value.put("breakRetryReason", breakRetryReason);
      value.put("retryTimeout", retryTimeout);
      value.put("retryCount", retryCount);
      value.put("sqlState", sqlState);
      value.put("errorCode", errorCode);
      int responseStatusCode = -1;
      if (response != null) {
        value.put("response", response.toString());
        value.put("responseStatusLine", response.getStatusLine().toString());
        if (response.getStatusLine() != null) {
          responseStatusCode = response.getStatusLine().getStatusCode();
          value.put("responseStatusCode", responseStatusCode);
        }
      } else {
        value.put("response", null);
      }
      if (savedEx != null) {
        value.put("exceptionMessage", savedEx.getLocalizedMessage());
        StringWriter sw = new StringWriter();
        savedEx.printStackTrace(new PrintWriter(sw));
        value.put("exceptionStackTrace", sw.toString());
      }
      TelemetryEvent log =
          logBuilder
              .withName(eventName)
              .withValue(value)
              .withTag("sqlState", sqlState)
              .withTag("errorCode", errorCode)
              .withTag("responseStatusCode", responseStatusCode)
              .build();
      this.report(log);
    }
  }

  /** log execution times from various processing slices */
  public void logExecutionTimeTelemetryEvent(JSONObject telemetryData, String eventName) {
    TelemetryEvent.LogBuilder logBuilder = new TelemetryEvent.LogBuilder();
    TelemetryEvent log =
        logBuilder
            .withName(eventName)
            .withValue(telemetryData)
            .withTag("eventType", eventName)
            .build();
    this.report(log);
  }
}<|MERGE_RESOLUTION|>--- conflicted
+++ resolved
@@ -413,12 +413,7 @@
             logger.debug("telemetry server request success: " + response, true);
             instance.count();
           } else if (statusCode == 429) {
-<<<<<<< HEAD
             logger.debug("telemetry server request hit server cap on response: " + response);
-            System.out.println("telemetry server request hit server cap on response on deployment: " + instance.serverDeployment.getURL());
-=======
-            logger.debug("telemetry server request hit server cap on response: " + response, true);
->>>>>>> a8f50a07
             instance.serverFailureCnt.incrementAndGet();
           } else {
             logger.debug("telemetry server request error: " + response, true);
