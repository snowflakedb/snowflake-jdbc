package net.snowflake.client.jdbc;

import static net.snowflake.client.jdbc.SnowflakeUtil.isNullOrEmpty;

import com.fasterxml.jackson.databind.JsonNode;
import com.fasterxml.jackson.databind.ObjectMapper;
import java.io.IOException;
import java.io.InputStream;
import java.io.PrintWriter;
import java.io.StringWriter;
import java.net.URISyntaxException;
import java.util.Arrays;
import java.util.HashSet;
import java.util.List;
import java.util.Set;
import java.util.UUID;
import java.util.concurrent.atomic.AtomicBoolean;
import java.util.function.Function;
import javax.net.ssl.SSLHandshakeException;
import javax.net.ssl.SSLKeyException;
import javax.net.ssl.SSLPeerUnverifiedException;
import javax.net.ssl.SSLProtocolException;
import net.snowflake.client.core.Event;
import net.snowflake.client.core.EventUtil;
import net.snowflake.client.core.ExecTimeTelemetryData;
import net.snowflake.client.core.HttpClientSettingsKey;
import net.snowflake.client.core.HttpExecutingContext;
import net.snowflake.client.core.HttpExecutingContextBuilder;
import net.snowflake.client.core.HttpResponseContextDto;
import net.snowflake.client.core.HttpUtil;
import net.snowflake.client.core.ObjectMapperFactory;
import net.snowflake.client.core.SFOCSPException;
import net.snowflake.client.core.SessionUtil;
import net.snowflake.client.core.SnowflakeJdbcInternalApi;
import net.snowflake.client.core.URLUtil;
import net.snowflake.client.core.UUIDUtils;
import net.snowflake.client.jdbc.telemetryOOB.TelemetryService;
import net.snowflake.client.log.ArgSupplier;
import net.snowflake.client.log.SFLogger;
import net.snowflake.client.log.SFLoggerFactory;
import net.snowflake.client.util.DecorrelatedJitterBackoff;
import net.snowflake.client.util.SecretDetector;
import net.snowflake.client.util.Stopwatch;
import net.snowflake.common.core.SqlState;
import org.apache.commons.io.IOUtils;
import org.apache.http.client.methods.CloseableHttpResponse;
import org.apache.http.client.methods.HttpRequestBase;
import org.apache.http.client.utils.URIBuilder;
import org.apache.http.impl.client.CloseableHttpClient;
import org.apache.http.util.EntityUtils;

/**
 * This is an abstraction on top of http client.
 *
 * <p>Currently it only has one method for retrying http request execution so that the same logic
 * doesn't have to be replicated at difference places where retry is needed.
 */
public class RestRequest {
  private static final SFLogger logger = SFLoggerFactory.getLogger(RestRequest.class);

  // Request guid per HTTP request
  private static final String SF_REQUEST_GUID = "request_guid";

  // min backoff in milli before we retry due to transient issues
  private static final long minBackoffInMilli = 1000;

  // max backoff in milli before we retry due to transient issues
  // we double the backoff after each retry till we reach the max backoff
  private static final long maxBackoffInMilli = 16000;

  // retry at least once even if timeout limit has been reached
  private static final int MIN_RETRY_COUNT = 1;

  static final String ERROR_FIELD_NAME = "error";
  static final String ERROR_USE_DPOP_NONCE = "use_dpop_nonce";
  static final String DPOP_NONCE_HEADER_NAME = "dpop-nonce";

  static final Set<Class<?>> sslExceptions =
      new HashSet<>(
          Arrays.asList(
              SSLHandshakeException.class,
              SSLKeyException.class,
              SSLPeerUnverifiedException.class,
              SSLProtocolException.class));

  /**
   * Execute an HTTP request with retry logic.
   *
   * @param httpClient client object used to communicate with other machine
   * @param httpRequest request object contains all the request information
   * @param retryTimeout : retry timeout (in seconds)
   * @param authTimeout : authenticator specific timeout (in seconds)
   * @param socketTimeout : curl timeout (in ms)
   * @param maxRetries : max retry count for the request
   * @param injectSocketTimeout : simulate socket timeout
   * @param canceling canceling flag
   * @param withoutCookies whether the cookie spec should be set to IGNORE or not
   * @param includeRetryParameters whether to include retry parameters in retried requests. Only
   *     needs to be true for JDBC statement execution (query requests to Snowflake server).
   * @param includeRequestGuid whether to include request_guid parameter
   * @param retryHTTP403 whether to retry on HTTP 403 or not should be executed before and/or after
   *     the retry
   * @return HttpResponse Object get from server
   * @throws net.snowflake.client.jdbc.SnowflakeSQLException Request timeout Exception or Illegal
   *     State Exception i.e. connection is already shutdown etc
   */
  public static CloseableHttpResponse execute(
      CloseableHttpClient httpClient,
      HttpRequestBase httpRequest,
      long retryTimeout,
      long authTimeout,
      int socketTimeout,
      int maxRetries,
      int injectSocketTimeout,
      AtomicBoolean canceling,
      boolean withoutCookies,
      boolean includeRetryParameters,
      boolean includeRequestGuid,
      boolean retryHTTP403,
      ExecTimeTelemetryData execTimeTelemetryData)
      throws SnowflakeSQLException {
    return execute(
        httpClient,
        httpRequest,
        retryTimeout,
        authTimeout,
        socketTimeout,
        maxRetries,
        injectSocketTimeout,
        canceling,
        withoutCookies,
        includeRetryParameters,
        includeRequestGuid,
        retryHTTP403,
        false, // noRetry
        execTimeTelemetryData,
        null,
        null,
        null,
        false);
  }

  /**
   * Execute an HTTP request with retry logic.
   *
   * @param httpClient client object used to communicate with other machine
   * @param httpRequest request object contains all the request information
   * @param retryTimeout : retry timeout (in seconds)
   * @param authTimeout : authenticator specific timeout (in seconds)
   * @param socketTimeout : curl timeout (in ms)
   * @param maxRetries : max retry count for the request
   * @param injectSocketTimeout : simulate socket timeout
   * @param canceling canceling flag
   * @param withoutCookies whether the cookie spec should be set to IGNORE or not
   * @param includeRetryParameters whether to include retry parameters in retried requests. Only
   *     needs to be true for JDBC statement execution (query requests to Snowflake server).
   * @param includeRequestGuid whether to include request_guid parameter
   * @param retryHTTP403 whether to retry on HTTP 403 or not should be executed before and/or after
   *     the retry
   * @return HttpResponse Object get from server
   * @throws net.snowflake.client.jdbc.SnowflakeSQLException Request timeout Exception or Illegal
   *     State Exception i.e. connection is already shutdown etc
   */
  public static CloseableHttpResponse execute(
      CloseableHttpClient httpClient,
      HttpRequestBase httpRequest,
      long retryTimeout,
      long authTimeout,
      int socketTimeout,
      int maxRetries,
      int injectSocketTimeout,
      AtomicBoolean canceling,
      boolean withoutCookies,
      boolean includeRetryParameters,
      boolean includeRequestGuid,
      boolean retryHTTP403,
      boolean noRetry,
      ExecTimeTelemetryData execTimeData)
      throws SnowflakeSQLException {
    return execute(
        httpClient,
        httpRequest,
        retryTimeout,
        authTimeout,
        socketTimeout,
        maxRetries,
        injectSocketTimeout,
        canceling,
        withoutCookies,
        includeRetryParameters,
        includeRequestGuid,
        retryHTTP403,
        noRetry,
        execTimeData,
        null,
        null,
        null,
        false);
  }

  /**
   * Execute an HTTP request with retry logic.
   *
   * @param httpClient client object used to communicate with other machine
   * @param httpRequest request object contains all the request information
   * @param retryTimeout : retry timeout (in seconds)
   * @param authTimeout : authenticator specific timeout (in seconds)
   * @param socketTimeout : curl timeout (in ms)
   * @param maxRetries : max retry count for the request
   * @param injectSocketTimeout : simulate socket timeout
   * @param canceling canceling flag
   * @param withoutCookies whether the cookie spec should be set to IGNORE or not
   * @param includeRetryParameters whether to include retry parameters in retried requests. Only
   *     needs to be true for JDBC statement execution (query requests to Snowflake server).
   * @param includeRequestGuid whether to include request_guid parameter
   * @param retryHTTP403 whether to retry on HTTP 403 or not
   * @param execTimeData ExecTimeTelemetryData should be executed before and/or after the retry
   * @return HttpResponse Object get from server
   * @throws net.snowflake.client.jdbc.SnowflakeSQLException Request timeout Exception or Illegal
   *     State Exception i.e. connection is already shutdown etc
   */
  public static CloseableHttpResponse execute(
      CloseableHttpClient httpClient,
      HttpRequestBase httpRequest,
      long retryTimeout,
      long authTimeout,
      int socketTimeout,
      int maxRetries,
      int injectSocketTimeout,
      AtomicBoolean canceling,
      boolean withoutCookies,
      boolean includeRetryParameters,
      boolean includeRequestGuid,
      boolean retryHTTP403,
      ExecTimeTelemetryData execTimeData,
      RetryContextManager retryContextManager)
      throws SnowflakeSQLException {
    return execute(
        httpClient,
        httpRequest,
        retryTimeout,
        authTimeout,
        socketTimeout,
        maxRetries,
        injectSocketTimeout,
        canceling,
        withoutCookies,
        includeRetryParameters,
        includeRequestGuid,
        retryHTTP403,
        false, // noRetry
        execTimeData,
        retryContextManager,
        null,
        null,
        false);
  }

  /**
   * Execute an HTTP request with retry logic.
   *
   * @param httpClient client object used to communicate with other machine
   * @param httpRequest request object contains all the request information
   * @param retryTimeout : retry timeout (in seconds)
   * @param authTimeout : authenticator specific timeout (in seconds)
   * @param socketTimeout : curl timeout (in ms)
   * @param maxRetries : max retry count for the request
   * @param injectSocketTimeout : simulate socket timeout
   * @param canceling canceling flag
   * @param withoutCookies whether the cookie spec should be set to IGNORE or not
   * @param includeRetryParameters whether to include retry parameters in retried requests. Only
   *     needs to be true for JDBC statement execution (query requests to Snowflake server).
   * @param includeRequestGuid whether to include request_guid parameter
   * @param retryHTTP403 whether to retry on HTTP 403 or not
   * @param noRetry should we disable retry on non-successful http resp code
   * @param execTimeData ExecTimeTelemetryData
   * @param retryManager RetryContextManager - object allowing to optionally pass custom logic that
   *     should be executed before and/or after the retry
   * @return HttpResponse Object get from server
   * @throws net.snowflake.client.jdbc.SnowflakeSQLException Request timeout Exception or Illegal
   *     State Exception i.e. connection is already shutdown etc
   */
  public static CloseableHttpResponse execute(
      CloseableHttpClient httpClient,
      HttpRequestBase httpRequest,
      long retryTimeout,
      long authTimeout,
      int socketTimeout,
      int maxRetries,
      int injectSocketTimeout,
      AtomicBoolean canceling,
      boolean withoutCookies,
      boolean includeRetryParameters,
      boolean includeRequestGuid,
      boolean retryHTTP403,
      boolean noRetry,
      ExecTimeTelemetryData execTimeData,
      RetryContextManager retryManager)
      throws SnowflakeSQLException {
    return execute(
        httpClient,
        httpRequest,
        retryTimeout,
        authTimeout,
        socketTimeout,
        maxRetries,
        injectSocketTimeout,
        canceling,
        withoutCookies,
        includeRetryParameters,
        includeRequestGuid,
        retryHTTP403,
        false, // noRetry
        execTimeData,
        retryManager,
        null,
        null,
        false);
  }
  /**
   * Execute an HTTP request with retry logic.
   *
   * @param httpClient client object used to communicate with other machine
   * @param httpRequest request object contains all the request information
   * @param retryTimeout : retry timeout (in seconds)
   * @param authTimeout : authenticator specific timeout (in seconds)
   * @param socketTimeout : curl timeout (in ms)
   * @param maxRetries : max retry count for the request
   * @param injectSocketTimeout : simulate socket timeout
   * @param canceling canceling flag
   * @param withoutCookies whether the cookie spec should be set to IGNORE or not
   * @param includeRetryParameters whether to include retry parameters in retried requests. Only
   *     needs to be true for JDBC statement execution (query requests to Snowflake server).
   * @param includeRequestGuid whether to include request_guid parameter
   * @param retryHTTP403 whether to retry on HTTP 403 or not
   * @param noRetry should we disable retry on non-successful http resp code
   * @param execTimeData ExecTimeTelemetryData
   * @param retryManager RetryContextManager - object allowing to optionally pass custom logic that
   *     should be executed before and/or after the retry
   * @param key HttpClientSettingsKey object
   * @param httpHeaderCustomizer HttpHeadersCustomizer object for customization of HTTP headers for
   *     requests sent by the Snowflake JDBC driver.
   * @param isHttpClientWithoutDecompression flag for create client without Decompression
   * @return HttpResponse Object get from server
   * @throws net.snowflake.client.jdbc.SnowflakeSQLException Request timeout Exception or Illegal
   *     State Exception i.e. connection is already shutdown etc
   */
  public static CloseableHttpResponse execute(
      CloseableHttpClient httpClient,
      HttpRequestBase httpRequest,
      long retryTimeout,
      long authTimeout,
      int socketTimeout,
      int maxRetries,
      int injectSocketTimeout,
      AtomicBoolean canceling,
      boolean withoutCookies,
      boolean includeRetryParameters,
      boolean includeRequestGuid,
      boolean retryHTTP403,
      boolean noRetry,
      ExecTimeTelemetryData execTimeData,
      RetryContextManager retryManager,
      HttpClientSettingsKey key,
      List<HttpHeadersCustomizer> httpHeaderCustomizer,
      boolean isHttpClientWithoutDecompression)
      throws SnowflakeSQLException {
    return executeWithRetries(
            httpClient,
            httpRequest,
            retryTimeout,
            authTimeout,
            socketTimeout,
            maxRetries,
            injectSocketTimeout,
            canceling, // no canceling
            withoutCookies, // no cookie
            includeRetryParameters, // no retry
            includeRequestGuid, // no request_guid
            retryHTTP403, // retry on HTTP 403
            noRetry,
            new ExecTimeTelemetryData(),
            key,
            httpHeaderCustomizer,
            isHttpClientWithoutDecompression)
        .getHttpResponse();
  }

  static long getNewBackoffInMilli(
      long previousBackoffInMilli,
      boolean isLoginRequest,
      DecorrelatedJitterBackoff decorrelatedJitterBackoff,
      int retryCount,
      long retryTimeoutInMilliseconds,
      long elapsedMilliForTransientIssues) {
    long backoffInMilli;
    if (isLoginRequest) {
      long jitteredBackoffInMilli =
          decorrelatedJitterBackoff.getJitterForLogin(previousBackoffInMilli);
      backoffInMilli =
          (long)
              decorrelatedJitterBackoff.chooseRandom(
                  jitteredBackoffInMilli + previousBackoffInMilli,
                  Math.pow(2, retryCount) + jitteredBackoffInMilli);
    } else {

      backoffInMilli = decorrelatedJitterBackoff.nextSleepTime(previousBackoffInMilli);
    }

    backoffInMilli = Math.min(maxBackoffInMilli, Math.max(previousBackoffInMilli, backoffInMilli));

    if (retryTimeoutInMilliseconds > 0
        && (elapsedMilliForTransientIssues + backoffInMilli) > retryTimeoutInMilliseconds) {
      // If the timeout will be reached before the next backoff, just use the remaining
      // time (but cannot be negative) - this is the only place when backoff is not in range
      // min-max.
      backoffInMilli =
          Math.max(
              0,
              Math.min(
                  backoffInMilli, retryTimeoutInMilliseconds - elapsedMilliForTransientIssues));
      logger.debug(
          "We are approaching retry timeout {}ms, setting backoff to {}ms",
          retryTimeoutInMilliseconds,
          backoffInMilli);
    }
    return backoffInMilli;
  }

  static boolean isNonRetryableHTTPCode(CloseableHttpResponse response, boolean retryHTTP403) {
    return (response != null)
        && (response.getStatusLine().getStatusCode() < 500
            || // service unavailable
            response.getStatusLine().getStatusCode() >= 600)
        && // gateway timeout
        response.getStatusLine().getStatusCode() != 408
        && // retry
        response.getStatusLine().getStatusCode() != 429
        && // request timeout
        (!retryHTTP403 || response.getStatusLine().getStatusCode() != 403);
  }

  private static boolean isCertificateRevoked(Exception ex) {
    if (ex == null) {
      return false;
    }
    Throwable ex0 = getRootCause(ex);
    if (!(ex0 instanceof SFOCSPException)) {
      return false;
    }
    SFOCSPException cause = (SFOCSPException) ex0;
    return cause.getErrorCode() == OCSPErrorCode.CERTIFICATE_STATUS_REVOKED;
  }

  private static Throwable getRootCause(Throwable ex) {
    Throwable ex0 = ex;
    while (ex0.getCause() != null) {
      ex0 = ex0.getCause();
    }
    return ex0;
  }

  private static void setRequestConfig(
      HttpRequestBase httpRequest,
      boolean withoutCookies,
      int injectSocketTimeout,
      String requestIdStr,
      long authTimeoutInMilli) {
    if (withoutCookies) {
      httpRequest.setConfig(HttpUtil.getRequestConfigWithoutCookies());
    }

    // For first call, simulate a socket timeout by setting socket timeout
    // to the injected socket timeout value
    if (injectSocketTimeout != 0) {
      // test code path
      logger.debug(
          "{}Injecting socket timeout by setting socket timeout to {} ms",
          requestIdStr,
          injectSocketTimeout);
      httpRequest.setConfig(
          HttpUtil.getDefaultRequestConfigWithSocketTimeout(injectSocketTimeout, withoutCookies));
    }

    // When the auth timeout is set, set the socket timeout as the authTimeout
    // so that it can be renewed in time and pass it to the http request configuration.
    if (authTimeoutInMilli > 0) {
      int requestSocketAndConnectTimeout = (int) authTimeoutInMilli;
      logger.debug(
          "{}Setting auth timeout as the socket timeout: {} ms", requestIdStr, authTimeoutInMilli);
      httpRequest.setConfig(
          HttpUtil.getDefaultRequestConfigWithSocketAndConnectTimeout(
              requestSocketAndConnectTimeout, withoutCookies));
    }
  }

  private static void setRequestURI(
      HttpRequestBase httpRequest,
      String requestIdStr,
      boolean includeRetryParameters,
      boolean includeRequestGuid,
      int retryCount,
      String lastStatusCodeForRetry,
      long startTime,
      String requestInfoScrubbed)
      throws URISyntaxException {
    /*
     * Add retryCount if the first request failed
     * GS can use the parameter for optimization. Specifically GS
     * will only check metadata database to see if a query has been running
     * for a retry request. This way for the majority of query requests
     * which are not part of retry we don't have to pay the performance
     * overhead of looking up in metadata database.
     */
    URIBuilder builder = new URIBuilder(httpRequest.getURI());
    // If HTAP
    if ("true".equalsIgnoreCase(System.getenv("HTAP_SIMULATION"))
        && builder.getPathSegments().contains("query-request")) {
      logger.debug("{}Setting htap simulation", requestIdStr);
      builder.setParameter("target", "htap_simulation");
    }
    if (includeRetryParameters && retryCount > 0) {
      updateRetryParameters(builder, retryCount, lastStatusCodeForRetry, startTime);
    }

    if (includeRequestGuid) {
      UUID guid = UUIDUtils.getUUID();
      logger.debug("{}Request {} guid: {}", requestIdStr, requestInfoScrubbed, guid.toString());
      // Add request_guid for better tracing
      builder.setParameter(SF_REQUEST_GUID, guid.toString());
    }

    httpRequest.setURI(builder.build());
  }

  /**
   * Execute an HTTP request with retry logic.
   *
   * @param httpClient client object used to communicate with other machine
   * @param httpRequest request object contains all the request information
   * @param retryTimeout : retry timeout (in seconds)
   * @param authTimeout : authenticator specific timeout (in seconds)
   * @param socketTimeout : curl timeout (in ms)
   * @param maxRetries : max retry count for the request
   * @param injectSocketTimeout : simulate socket timeout
   * @param canceling canceling flag
   * @param withoutCookies whether the cookie spec should be set to IGNORE or not
   * @param includeRetryParameters whether to include retry parameters in retried requests. Only
   *     needs to be true for JDBC statement execution (query requests to Snowflake server).
   * @param includeRequestGuid whether to include request_guid parameter
   * @param retryHTTP403 whether to retry on HTTP 403 or not
   * @return HttpResponseContextDto Object get from server or exception
   * @throws net.snowflake.client.jdbc.SnowflakeSQLException Request timeout Exception or Illegal
   *     State Exception i.e. connection is already shutdown etc
   */
  @SnowflakeJdbcInternalApi
  public static HttpResponseContextDto executeWithRetries(
      CloseableHttpClient httpClient,
      HttpRequestBase httpRequest,
      long retryTimeout,
      long authTimeout,
      int socketTimeout,
      int maxRetries,
      int injectSocketTimeout,
      AtomicBoolean canceling,
      boolean withoutCookies,
      boolean includeRetryParameters,
      boolean includeRequestGuid,
      boolean retryHTTP403,
      boolean unpackResponse,
      ExecTimeTelemetryData execTimeTelemetryData,
      HttpClientSettingsKey key,
      List<HttpHeadersCustomizer> httpHeaderCustomizer,
      boolean isHttpClientWithoutDecompression)
      throws SnowflakeSQLException {
    return executeWithRetries(
        httpClient,
        httpRequest,
        retryTimeout,
        authTimeout,
        socketTimeout,
        maxRetries,
        injectSocketTimeout,
        canceling,
        withoutCookies,
        includeRetryParameters,
        includeRequestGuid,
        retryHTTP403,
        false,
        unpackResponse,
        execTimeTelemetryData,
        key,
        httpHeaderCustomizer,
        isHttpClientWithoutDecompression);
  }

  /**
   * Execute an HTTP request with retry logic.
   *
   * @param httpClient client object used to communicate with other machine
   * @param httpRequest request object contains all the request information
   * @param retryTimeout : retry timeout (in seconds)
   * @param authTimeout : authenticator specific timeout (in seconds)
   * @param socketTimeout : curl timeout (in ms)
   * @param maxRetries : max retry count for the request
   * @param injectSocketTimeout : simulate socket timeout
   * @param canceling canceling flag
   * @param withoutCookies whether the cookie spec should be set to IGNORE or not
   * @param includeRetryParameters whether to include retry parameters in retried requests. Only
   *     needs to be true for JDBC statement execution (query requests to Snowflake server).
   * @param includeRequestGuid whether to include request_guid parameter
   * @param retryHTTP403 whether to retry on HTTP 403 or not
   * @param execTimeTelemetryData ExecTimeTelemetryData should be executed before and/or after the
   *     retry
   * @return HttpResponseContextDto Object get from server or exception
   * @throws net.snowflake.client.jdbc.SnowflakeSQLException Request timeout Exception or Illegal
   *     State Exception i.e. connection is already shutdown etc
   */
  @SnowflakeJdbcInternalApi
  public static HttpResponseContextDto executeWithRetries(
      CloseableHttpClient httpClient,
      HttpRequestBase httpRequest,
      long retryTimeout,
      long authTimeout,
      int socketTimeout,
      int maxRetries,
      int injectSocketTimeout,
      AtomicBoolean canceling,
      boolean withoutCookies,
      boolean includeRetryParameters,
      boolean includeRequestGuid,
      boolean retryHTTP403,
      boolean noRetry,
      boolean unpackResponse,
      ExecTimeTelemetryData execTimeTelemetryData,
      HttpClientSettingsKey key,
      List<HttpHeadersCustomizer> httpHeaderCustomizer,
      boolean isHttpClientWithoutDecompression)
      throws SnowflakeSQLException {
    String requestIdStr = URLUtil.getRequestIdLogStr(httpRequest.getURI());
    String requestInfoScrubbed = SecretDetector.maskSASToken(httpRequest.toString());
    HttpExecutingContext context =
        HttpExecutingContextBuilder.withRequest(requestIdStr, requestInfoScrubbed)
            .retryTimeout(retryTimeout)
            .authTimeout(authTimeout)
            .origSocketTimeout(socketTimeout)
            .maxRetries(maxRetries)
            .injectSocketTimeout(injectSocketTimeout)
            .canceling(canceling)
            .withoutCookies(withoutCookies)
            .includeRetryParameters(includeRetryParameters)
            .includeRequestGuid(includeRequestGuid)
            .retryHTTP403(retryHTTP403)
            .noRetry(noRetry)
            .unpackResponse(unpackResponse)
            .loginRequest(SessionUtil.isNewRetryStrategyRequest(httpRequest))
            .build();
    return executeWithRetries(
        httpClient,
        httpRequest,
        context,
        execTimeTelemetryData,
        null,
        key,
        httpHeaderCustomizer,
        isHttpClientWithoutDecompression);
  }

  /**
   * Execute an HTTP request with retry logic.
   *
   * @param httpClient client object used to communicate with other machine
   * @param httpRequest request object contains all the request information
   * @param execTimeData ExecTimeTelemetryData should be executed before and/or after the retry
   * @param retryManager RetryManager containing extra actions used during retries
   * @return HttpResponseContextDto Object get from server or exception
   * @throws net.snowflake.client.jdbc.SnowflakeSQLException Request timeout Exception or Illegal
   *     State Exception i.e. connection is already shutdown etc
   */
  @SnowflakeJdbcInternalApi
  public static HttpResponseContextDto executeWithRetries(
      CloseableHttpClient httpClient,
      HttpRequestBase httpRequest,
      HttpExecutingContext httpExecutingContext,
      ExecTimeTelemetryData execTimeData,
      RetryContextManager retryManager,
      HttpClientSettingsKey key,
      List<HttpHeadersCustomizer> httpHeaderCustomizer,
      boolean isHttpClientWithoutDecompression)
      throws SnowflakeSQLException {
    Stopwatch networkComunnicationStapwatch = null;
    Stopwatch requestReponseStopWatch = null;
    HttpResponseContextDto responseDto = new HttpResponseContextDto();

    if (logger.isDebugEnabled()) {
      networkComunnicationStapwatch = new Stopwatch();
      networkComunnicationStapwatch.start();
      logger.debug(
          "{}Executing rest request: {}, retry timeout: {}, socket timeout: {}, max retries: {},"
              + " inject socket timeout: {}, canceling: {}, without cookies: {}, include retry parameters: {},"
              + " include request guid: {}, retry http 403: {}, no retry: {}",
          httpExecutingContext.getRequestId(),
          httpExecutingContext.getRequestInfoScrubbed(),
          httpExecutingContext.getRetryTimeoutInMilliseconds(),
          httpExecutingContext.getOrigSocketTimeout(),
          httpExecutingContext.getMaxRetries(),
          httpExecutingContext.isInjectSocketTimeout(),
          httpExecutingContext.getCanceling(),
          httpExecutingContext.isWithoutCookies(),
          httpExecutingContext.isIncludeRetryParameters(),
          httpExecutingContext.isIncludeRequestGuid(),
          httpExecutingContext.isRetryHTTP403(),
          httpExecutingContext.isNoRetry());
    }
    if (httpExecutingContext.isLoginRequest()) {
      logger.debug(
          "{}Request is a login/auth request. Using new retry strategy",
          httpExecutingContext.getRequestId());
    }

    RestRequest.setRequestConfig(
        httpRequest,
        httpExecutingContext.isWithoutCookies(),
        httpExecutingContext.getInjectSocketTimeout(),
        httpExecutingContext.getRequestId(),
        httpExecutingContext.getAuthTimeoutInMilliseconds());

    // try request till we get a good response or retry timeout
    while (true) {
      logger.debug(
          "{}Retry count: {}, max retries: {}, retry timeout: {} s, backoff: {} ms. Attempting request: {}",
          httpExecutingContext.getRequestId(),
          httpExecutingContext.getRetryCount(),
          httpExecutingContext.getMaxRetries(),
          httpExecutingContext.getRetryTimeout(),
          httpExecutingContext.getMinBackoffInMillis(),
          httpExecutingContext.getRequestInfoScrubbed());
      try {
        // update start time
        httpExecutingContext.setStartTimePerRequest(System.currentTimeMillis());

        RestRequest.setRequestURI(
            httpRequest,
            httpExecutingContext.getRequestId(),
            httpExecutingContext.isIncludeRetryParameters(),
            httpExecutingContext.isIncludeRequestGuid(),
            httpExecutingContext.getRetryCount(),
            httpExecutingContext.getLastStatusCodeForRetry(),
            httpExecutingContext.getStartTime(),
            httpExecutingContext.getRequestInfoScrubbed());

        execTimeData.setHttpClientStart();
        CloseableHttpResponse response = httpClient.execute(httpRequest);
        responseDto.setHttpResponse(response);
        execTimeData.setHttpClientEnd();
      } catch (Exception ex) {
        if (ex instanceof IllegalStateException) {
          // if exception is caused by illegal state, e.g shutdown of http client
          // because of closing of connection, then recreate the http client and remove existing
          // from the cache.
          logger.warn(
              "Warning: IllegalStateException encountered while processing the HTTP request."
                  + " The HttpClient was shut down due to connection closure. "
                  + "Attempting to rebuild the HttpClient and retry the request.");
          // Clear the httpClient cache.
          HttpUtil.httpClient.remove(key);
          // rebuild the http client.
          if (isHttpClientWithoutDecompression) {
            httpClient = HttpUtil.getHttpClientWithoutDecompression(key, httpHeaderCustomizer);
          } else {
            httpClient = HttpUtil.getHttpClient(key, httpHeaderCustomizer);
          }
          continue;
        } else {
          responseDto.setSavedEx(handlingNotRetryableException(ex, httpExecutingContext));
        }
      } finally {
        // Reset the socket timeout to its original value if it is not the
        // very first iteration.
        if (httpExecutingContext.getInjectSocketTimeout() != 0
            && httpExecutingContext.getRetryCount() == 0) {
          // test code path
          httpRequest.setConfig(
              HttpUtil.getDefaultRequestConfigWithSocketTimeout(
                  httpExecutingContext.getOrigSocketTimeout(),
                  httpExecutingContext.isWithoutCookies()));
        }
      }
      boolean shouldSkipRetry =
          shouldSkipRetryWithLoggedReason(httpRequest, responseDto, httpExecutingContext);
      httpExecutingContext.setShouldRetry(!shouldSkipRetry);

      if (httpExecutingContext.isUnpackResponse()
          && responseDto.getHttpResponse() != null
          && responseDto.getHttpResponse().getStatusLine().getStatusCode()
              == 200) { // todo extract getter for statusCode
        processHttpResponse(httpExecutingContext, execTimeData, responseDto);
      }

      if (!httpExecutingContext.isShouldRetry()) {
        if (responseDto.getHttpResponse() == null) {
          if (responseDto.getSavedEx() != null) {
            logger.error(
                "{}Returning null response. Cause: {}, request: {}",
                httpExecutingContext.getRequestId(),
                getRootCause(responseDto.getSavedEx()),
                httpExecutingContext.getRequestInfoScrubbed());
          } else {
            logger.error(
                "{}Returning null response for request: {}",
                httpExecutingContext.getRequestId(),
                httpExecutingContext.getRequestInfoScrubbed());
          }
        } else if (responseDto.getHttpResponse().getStatusLine().getStatusCode() != 200) {
          logger.error(
              "{}Error response: HTTP Response code: {}, request: {}",
              httpExecutingContext.getRequestId(),
              responseDto.getHttpResponse().getStatusLine().getStatusCode(),
              httpExecutingContext.getRequestInfoScrubbed());
          responseDto.setSavedEx(
              new SnowflakeSQLException(
                  SqlState.IO_ERROR,
                  ErrorCode.NETWORK_ERROR.getMessageCode(),
                  "HTTP status="
                      + ((responseDto.getHttpResponse() != null)
                          ? responseDto.getHttpResponse().getStatusLine().getStatusCode()
                          : "null response")));
        } else if ((responseDto.getHttpResponse() == null
            || responseDto.getHttpResponse().getStatusLine().getStatusCode() != 200)) {
          sendTelemetryEvent(
              httpRequest,
              httpExecutingContext,
              responseDto.getHttpResponse(),
              responseDto.getSavedEx());
        }
        break;
      } else {
        prepareRetry(httpRequest, httpExecutingContext, retryManager, responseDto);
      }
    }

    logger.debug(
        "{}Execution of request {} took {} ms with total of {} retries",
        httpExecutingContext.getRequestId(),
        httpExecutingContext.getRequestInfoScrubbed(),
        networkComunnicationStapwatch == null
            ? "n/a"
            : networkComunnicationStapwatch.elapsedMillis(),
        httpExecutingContext.getRetryCount());

    httpExecutingContext.resetRetryCount();
    if (logger.isDebugEnabled() && networkComunnicationStapwatch != null) {
      networkComunnicationStapwatch.stop();
    }
    if (responseDto.getSavedEx() != null) {
      Exception savedEx = responseDto.getSavedEx();
      if (savedEx instanceof SnowflakeSQLException) {
        throw (SnowflakeSQLException) savedEx;
      } else {
        throw new SnowflakeSQLException(
            savedEx,
            ErrorCode.NETWORK_ERROR,
            "Exception encountered for HTTP request: " + savedEx.getMessage());
      }
    }
    return responseDto;
  }

  private static void processHttpResponse(
      HttpExecutingContext httpExecutingContext,
      ExecTimeTelemetryData execTimeData,
      HttpResponseContextDto responseDto) {
    CloseableHttpResponse response = responseDto.getHttpResponse();
    try {
      String responseText;
      responseText = verifyAndUnpackResponse(response, execTimeData);
      httpExecutingContext.setShouldRetry(false);
      responseDto.setUnpackedCloseableHttpResponse(responseText);
    } catch (IOException ex) {
      boolean skipRetriesBecauseOf200 = httpExecutingContext.isSkipRetriesBecauseOf200();
      boolean retryReasonDifferentThan200 =
          !httpExecutingContext.isShouldRetry() && skipRetriesBecauseOf200;
      httpExecutingContext.setShouldRetry(retryReasonDifferentThan200);
      responseDto.setSavedEx(ex);
    }
  }

  private static void updateRetryParameters(
      URIBuilder builder, int retryCount, String lastStatusCodeForRetry, long startTime) {
    builder.setParameter("retryCount", String.valueOf(retryCount));
    builder.setParameter("retryReason", lastStatusCodeForRetry);
    builder.setParameter("clientStartTime", String.valueOf(startTime));
  }

  private static void prepareRetry(
      HttpRequestBase httpRequest,
      HttpExecutingContext httpExecutingContext,
      RetryContextManager retryManager,
      HttpResponseContextDto dto)
      throws SnowflakeSQLException {
    //        Potentially retryable error
    logRequestResult(
        dto.getHttpResponse(),
        httpExecutingContext.getRequestId(),
        httpExecutingContext.getRequestInfoScrubbed(),
        dto.getSavedEx());

    // get the elapsed time for the last request
    // elapsed in millisecond for last call, used for calculating the
    // remaining amount of time to sleep:
    // (backoffInMilli - elapsedMilliForLastCall)
    long elapsedMilliForLastCall =
        System.currentTimeMillis() - httpExecutingContext.getStartTimePerRequest();

    if (httpExecutingContext.socketOrConnectTimeoutReached())
    /* socket timeout not reached */ {
      /* connect timeout not reached */
      // check if this is a login-request
      if (String.valueOf(httpRequest.getURI()).contains("login-request")) {
        throw new SnowflakeSQLException(
            ErrorCode.AUTHENTICATOR_REQUEST_TIMEOUT,
            httpExecutingContext.getRetryCount(),
            true,
            httpExecutingContext.getElapsedMilliForTransientIssues() / 1000);
      }
    }

    // sleep for backoff - elapsed amount of time
    sleepForBackoffAndPrepareNext(elapsedMilliForLastCall, httpExecutingContext);

    httpExecutingContext.incrementRetryCount();
    httpExecutingContext.setLastStatusCodeForRetry(
        dto.getHttpResponse() == null
            ? "0"
            : String.valueOf(dto.getHttpResponse().getStatusLine().getStatusCode()));
    // If the request failed with any other retry-able error and auth timeout is reached
    // increase the retry count and throw special exception to renew the token before retrying.

    RetryContextManager.RetryHook retryManagerHook = null;
    if (retryManager != null) {
      retryManagerHook = retryManager.getRetryHook();
      retryManager
          .getRetryContext()
          .setElapsedTimeInMillis(httpExecutingContext.getElapsedMilliForTransientIssues())
          .setRetryTimeoutInMillis(httpExecutingContext.getRetryTimeoutInMilliseconds());
    }

    // Make sure that any authenticator specific info that needs to be
    // updated gets updated before the next retry. Ex - OKTA OTT, JWT token
    // Aim is to achieve this using RetryContextManager, but raising
    // AUTHENTICATOR_REQUEST_TIMEOUT Exception is still supported as well. In both cases the
    // retried request must be aware of the elapsed time not to exceed the timeout limit.
    if (retryManagerHook == RetryContextManager.RetryHook.ALWAYS_BEFORE_RETRY) {
      retryManager.executeRetryCallbacks(httpRequest);
    }

    if (httpExecutingContext.getAuthTimeout() > 0
        && httpExecutingContext.getElapsedMilliForTransientIssues()
            >= httpExecutingContext.getAuthTimeout()) {
      throw new SnowflakeSQLException(
          ErrorCode.AUTHENTICATOR_REQUEST_TIMEOUT,
          httpExecutingContext.getRetryCount(),
          false,
          httpExecutingContext.getElapsedMilliForTransientIssues() / 1000);
    }

    int numOfRetryToTriggerTelemetry =
        TelemetryService.getInstance().getNumOfRetryToTriggerTelemetry();
    if (httpExecutingContext.getRetryCount() == numOfRetryToTriggerTelemetry) {
      TelemetryService.getInstance()
          .logHttpRequestTelemetryEvent(
              String.format("HttpRequestRetry%dTimes", numOfRetryToTriggerTelemetry),
              httpRequest,
              httpExecutingContext.getInjectSocketTimeout(),
              httpExecutingContext.getCanceling(),
              httpExecutingContext.isWithoutCookies(),
              httpExecutingContext.isIncludeRetryParameters(),
              httpExecutingContext.isIncludeRequestGuid(),
              dto.getHttpResponse(),
              dto.getSavedEx(),
              httpExecutingContext.getBreakRetryReason(),
              httpExecutingContext.getRetryTimeout(),
              httpExecutingContext.getRetryCount(),
              SqlState.IO_ERROR,
              ErrorCode.NETWORK_ERROR.getMessageCode());
    }
    dto.setSavedEx(null);
    httpExecutingContext.setSkipRetriesBecauseOf200(false);

    // release connection before retry
    httpRequest.releaseConnection();
  }

  private static void sendTelemetryEvent(
      HttpRequestBase httpRequest,
      HttpExecutingContext httpExecutingContext,
      CloseableHttpResponse response,
      Exception savedEx) {
    String eventName;
    if (response == null) {
      eventName = "NullResponseHttpError";
    } else {
      if (response.getStatusLine() == null) {
        eventName = "NullResponseStatusLine";
      } else {
        eventName = String.format("HttpError%d", response.getStatusLine().getStatusCode());
      }
    }
    TelemetryService.getInstance()
        .logHttpRequestTelemetryEvent(
            eventName,
            httpRequest,
            httpExecutingContext.getInjectSocketTimeout(),
            httpExecutingContext.getCanceling(),
            httpExecutingContext.isWithoutCookies(),
            httpExecutingContext.isIncludeRetryParameters(),
            httpExecutingContext.isIncludeRequestGuid(),
            response,
            savedEx,
            httpExecutingContext.getBreakRetryReason(),
            httpExecutingContext.getRetryTimeout(),
            httpExecutingContext.getRetryCount(),
            null,
            0);
  }

  private static void sleepForBackoffAndPrepareNext(
      long elapsedMilliForLastCall, HttpExecutingContext context) {
    if (context.getMinBackoffInMillis() > elapsedMilliForLastCall) {
      try {
        logger.debug(
            "{}Retry request {}: sleeping for {} ms",
            context.getRequestId(),
            context.getRequestInfoScrubbed(),
            context.getBackoffInMillis());
        Thread.sleep(context.getBackoffInMillis());
      } catch (InterruptedException ex1) {
        logger.debug(
            "{}Backoff sleep before retrying login got interrupted", context.getRequestId());
      }
      context.increaseElapsedMilliForTransientIssues(context.getBackoffInMillis());
      context.setBackoffInMillis(
          getNewBackoffInMilli(
              context.getBackoffInMillis(),
              context.isLoginRequest(),
              context.getBackoff(),
              context.getRetryCount(),
              context.getRetryTimeoutInMilliseconds(),
              context.getElapsedMilliForTransientIssues()));
    }
  }

  private static void logRequestResult(
      CloseableHttpResponse response,
      String requestIdStr,
      String requestInfoScrubbed,
      Exception savedEx) {
    if (response != null) {
      logger.debug(
          "{}HTTP response not ok: status code: {}, request: {}",
          requestIdStr,
          response.getStatusLine().getStatusCode(),
          requestInfoScrubbed);
    } else if (savedEx != null) {
      logger.debug(
          "{}Null response for cause: {}, request: {}",
          requestIdStr,
          getRootCause(savedEx).getMessage(),
          requestInfoScrubbed);
    } else {
      logger.debug("{}Null response for request: {}", requestIdStr, requestInfoScrubbed);
    }
  }

  private static void checkForDPoPNonceError(CloseableHttpResponse response) throws IOException {
    String errorResponse = EntityUtils.toString(response.getEntity());
    if (!isNullOrEmpty(errorResponse)) {
      ObjectMapper objectMapper = ObjectMapperFactory.getObjectMapper();
      JsonNode rootNode = objectMapper.readTree(errorResponse);
      JsonNode errorNode = rootNode.get(ERROR_FIELD_NAME);
      if (errorNode != null
          && errorNode.isValueNode()
          && errorNode.isTextual()
          && errorNode.textValue().equals(ERROR_USE_DPOP_NONCE)) {
        throw new SnowflakeUseDPoPNonceException(
            response.getFirstHeader(DPOP_NONCE_HEADER_NAME).getValue());
      }
    }
  }

  static Exception handlingNotRetryableException(
      Exception ex, HttpExecutingContext httpExecutingContext) throws SnowflakeSQLLoggedException {
    Exception savedEx = null;
<<<<<<< HEAD
    if (ex instanceof IllegalStateException) {
      throw new SnowflakeSQLLoggedException(
          null, ErrorCode.INVALID_STATE, ex, /* session= */ ex.getMessage());
    } else if (isExceptionInGroup(ex, sslExceptions) && !isProtocolVersionError(ex)) {
=======
    if (isExceptionInGroup(ex, sslExceptions)) {
>>>>>>> f865ceb7
      String formattedMsg =
          ex.getMessage()
              + "\n"
              + "Verify that the hostnames and portnumbers in SYSTEM$ALLOWLIST are added to your firewall's allowed list.\n"
              + "To troubleshoot your connection further, you can refer to this article:\n"
              + "https://docs.snowflake.com/en/user-guide/client-connectivity-troubleshooting/overview";

      throw new SnowflakeSQLLoggedException(null, ErrorCode.NETWORK_ERROR, ex, formattedMsg);
    } else if (ex instanceof Exception) {
      savedEx = ex;
      // if the request took more than socket timeout log a warning
      long currentMillis = System.currentTimeMillis();
      if ((currentMillis - httpExecutingContext.getStartTimePerRequest())
          > HttpUtil.getSocketTimeout().toMillis()) {
        logger.warn(
            "{}HTTP request took longer than socket timeout {} ms: {} ms",
            httpExecutingContext.getRequestId(),
            HttpUtil.getSocketTimeout().toMillis(),
            (currentMillis - httpExecutingContext.getStartTimePerRequest()));
      }
      StringWriter sw = new StringWriter();
      savedEx.printStackTrace(new PrintWriter(sw));
      logger.debug(
          "{}Exception encountered for: {}, {}, {}",
          httpExecutingContext.getRequestId(),
          httpExecutingContext.getRequestInfoScrubbed(),
          ex.getLocalizedMessage(),
          (ArgSupplier) sw::toString);
    }
    return ex;
  }

  static boolean isExceptionInGroup(Exception e, Set<Class<?>> group) {
    for (Class<?> clazz : group) {
      if (clazz.isInstance(e)) {
        return true;
      }
    }
    return false;
  }

  static boolean isProtocolVersionError(Exception e) {
    return e.getMessage() != null
        && e.getMessage().contains("Received fatal alert: protocol_version");
  }

  private static boolean handleCertificateRevoked(
      Exception savedEx, HttpExecutingContext httpExecutingContext, boolean skipRetrying) {
    if (!skipRetrying && RestRequest.isCertificateRevoked(savedEx)) {
      String msg = "Unknown reason";
      Throwable rootCause = RestRequest.getRootCause(savedEx);
      msg =
          rootCause.getMessage() != null && !rootCause.getMessage().isEmpty()
              ? rootCause.getMessage()
              : msg;
      logger.debug(
          "{}Error response not retryable, " + msg + ", request: {}",
          httpExecutingContext.getRequestId(),
          httpExecutingContext.getRequestInfoScrubbed());
      EventUtil.triggerBasicEvent(
          Event.EventType.NETWORK_ERROR,
          msg + ", Request: " + httpExecutingContext.getRequestInfoScrubbed(),
          false);

      httpExecutingContext.setBreakRetryReason("certificate revoked error");
      httpExecutingContext.setBreakRetryEventName("HttpRequestRetryVertificateRevoked");
      httpExecutingContext.setShouldRetry(false);
      return true;
    }
    return skipRetrying;
  }

  private static boolean handleNonRetryableHttpCode(
      HttpResponseContextDto dto, HttpExecutingContext httpExecutingContext, boolean skipRetrying) {
    CloseableHttpResponse response = dto.getHttpResponse();
    if (!skipRetrying && isNonRetryableHTTPCode(response, httpExecutingContext.isRetryHTTP403())) {
      String msg = "Unknown reason";
      if (response != null) {
        logger.debug(
            "{}HTTP response code for request {}: {}",
            httpExecutingContext.getRequestId(),
            httpExecutingContext.getRequestInfoScrubbed(),
            response.getStatusLine().getStatusCode());
        msg =
            "StatusCode: "
                + response.getStatusLine().getStatusCode()
                + ", Reason: "
                + response.getStatusLine().getReasonPhrase();
      } else if (dto.getSavedEx() != null) // may be null.
      {
        Throwable rootCause = RestRequest.getRootCause(dto.getSavedEx());
        msg = rootCause.getMessage();
      }

      if (response == null || response.getStatusLine().getStatusCode() != 200) {
        logger.debug(
            "{}Error response not retryable, " + msg + ", request: {}",
            httpExecutingContext.getRequestId(),
            httpExecutingContext.getRequestInfoScrubbed());
        EventUtil.triggerBasicEvent(
            Event.EventType.NETWORK_ERROR,
            msg + ", Request: " + httpExecutingContext.getRequestInfoScrubbed(),
            false);
      }
      httpExecutingContext.setBreakRetryReason("status code does not need retry");
      httpExecutingContext.setShouldRetry(false);
      httpExecutingContext.setSkipRetriesBecauseOf200(
          response.getStatusLine().getStatusCode() == 200);

      try {
        if (response == null || response.getStatusLine().getStatusCode() != 200) {
          logger.error(
              "Error executing request: {}", httpExecutingContext.getRequestInfoScrubbed());

          if (response != null
              && response.getStatusLine().getStatusCode() == 400
              && response.getEntity() != null) {
            checkForDPoPNonceError(response);
          }

          SnowflakeUtil.logResponseDetails(response, logger);

          if (response != null) {
            EntityUtils.consume(response.getEntity());
          }

          //           We throw here exception if timeout was reached for login
          dto.setSavedEx(
              new SnowflakeSQLException(
                  SqlState.IO_ERROR,
                  ErrorCode.NETWORK_ERROR.getMessageCode(),
                  "HTTP status="
                      + ((response != null)
                          ? response.getStatusLine().getStatusCode()
                          : "null response")));
        }
      } catch (IOException e) {
        dto.setSavedEx(
            new SnowflakeSQLException(
                SqlState.IO_ERROR,
                ErrorCode.NETWORK_ERROR.getMessageCode(),
                "Exception details: " + e.getMessage()));
      }
      return true;
    }
    return skipRetrying;
  }

  private static void logTelemetryEvent(
      HttpRequestBase request,
      CloseableHttpResponse response,
      Exception savedEx,
      HttpExecutingContext httpExecutingContext) {
    TelemetryService.getInstance()
        .logHttpRequestTelemetryEvent(
            httpExecutingContext.getBreakRetryEventName(),
            request,
            httpExecutingContext.getInjectSocketTimeout(),
            httpExecutingContext.getCanceling(),
            httpExecutingContext.isWithoutCookies(),
            httpExecutingContext.isIncludeRetryParameters(),
            httpExecutingContext.isIncludeRequestGuid(),
            response,
            savedEx,
            httpExecutingContext.getBreakRetryReason(),
            httpExecutingContext.getRetryTimeout(),
            httpExecutingContext.getRetryCount(),
            SqlState.IO_ERROR,
            ErrorCode.NETWORK_ERROR.getMessageCode());
  }

  private static boolean handleMaxRetriesExceeded(
      HttpExecutingContext httpExecutingContext, boolean skipRetrying) {
    if (!skipRetrying && httpExecutingContext.maxRetriesExceeded()) {
      logger.error(
          "{}Stop retrying as max retries have been reached for request: {}! Max retry count: {}",
          httpExecutingContext.getRequestId(),
          httpExecutingContext.getRequestInfoScrubbed(),
          httpExecutingContext.getMaxRetries());

      httpExecutingContext.setBreakRetryReason("max retries reached");
      httpExecutingContext.setBreakRetryEventName("HttpRequestRetryLimitExceeded");
      httpExecutingContext.setShouldRetry(false);
      return true;
    }
    return skipRetrying;
  }

  private static boolean handleElapsedTimeoutExceeded(
      HttpExecutingContext httpExecutingContext, boolean skipRetrying) {
    if (!skipRetrying && httpExecutingContext.getRetryTimeoutInMilliseconds() > 0) {
      // Check for retry time-out.
      // increment total elapsed due to transient issues
      long elapsedMilliForLastCall =
          System.currentTimeMillis() - httpExecutingContext.getStartTimePerRequest();
      httpExecutingContext.increaseElapsedMilliForTransientIssues(elapsedMilliForLastCall);

      // check if the total elapsed time for transient issues has exceeded
      // the retry timeout and we retry at least the min, if so, we will not
      // retry
      if (httpExecutingContext.elapsedTimeExceeded() && httpExecutingContext.moreThanMinRetries()) {
        logger.error(
            "{}Stop retrying since elapsed time due to network "
                + "issues has reached timeout. "
                + "Elapsed: {} ms, timeout: {} ms",
            httpExecutingContext.getRequestId(),
            httpExecutingContext.getElapsedMilliForTransientIssues(),
            httpExecutingContext.getRetryTimeoutInMilliseconds());

        httpExecutingContext.setBreakRetryReason("retry timeout");
        httpExecutingContext.setBreakRetryEventName("HttpRequestRetryTimeout");
        httpExecutingContext.setShouldRetry(false);
        return true;
      }
    }
    return skipRetrying;
  }

  private static boolean handleCancelingSignal(
      HttpExecutingContext httpExecutingContext, boolean skipRetrying) {
    if (!skipRetrying
        && httpExecutingContext.getCanceling() != null
        && httpExecutingContext.getCanceling().get()) {
      logger.debug(
          "{}Stop retrying since canceling is requested", httpExecutingContext.getRequestId());
      httpExecutingContext.setBreakRetryReason("canceling is requested");
      httpExecutingContext.setShouldRetry(false);
      return true;
    }
    return skipRetrying;
  }

  private static boolean handleNoRetryFlag(
      HttpExecutingContext httpExecutingContext, boolean skipRetrying) {
    if (!skipRetrying && httpExecutingContext.isNoRetry()) {
      logger.debug(
          "{}HTTP retry disabled for this request. noRetry: {}",
          httpExecutingContext.getRequestId(),
          httpExecutingContext.isNoRetry());
      httpExecutingContext.setBreakRetryReason("retry is disabled");
      httpExecutingContext.resetRetryCount();
      httpExecutingContext.setShouldRetry(false);
      return true;
    }
    return skipRetrying;
  }

  private static boolean shouldSkipRetryWithLoggedReason(
      HttpRequestBase request,
      HttpResponseContextDto responseDto,
      HttpExecutingContext httpExecutingContext) {
    CloseableHttpResponse response = responseDto.getHttpResponse();
    Exception savedEx = responseDto.getSavedEx();
    List<Function<Boolean, Boolean>> conditions =
        Arrays.asList(
            skipRetrying -> handleNoRetryFlag(httpExecutingContext, skipRetrying),
            skipRetrying -> handleCancelingSignal(httpExecutingContext, skipRetrying),
            skipRetrying -> handleElapsedTimeoutExceeded(httpExecutingContext, skipRetrying),
            skipRetrying -> handleMaxRetriesExceeded(httpExecutingContext, skipRetrying),
            skipRetrying -> handleCertificateRevoked(savedEx, httpExecutingContext, skipRetrying),
            skipRetrying ->
                handleNonRetryableHttpCode(responseDto, httpExecutingContext, skipRetrying));

    // Process each condition using Stream
    boolean skipRetrying =
        conditions.stream().reduce(Function::andThen).orElse(Function.identity()).apply(false);

    // Log telemetry
    logTelemetryEvent(request, response, savedEx, httpExecutingContext);

    return skipRetrying;
  }

  private static String verifyAndUnpackResponse(
      CloseableHttpResponse response, ExecTimeTelemetryData execTimeData) throws IOException {
    try (StringWriter writer = new StringWriter()) {
      execTimeData.setResponseIOStreamStart();
      try (InputStream ins = response.getEntity().getContent()) {
        IOUtils.copy(ins, writer, "UTF-8");
      }

      execTimeData.setResponseIOStreamEnd();
      return writer.toString();
    } finally {
      IOUtils.closeQuietly(response);
    }
  }
}<|MERGE_RESOLUTION|>--- conflicted
+++ resolved
@@ -1091,14 +1091,10 @@
   static Exception handlingNotRetryableException(
       Exception ex, HttpExecutingContext httpExecutingContext) throws SnowflakeSQLLoggedException {
     Exception savedEx = null;
-<<<<<<< HEAD
     if (ex instanceof IllegalStateException) {
       throw new SnowflakeSQLLoggedException(
           null, ErrorCode.INVALID_STATE, ex, /* session= */ ex.getMessage());
     } else if (isExceptionInGroup(ex, sslExceptions) && !isProtocolVersionError(ex)) {
-=======
-    if (isExceptionInGroup(ex, sslExceptions)) {
->>>>>>> f865ceb7
       String formattedMsg =
           ex.getMessage()
               + "\n"
