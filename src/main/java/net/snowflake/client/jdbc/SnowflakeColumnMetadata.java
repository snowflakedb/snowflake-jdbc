/*
 * Copyright (c) 2012-2019 Snowflake Computing Inc. All rights reserved.
 */

package net.snowflake.client.jdbc;

import java.io.Serializable;
import java.util.List;
import net.snowflake.client.core.SnowflakeJdbcInternalApi;

/**
 * @author jhuang
 */
public class SnowflakeColumnMetadata implements Serializable {
  private static final long serialVersionUID = 1L;
  private String name;
  private String typeName;
  private int type;
  private boolean nullable;
  private int length;
  private int precision;
  private int scale;
  private boolean fixed;
  private SnowflakeType base;
<<<<<<< HEAD
  private FieldMetadata[] fields;
=======
  private List<FieldMetadata> fields;
>>>>>>> 1624da47
  private String columnSrcTable;
  private String columnSrcSchema;
  private String columnSrcDatabase;

  private boolean isAutoIncrement;

  @SnowflakeJdbcInternalApi
  public SnowflakeColumnMetadata(
      String name,
      int type,
      boolean nullable,
      int length,
      int precision,
      int scale,
      String typeName,
      boolean fixed,
      SnowflakeType base,
      List<FieldMetadata> fields,
      String columnSrcDatabase,
      String columnSrcSchema,
      String columnSrcTable,
      boolean isAutoIncrement) {
    this.name = name;
    this.type = type;
    this.nullable = nullable;
    this.length = length;
    this.precision = precision;
    this.scale = scale;
    this.typeName = typeName;
    this.fixed = fixed;
    this.base = base;
    this.fields = fields;
    this.columnSrcDatabase = columnSrcDatabase;
    this.columnSrcSchema = columnSrcSchema;
    this.columnSrcTable = columnSrcTable;
    this.isAutoIncrement = isAutoIncrement;
  }

  /**
   * @deprecated Use {@link SnowflakeColumnMetadata#SnowflakeColumnMetadata(String, int, boolean,
   *     int, int, int, String, boolean, SnowflakeType, List, String, String, String, boolean)}
   *     instead
   */
  @Deprecated
  public SnowflakeColumnMetadata(
      String name,
      int type,
      boolean nullable,
      int length,
      int precision,
      int scale,
      String typeName,
      boolean fixed,
      SnowflakeType base,
      FieldMetadata[] fields,
      String columnSrcDatabase,
      String columnSrcSchema,
      String columnSrcTable,
      boolean isAutoIncrement) {
    this.name = name;
    this.type = type;
    this.nullable = nullable;
    this.length = length;
    this.precision = precision;
    this.scale = scale;
    this.typeName = typeName;
    this.fixed = fixed;
    this.base = base;
    this.fields = fields;
    this.columnSrcDatabase = columnSrcDatabase;
    this.columnSrcSchema = columnSrcSchema;
    this.columnSrcTable = columnSrcTable;
    this.isAutoIncrement = isAutoIncrement;
  }

  @Deprecated
  public SnowflakeColumnMetadata(
      String name,
      int type,
      boolean nullable,
      int length,
      int precision,
      int scale,
      String typeName,
      boolean fixed,
      SnowflakeType base,
      String columnSrcDatabase,
      String columnSrcSchema,
      String columnSrcTable,
      boolean isAutoIncrement) {
    this.name = name;
    this.type = type;
    this.nullable = nullable;
    this.length = length;
    this.precision = precision;
    this.scale = scale;
    this.typeName = typeName;
    this.fixed = fixed;
    this.base = base;
    this.columnSrcDatabase = columnSrcDatabase;
    this.columnSrcSchema = columnSrcSchema;
    this.columnSrcTable = columnSrcTable;
    this.isAutoIncrement = isAutoIncrement;
  }

  public String getName() {
    return name;
  }

  public void setName(String name) {
    this.name = name;
  }

  public int getType() {
    return type;
  }

  public void setType(int type) {
    this.type = type;
  }

  public boolean isNullable() {
    return nullable;
  }

  public void setNullable(boolean nullable) {
    this.nullable = nullable;
  }

  public int getLength() {
    return length;
  }

  public void setLength(int length) {
    this.length = length;
  }

  public int getPrecision() {
    return precision;
  }

  public void setPrecision(int precision) {
    this.precision = precision;
  }

  public int getScale() {
    return scale;
  }

  public void setScale(int scale) {
    this.scale = scale;
  }

  public String getTypeName() {
    return typeName;
  }

  public void setTypeName(String typeName) {
    this.typeName = typeName;
  }

  public boolean isFixed() {
    return fixed;
  }

  public void setFixed(boolean fixed) {
    this.fixed = fixed;
  }

  public SnowflakeType getBase() {
    return this.base;
  }

<<<<<<< HEAD
  public FieldMetadata[] getFields() {
    return fields;
  }

=======
  @SnowflakeJdbcInternalApi
  public List<FieldMetadata> getFields() {
    return fields;
  }

  @SnowflakeJdbcInternalApi
  public void setFields(List<FieldMetadata> fields) {
    this.fields = fields;
  }

>>>>>>> 1624da47
  public String getColumnSrcTable() {
    return this.columnSrcTable;
  }

  public String getColumnSrcSchema() {
    return this.columnSrcSchema;
  }

  public String getColumnSrcDatabase() {
    return this.columnSrcDatabase;
  }

  public boolean isAutoIncrement() {
    return isAutoIncrement;
  }

  public void setAutoIncrement(boolean autoIncrement) {
    isAutoIncrement = autoIncrement;
  }

  public String toString() {
    StringBuilder sBuilder = new StringBuilder();

    sBuilder.append("name=").append(name);
    sBuilder.append(",typeName=").append(typeName);
    sBuilder.append(",type=").append(type);
    sBuilder.append(",nullable=").append(nullable);
    sBuilder.append(",length=").append(length);
    sBuilder.append(",precision=").append(precision);
    sBuilder.append(",scale=").append(scale);
    sBuilder.append(",fixed=").append(fixed);
    sBuilder.append(",database=").append(columnSrcDatabase);
    sBuilder.append(",schema=").append(columnSrcSchema);
    sBuilder.append(",table=").append(columnSrcTable);
    sBuilder.append((",isAutoIncrement=")).append(isAutoIncrement);

    return sBuilder.toString();
  }
}<|MERGE_RESOLUTION|>--- conflicted
+++ resolved
@@ -22,11 +22,7 @@
   private int scale;
   private boolean fixed;
   private SnowflakeType base;
-<<<<<<< HEAD
-  private FieldMetadata[] fields;
-=======
   private List<FieldMetadata> fields;
->>>>>>> 1624da47
   private String columnSrcTable;
   private String columnSrcSchema;
   private String columnSrcDatabase;
@@ -81,38 +77,6 @@
       String typeName,
       boolean fixed,
       SnowflakeType base,
-      FieldMetadata[] fields,
-      String columnSrcDatabase,
-      String columnSrcSchema,
-      String columnSrcTable,
-      boolean isAutoIncrement) {
-    this.name = name;
-    this.type = type;
-    this.nullable = nullable;
-    this.length = length;
-    this.precision = precision;
-    this.scale = scale;
-    this.typeName = typeName;
-    this.fixed = fixed;
-    this.base = base;
-    this.fields = fields;
-    this.columnSrcDatabase = columnSrcDatabase;
-    this.columnSrcSchema = columnSrcSchema;
-    this.columnSrcTable = columnSrcTable;
-    this.isAutoIncrement = isAutoIncrement;
-  }
-
-  @Deprecated
-  public SnowflakeColumnMetadata(
-      String name,
-      int type,
-      boolean nullable,
-      int length,
-      int precision,
-      int scale,
-      String typeName,
-      boolean fixed,
-      SnowflakeType base,
       String columnSrcDatabase,
       String columnSrcSchema,
       String columnSrcTable,
@@ -200,12 +164,6 @@
     return this.base;
   }
 
-<<<<<<< HEAD
-  public FieldMetadata[] getFields() {
-    return fields;
-  }
-
-=======
   @SnowflakeJdbcInternalApi
   public List<FieldMetadata> getFields() {
     return fields;
@@ -216,7 +174,6 @@
     this.fields = fields;
   }
 
->>>>>>> 1624da47
   public String getColumnSrcTable() {
     return this.columnSrcTable;
   }
