package net.snowflake.client.jdbc;

import com.google.common.base.Strings;
import java.io.IOException;
import java.io.ObjectInputStream;
import java.io.ObjectOutputStream;
import java.io.PrintWriter;
import java.io.Serializable;
import java.security.PrivateKey;
import java.sql.Connection;
import java.sql.SQLException;
import java.sql.SQLFeatureNotSupportedException;
import java.util.Properties;
import java.util.logging.Logger;
import javax.sql.DataSource;
import net.snowflake.client.core.SFSessionProperty;
import net.snowflake.client.log.ArgSupplier;
import net.snowflake.client.log.SFLogger;
import net.snowflake.client.log.SFLoggerFactory;

/** Created by hyu on 5/11/17. */
public class SnowflakeBasicDataSource implements DataSource, Serializable {
  private static final long serialversionUID = 1L;
  private static final String AUTHENTICATOR_SNOWFLAKE_JWT = "SNOWFLAKE_JWT";
  private static final String AUTHENTICATOR_OAUTH = "OAUTH";
<<<<<<< HEAD

  private static final String AUTHENTICATOR_EXTERNAL_BROWSER = "EXTERNALBROWSER";

=======
  private static final String AUTHENTICATOR_USERNAME_PASSWORD_MFA = "USERNAME_PASSWORD_MFA";
>>>>>>> 14b62bd9
  private String url;

  private String serverName;

  private String user;

  private String password;

  private int portNumber = 0;

  private String authenticator;

  private Properties properties = new Properties();

  private static final SFLogger logger = SFLoggerFactory.getLogger(SnowflakeBasicDataSource.class);

  static {
    try {
      Class.forName("net.snowflake.client.jdbc.SnowflakeDriver");
    } catch (ClassNotFoundException e) {
      throw new IllegalStateException(
          "Unable to load "
              + "net.snowflake.client.jdbc.SnowflakeDriver. "
              + "Please check if you have proper Snowflake JDBC "
              + "Driver jar on the classpath",
          e);
    }
  }

  private void writeObjectHelper(ObjectOutputStream out) throws IOException {
    out.writeObject(url);
    out.writeObject(serverName);
    out.writeObject(user);
    out.writeObject(password);
    out.writeObject(portNumber);
    out.writeObject(authenticator);
    out.writeObject(properties);
  }

  private void readObjectHelper(ObjectInputStream in) throws IOException, ClassNotFoundException {
    url = (String) in.readObject();
    serverName = (String) in.readObject();
    user = (String) in.readObject();
    password = (String) in.readObject();
    portNumber = (int) in.readObject();
    authenticator = (String) in.readObject();
    properties = (Properties) in.readObject();
  }

  private void writeObject(ObjectOutputStream out) throws IOException {
    writeObjectHelper(out);
  }

  private void readObject(ObjectInputStream in) throws IOException, ClassNotFoundException {
    readObjectHelper(in);
  }

  @Override
  public Connection getConnection() throws SQLException {
    return getConnection(user, password);
  }

  @Override
  public Connection getConnection(String username, String password) throws SQLException {
    if (!AUTHENTICATOR_OAUTH.equalsIgnoreCase(
        authenticator)) { // For OAuth, no username is required
      properties.put(SFSessionProperty.USER.getPropertyKey(), username);
    }

    // The driver needs password for OAUTH as part of SNOW-533673 feature request.
    if (!AUTHENTICATOR_SNOWFLAKE_JWT.equalsIgnoreCase(authenticator)) {
      properties.put(SFSessionProperty.PASSWORD.getPropertyKey(), password);
    }

    try {
      Connection con = SnowflakeDriver.INSTANCE.connect(getUrl(), properties);
      logger.trace("Created a connection for {} at {}", user, (ArgSupplier) this::getUrl);
      return con;
    } catch (SQLException e) {
      logger.error("Failed to create a connection for {} at {}: {}", user, getUrl(), e);
      throw e;
    }
  }

  @Override
  public PrintWriter getLogWriter() throws SQLException {
    throw new SQLFeatureNotSupportedException();
  }

  @Override
  public void setLogWriter(PrintWriter out) throws SQLException {
    throw new SQLFeatureNotSupportedException();
  }

  @Override
  public int getLoginTimeout() throws SQLException {
    try {
      return Integer.parseInt(
          properties.getProperty(SFSessionProperty.LOGIN_TIMEOUT.getPropertyKey()));
    } catch (NumberFormatException e) {
      return 0;
    }
  }

  @Override
  public void setLoginTimeout(int seconds) throws SQLException {
    properties.put(SFSessionProperty.LOGIN_TIMEOUT.getPropertyKey(), Integer.toString(seconds));
  }

  @Override
  public Logger getParentLogger() throws SQLFeatureNotSupportedException {
    throw new SQLFeatureNotSupportedException();
  }

  @Override
  public boolean isWrapperFor(Class<?> iface) {
    return false;
  }

  @Override
  public <T> T unwrap(Class<T> iface) {
    return null;
  }

  public void setUrl(String url) {
    this.url = url;
  }

  public void setDatabaseName(String databaseName) {
    properties.put(SFSessionProperty.DATABASE.getPropertyKey(), databaseName);
  }

  public void setSchema(String schema) {
    properties.put(SFSessionProperty.SCHEMA.getPropertyKey(), schema);
  }

  public void setWarehouse(String warehouse) {
    properties.put(SFSessionProperty.WAREHOUSE.getPropertyKey(), warehouse);
  }

  public void setRole(String role) {
    properties.put(SFSessionProperty.ROLE.getPropertyKey(), role);
  }

  public void setUser(String user) {
    this.user = user;
  }

  public void setServerName(String serverName) {
    this.serverName = serverName;
  }

  public void setPassword(String password) {
    this.password = password;
  }

  public void setPortNumber(int portNumber) {
    this.portNumber = portNumber;
  }

  public void setAccount(String account) {
    this.properties.put(SFSessionProperty.ACCOUNT.getPropertyKey(), account);
  }

  public void setSsl(boolean ssl) {
    this.properties.put("ssl", String.valueOf(ssl));
  }

  public void setAuthenticator(String authenticator) {
    this.authenticator = authenticator;
    this.properties.put(SFSessionProperty.AUTHENTICATOR.getPropertyKey(), authenticator);
  }

  public void setOauthToken(String oauthToken) {
    this.setAuthenticator(AUTHENTICATOR_OAUTH);
    this.properties.put(SFSessionProperty.TOKEN.getPropertyKey(), oauthToken);
  }

  public String getUrl() {
    if (url != null) {
      return url;
    } else {
      // generate url;
      StringBuilder url = new StringBuilder(100);
      url.append("jdbc:snowflake://");
      url.append(serverName);
      if (portNumber != 0) {
        url.append(":").append(portNumber);
      }

      return url.toString();
    }
  }

  public void setPrivateKey(PrivateKey privateKey) {
    this.setAuthenticator(AUTHENTICATOR_SNOWFLAKE_JWT);
    this.properties.put(SFSessionProperty.PRIVATE_KEY.getPropertyKey(), privateKey);
  }

  public void setPrivateKeyFile(String location, String password) {
    this.setAuthenticator(AUTHENTICATOR_SNOWFLAKE_JWT);
    this.properties.put(SFSessionProperty.PRIVATE_KEY_FILE.getPropertyKey(), location);
    if (!Strings.isNullOrEmpty(password)) {
      this.properties.put(SFSessionProperty.PRIVATE_KEY_FILE_PWD.getPropertyKey(), password);
    }
  }

  public void setTracing(String tracing) {
    this.properties.put(SFSessionProperty.TRACING.getPropertyKey(), tracing);
  }

  protected Properties getProperties() {
    return this.properties;
  }

  public void setAllowUnderscoresInHost(boolean allowUnderscoresInHost) {
    this.properties.put(
        SFSessionProperty.ALLOW_UNDERSCORES_IN_HOST.getPropertyKey(),
        String.valueOf(allowUnderscoresInHost));
  }

  public void setDisableGcsDefaultCredentials(boolean isGcsDefaultCredentialsDisabled) {
    this.properties.put(
        SFSessionProperty.DISABLE_GCS_DEFAULT_CREDENTIALS.getPropertyKey(),
        String.valueOf(isGcsDefaultCredentialsDisabled));
  }

  public void setDisableSamlURLCheck(boolean disableSamlURLCheck) {
    this.properties.put(
        SFSessionProperty.DISABLE_SAML_URL_CHECK.getPropertyKey(),
        String.valueOf(disableSamlURLCheck));
  }

  public void setPasscode(String passcode) {
    this.setAuthenticator(AUTHENTICATOR_USERNAME_PASSWORD_MFA);
    this.properties.put(SFSessionProperty.PASSCODE.getPropertyKey(), passcode);
  }

  public void setPasscodeInPassword(boolean isPasscodeInPassword) {
    this.properties.put(
        SFSessionProperty.PASSCODE_IN_PASSWORD.getPropertyKey(),
        String.valueOf(isPasscodeInPassword));
    if (isPasscodeInPassword) {
      this.setAuthenticator(AUTHENTICATOR_USERNAME_PASSWORD_MFA);
    }
  }

  public void setDisableSocksProxy(boolean ignoreJvmSocksProxy) {
    this.properties.put(
        SFSessionProperty.DISABLE_SOCKS_PROXY.getPropertyKey(),
        String.valueOf(ignoreJvmSocksProxy));
  }

  public void setNonProxyHosts(String nonProxyHosts) {
    this.properties.put(SFSessionProperty.NON_PROXY_HOSTS.getPropertyKey(), nonProxyHosts);
  }

  public void setProxyHost(String proxyHost) {
    this.properties.put(SFSessionProperty.PROXY_HOST.getPropertyKey(), proxyHost);
  }

  public void setProxyPassword(String proxyPassword) {
    this.properties.put(SFSessionProperty.PROXY_PASSWORD.getPropertyKey(), proxyPassword);
  }

  public void setProxyPort(int proxyPort) {
    this.properties.put(SFSessionProperty.PROXY_PORT.getPropertyKey(), Integer.toString(proxyPort));
  }

  public void setProxyProtocol(String proxyProtocol) {
    this.properties.put(SFSessionProperty.PROXY_PROTOCOL.getPropertyKey(), proxyProtocol);
  }

  public void setProxyUser(String proxyUser) {
    this.properties.put(SFSessionProperty.PROXY_USER.getPropertyKey(), proxyUser);
  }

  public void setUseProxy(boolean useProxy) {
    this.properties.put(SFSessionProperty.USE_PROXY.getPropertyKey(), String.valueOf(useProxy));
  }

  public void setNetworkTimeout(int networkTimeoutSeconds) {
    this.properties.put(
        SFSessionProperty.NETWORK_TIMEOUT.getPropertyKey(),
        Integer.toString(networkTimeoutSeconds));
  }

  public void setQueryTimeout(int queryTimeoutSeconds) {
    this.properties.put(
        SFSessionProperty.QUERY_TIMEOUT.getPropertyKey(), Integer.toString(queryTimeoutSeconds));
  }

  public void setApplication(String application) {
    this.properties.put(SFSessionProperty.APPLICATION.getPropertyKey(), application);
  }

  public void setClientConfigFile(String clientConfigFile) {
    this.properties.put(SFSessionProperty.CLIENT_CONFIG_FILE.getPropertyKey(), clientConfigFile);
  }

  public void setEnablePatternSearch(boolean enablePatternSearch) {
    this.properties.put(
        SFSessionProperty.ENABLE_PATTERN_SEARCH.getPropertyKey(),
        String.valueOf(enablePatternSearch));
  }

  public void setEnablePutGet(boolean enablePutGet) {
    this.properties.put(
        SFSessionProperty.ENABLE_PUT_GET.getPropertyKey(), String.valueOf(enablePutGet));
  }

  public void setArrowTreatDecimalAsInt(boolean treatDecimalAsInt) {
    this.properties.put(
        SFSessionProperty.JDBC_ARROW_TREAT_DECIMAL_AS_INT.getPropertyKey(),
        String.valueOf(treatDecimalAsInt));
  }

  public void setMaxHttpRetries(int maxHttpRetries) {
    this.properties.put(
        SFSessionProperty.MAX_HTTP_RETRIES.getPropertyKey(), Integer.toString(maxHttpRetries));
  }

  public void setOcspFailOpen(boolean ocspFailOpen) {
    this.properties.put(
        SFSessionProperty.OCSP_FAIL_OPEN.getPropertyKey(), String.valueOf(ocspFailOpen));
  }

  public void setPutGetMaxRetries(int putGetMaxRetries) {
    this.properties.put(
        SFSessionProperty.PUT_GET_MAX_RETRIES.getPropertyKey(), Integer.toString(putGetMaxRetries));
  }

  public void setStringsQuotedForColumnDef(boolean stringsQuotedForColumnDef) {
    this.properties.put(
        SFSessionProperty.STRINGS_QUOTED.getPropertyKey(),
        String.valueOf(stringsQuotedForColumnDef));
  }

  public void setEnableDiagnostics(boolean enableDiagnostics) {
    this.properties.put(
        SFSessionProperty.ENABLE_DIAGNOSTICS.getPropertyKey(), String.valueOf(enableDiagnostics));
  }

  public void setDiagnosticsAllowlistFile(String diagnosticsAllowlistFile) {
    this.properties.put(
        SFSessionProperty.DIAGNOSTICS_ALLOWLIST_FILE.getPropertyKey(), diagnosticsAllowlistFile);
  }

  public void setJDBCDefaultFormatDateWithTimezone(Boolean jdbcDefaultFormatDateWithTimezone) {
    this.properties.put(
        "JDBC_DEFAULT_FORMAT_DATE_WITH_TIMEZONE", jdbcDefaultFormatDateWithTimezone);
  }

  public void setGetDateUseNullTimezone(Boolean getDateUseNullTimezone) {
    this.properties.put("JDBC_GET_DATE_USE_NULL_TIMEZONE", getDateUseNullTimezone);
  }

  public void setBrowserResponseTimeout(int seconds) {
    this.setAuthenticator(AUTHENTICATOR_EXTERNAL_BROWSER);
    this.properties.put("BROWSER_RESPONSE_TIMEOUT", Integer.toString(seconds));
  }
}<|MERGE_RESOLUTION|>--- conflicted
+++ resolved
@@ -23,13 +23,11 @@
   private static final long serialversionUID = 1L;
   private static final String AUTHENTICATOR_SNOWFLAKE_JWT = "SNOWFLAKE_JWT";
   private static final String AUTHENTICATOR_OAUTH = "OAUTH";
-<<<<<<< HEAD
 
   private static final String AUTHENTICATOR_EXTERNAL_BROWSER = "EXTERNALBROWSER";
 
-=======
   private static final String AUTHENTICATOR_USERNAME_PASSWORD_MFA = "USERNAME_PASSWORD_MFA";
->>>>>>> 14b62bd9
+
   private String url;
 
   private String serverName;
