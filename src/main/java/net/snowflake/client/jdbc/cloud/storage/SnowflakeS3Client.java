--- conflicted
+++ resolved
@@ -230,13 +230,10 @@
     amazonClient = (AmazonS3) amazonS3Builder.build();
   }
 
-<<<<<<< HEAD
-=======
   static String getDomainSuffixForRegionalUrl(String regionName) {
     return regionName.toLowerCase().startsWith("cn-") ? "amazonaws.com.cn" : "amazonaws.com";
   }
 
->>>>>>> b9dcc477
   // Returns the Max number of retry attempts
   @Override
   public int getMaxRetries() {
