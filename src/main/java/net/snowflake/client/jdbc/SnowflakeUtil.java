/*
 * Copyright (c) 2012-2019 Snowflake Computing Inc. All rights reserved.
 */

package net.snowflake.client.jdbc;

import static net.snowflake.client.jdbc.SnowflakeType.GEOGRAPHY;

import com.fasterxml.jackson.databind.JsonNode;
import com.fasterxml.jackson.databind.node.ArrayNode;
import com.google.common.base.Strings;
import java.io.BufferedReader;
import java.io.IOException;
import java.io.InputStreamReader;
import java.io.PrintWriter;
import java.io.StringWriter;
import java.lang.reflect.Field;
import java.sql.SQLException;
import java.sql.Time;
import java.sql.Types;
import java.time.Instant;
import java.time.LocalDateTime;
import java.time.ZoneOffset;
import java.util.ArrayList;
import java.util.Arrays;
import java.util.Calendar;
import java.util.List;
import java.util.Map;
import java.util.Optional;
import java.util.Properties;
import java.util.Random;
import java.util.concurrent.Executors;
import java.util.concurrent.ThreadFactory;
import java.util.concurrent.ThreadPoolExecutor;
import java.util.concurrent.TimeUnit;
import net.snowflake.client.core.HttpClientSettingsKey;
import net.snowflake.client.core.OCSPMode;
import net.snowflake.client.core.SFBaseSession;
import net.snowflake.client.core.SFException;
import net.snowflake.client.core.SFSessionProperty;
import net.snowflake.client.core.SnowflakeJdbcInternalApi;
import net.snowflake.client.log.SFLogger;
import net.snowflake.client.log.SFLoggerFactory;
import net.snowflake.client.util.ThrowingCallable;
import net.snowflake.common.core.SqlState;
import net.snowflake.common.util.ClassUtil;
import net.snowflake.common.util.FixedViewColumn;
import org.apache.commons.io.IOUtils;
import org.apache.http.Header;
import org.apache.http.HttpResponse;

/**
 * @author jhuang
 */
public class SnowflakeUtil {

<<<<<<< HEAD
  private static final SFLogger logger = SFLoggerFactory.getLogger(RestRequest.class);
=======
  private static final SFLogger logger = SFLoggerFactory.getLogger(SnowflakeUtil.class);
>>>>>>> 76a0d3f1

  /** Additional data types not covered by standard JDBC */
  public static final int EXTRA_TYPES_TIMESTAMP_LTZ = 50000;

  public static final int EXTRA_TYPES_TIMESTAMP_TZ = 50001;

  public static final int EXTRA_TYPES_TIMESTAMP_NTZ = 50002;

  public static final int EXTRA_TYPES_VECTOR = 50003;

  // reauthenticate
  private static final int ID_TOKEN_EXPIRED_GS_CODE = 390110;
  private static final int SESSION_NOT_EXIST_GS_CODE = 390111;
  private static final int MASTER_TOKEN_NOTFOUND = 390113;
  private static final int MASTER_EXPIRED_GS_CODE = 390114;
  private static final int MASTER_TOKEN_INVALID_GS_CODE = 390115;
  private static final int ID_TOKEN_INVALID_LOGIN_REQUEST_GS_CODE = 390195;

  public static final String BIG_DECIMAL_STR = "big decimal";
  public static final String FLOAT_STR = "float";
  public static final String DOUBLE_STR = "double";
  public static final String BOOLEAN_STR = "boolean";
  public static final String SHORT_STR = "short";
  public static final String INT_STR = "int";
  public static final String LONG_STR = "long";
  public static final String TIME_STR = "time";
  public static final String TIMESTAMP_STR = "timestamp";
  public static final String DATE_STR = "date";
  public static final String BYTE_STR = "byte";
  public static final String BYTES_STR = "byte array";

  public static void checkErrorAndThrowExceptionIncludingReauth(JsonNode rootNode)
      throws SnowflakeSQLException {
    checkErrorAndThrowExceptionSub(rootNode, true);
  }

  public static void checkErrorAndThrowException(JsonNode rootNode) throws SnowflakeSQLException {
    checkErrorAndThrowExceptionSub(rootNode, false);
  }

  public static long getEpochTimeInMicroSeconds() {
    Instant timestamp = Instant.now();
    long micros =
        TimeUnit.SECONDS.toMicros(timestamp.getEpochSecond())
            + TimeUnit.NANOSECONDS.toMicros(timestamp.getNano());
    return micros;
  }

  /**
   * Check the error in the JSON node and generate an exception based on information extracted from
   * the node.
   *
   * @param rootNode json object contains error information
   * @param raiseReauthenticateError raises SnowflakeReauthenticationRequest if true
   * @throws SnowflakeSQLException the exception get from the error in the json
   */
  private static void checkErrorAndThrowExceptionSub(
      JsonNode rootNode, boolean raiseReauthenticateError) throws SnowflakeSQLException {
    // no need to throw exception if success
    if (rootNode.path("success").asBoolean()) {
      return;
    }

    String errorMessage;
    String sqlState;
    int errorCode;
    String queryId = "unknown";

    // if we have sqlstate in data, it's a sql error
    if (!rootNode.path("data").path("sqlState").isMissingNode()) {
      sqlState = rootNode.path("data").path("sqlState").asText();
      errorCode = rootNode.path("data").path("errorCode").asInt();
      queryId = rootNode.path("data").path("queryId").asText();
      errorMessage = rootNode.path("message").asText();
    } else {
      sqlState = SqlState.INTERNAL_ERROR; // use internal error sql state

      // check if there is an error code in the envelope
      if (!rootNode.path("code").isMissingNode()) {
        errorCode = rootNode.path("code").asInt();
        errorMessage = rootNode.path("message").asText();
      } else {
        errorCode = ErrorCode.INTERNAL_ERROR.getMessageCode();
        errorMessage = "no_error_code_from_server";

        try (PrintWriter writer = new PrintWriter("output.json", "UTF-8")) {
          writer.print(rootNode.toString());
        } catch (Exception ex) {
          logger.debug("{}", ex);
        }
      }
    }

    if (raiseReauthenticateError) {
      switch (errorCode) {
        case ID_TOKEN_EXPIRED_GS_CODE:
        case SESSION_NOT_EXIST_GS_CODE:
        case MASTER_TOKEN_NOTFOUND:
        case MASTER_EXPIRED_GS_CODE:
        case MASTER_TOKEN_INVALID_GS_CODE:
        case ID_TOKEN_INVALID_LOGIN_REQUEST_GS_CODE:
          throw new SnowflakeReauthenticationRequest(queryId, errorMessage, sqlState, errorCode);
      }
    }
    throw new SnowflakeSQLException(queryId, errorMessage, sqlState, errorCode);
  }

  public static SnowflakeColumnMetadata extractColumnMetadata(
      JsonNode colNode, boolean jdbcTreatDecimalAsInt, SFBaseSession session)
      throws SnowflakeSQLException {
    String colName = colNode.path("name").asText();
    String internalColTypeName = colNode.path("type").asText();
    boolean nullable = colNode.path("nullable").asBoolean();
    int precision = colNode.path("precision").asInt();
    int scale = colNode.path("scale").asInt();
    int length = colNode.path("length").asInt();
    boolean fixed = colNode.path("fixed").asBoolean();
    JsonNode udtOutputType = colNode.path("outputType");
    JsonNode extColTypeNameNode = colNode.path("extTypeName");
    String extColTypeName = null;
    if (!extColTypeNameNode.isMissingNode()
        && !Strings.isNullOrEmpty(extColTypeNameNode.asText())) {
      extColTypeName = extColTypeNameNode.asText();
    }
    List<FieldMetadata> fieldsMetadata =
        getFieldMetadata(jdbcTreatDecimalAsInt, internalColTypeName, colNode);

    int fixedColType = jdbcTreatDecimalAsInt && scale == 0 ? Types.BIGINT : Types.DECIMAL;
    ColumnTypeInfo columnTypeInfo =
        getSnowflakeType(
            internalColTypeName,
            extColTypeName,
            udtOutputType,
            session,
            fixedColType,
            fieldsMetadata.size() > 0,
            isVectorType(internalColTypeName));

    String colSrcDatabase = colNode.path("database").asText();
    String colSrcSchema = colNode.path("schema").asText();
    String colSrcTable = colNode.path("table").asText();

    boolean isAutoIncrement = colNode.path("isAutoIncrement").asBoolean();

    return new SnowflakeColumnMetadata(
        colName,
        columnTypeInfo.getColumnType(),
        nullable,
        length,
        precision,
        scale,
        columnTypeInfo.getExtColTypeName(),
        fixed,
        columnTypeInfo.getSnowflakeType(),
        fieldsMetadata,
        colSrcDatabase,
        colSrcSchema,
        colSrcTable,
        isAutoIncrement);
  }

  static ColumnTypeInfo getSnowflakeType(
      String internalColTypeName,
      String extColTypeName,
      JsonNode udtOutputType,
      SFBaseSession session,
      int fixedColType,
      boolean isStructuredType,
      boolean isVectorType)
      throws SnowflakeSQLLoggedException {
    SnowflakeType baseType = SnowflakeType.fromString(internalColTypeName);
    ColumnTypeInfo columnTypeInfo = null;

    switch (baseType) {
      case TEXT:
        columnTypeInfo =
            new ColumnTypeInfo(Types.VARCHAR, defaultIfNull(extColTypeName, "VARCHAR"), baseType);
        break;
      case CHAR:
        columnTypeInfo =
            new ColumnTypeInfo(Types.CHAR, defaultIfNull(extColTypeName, "CHAR"), baseType);
        break;
      case INTEGER:
        columnTypeInfo =
            new ColumnTypeInfo(Types.INTEGER, defaultIfNull(extColTypeName, "INTEGER"), baseType);
        break;
      case FIXED:
        if (isVectorType) {
          columnTypeInfo =
              new ColumnTypeInfo(Types.INTEGER, defaultIfNull(extColTypeName, "INTEGER"), baseType);
        } else {
          columnTypeInfo =
              new ColumnTypeInfo(fixedColType, defaultIfNull(extColTypeName, "NUMBER"), baseType);
        }
        break;

      case REAL:
        if (isVectorType) {
          columnTypeInfo =
              new ColumnTypeInfo(Types.FLOAT, defaultIfNull(extColTypeName, "FLOAT"), baseType);
        } else {
          columnTypeInfo =
              new ColumnTypeInfo(Types.DOUBLE, defaultIfNull(extColTypeName, "DOUBLE"), baseType);
        }
        break;

      case TIMESTAMP:
      case TIMESTAMP_LTZ:
        columnTypeInfo =
            new ColumnTypeInfo(
                EXTRA_TYPES_TIMESTAMP_LTZ, defaultIfNull(extColTypeName, "TIMESTAMPLTZ"), baseType);
        break;

      case TIMESTAMP_NTZ:
        // if the column type is changed to EXTRA_TYPES_TIMESTAMP_NTZ, update also JsonSqlInput
        columnTypeInfo =
            new ColumnTypeInfo(
                Types.TIMESTAMP, defaultIfNull(extColTypeName, "TIMESTAMPNTZ"), baseType);
        break;

      case TIMESTAMP_TZ:
        columnTypeInfo =
            new ColumnTypeInfo(
                EXTRA_TYPES_TIMESTAMP_TZ, defaultIfNull(extColTypeName, "TIMESTAMPTZ"), baseType);
        break;

      case DATE:
        columnTypeInfo =
            new ColumnTypeInfo(Types.DATE, defaultIfNull(extColTypeName, "DATE"), baseType);
        break;

      case TIME:
        columnTypeInfo =
            new ColumnTypeInfo(Types.TIME, defaultIfNull(extColTypeName, "TIME"), baseType);
        break;

      case BOOLEAN:
        columnTypeInfo =
            new ColumnTypeInfo(Types.BOOLEAN, defaultIfNull(extColTypeName, "BOOLEAN"), baseType);
        break;

      case VECTOR:
        columnTypeInfo =
            new ColumnTypeInfo(
                EXTRA_TYPES_VECTOR, defaultIfNull(extColTypeName, "VECTOR"), baseType);
        break;

      case ARRAY:
        columnTypeInfo =
            new ColumnTypeInfo(Types.ARRAY, defaultIfNull(extColTypeName, "ARRAY"), baseType);
        break;

      case MAP:
        columnTypeInfo =
            new ColumnTypeInfo(Types.STRUCT, defaultIfNull(extColTypeName, "OBJECT"), baseType);
        break;

      case OBJECT:
        if (isStructuredType) {
          boolean isGeoType =
              "GEOMETRY".equals(extColTypeName) || "GEOGRAPHY".equals(extColTypeName);
          int type = isGeoType ? Types.VARCHAR : Types.STRUCT;
          columnTypeInfo =
              new ColumnTypeInfo(type, defaultIfNull(extColTypeName, "OBJECT"), baseType);
        } else {
          columnTypeInfo =
              new ColumnTypeInfo(Types.VARCHAR, defaultIfNull(extColTypeName, "OBJECT"), baseType);
        }
        break;

      case VARIANT:
        columnTypeInfo =
            new ColumnTypeInfo(Types.VARCHAR, defaultIfNull(extColTypeName, "VARIANT"), baseType);
        break;

      case BINARY:
        columnTypeInfo =
            new ColumnTypeInfo(Types.BINARY, defaultIfNull(extColTypeName, "BINARY"), baseType);
        break;

      case GEOGRAPHY:
      case GEOMETRY:
        int colType = Types.VARCHAR;
        extColTypeName = (baseType == GEOGRAPHY) ? "GEOGRAPHY" : "GEOMETRY";

        if (!udtOutputType.isMissingNode()) {
          SnowflakeType outputType = SnowflakeType.fromString(udtOutputType.asText());
          switch (outputType) {
            case OBJECT:
            case TEXT:
              colType = Types.VARCHAR;
              break;
            case BINARY:
              colType = Types.BINARY;
          }
        }
        columnTypeInfo = new ColumnTypeInfo(colType, extColTypeName, baseType);
        break;

      default:
        throw new SnowflakeSQLLoggedException(
            session,
            ErrorCode.INTERNAL_ERROR.getMessageCode(),
            SqlState.INTERNAL_ERROR,
            "Unknown column type: " + internalColTypeName);
    }

    return columnTypeInfo;
  }

  private static String defaultIfNull(String extColTypeName, String defaultValue) {
    return Optional.ofNullable(extColTypeName).orElse(defaultValue);
  }

  static List<FieldMetadata> createFieldsMetadata(
      ArrayNode fieldsJson, boolean jdbcTreatDecimalAsInt, String parentInternalColumnTypeName)
      throws SnowflakeSQLLoggedException {
    List<FieldMetadata> fields = new ArrayList<>();
    for (JsonNode node : fieldsJson) {
      String colName = node.path("name").asText();
      int scale = node.path("scale").asInt();
      int precision = node.path("precision").asInt();
      String internalColTypeName = node.path("type").asText();
      boolean nullable = node.path("nullable").asBoolean();
      int length = node.path("length").asInt();
      boolean fixed = node.path("fixed").asBoolean();
      int fixedColType = jdbcTreatDecimalAsInt && scale == 0 ? Types.BIGINT : Types.DECIMAL;
      List<FieldMetadata> internalFields =
          getFieldMetadata(jdbcTreatDecimalAsInt, parentInternalColumnTypeName, node);
      JsonNode outputType = node.path("outputType");
      JsonNode extColTypeNameNode = node.path("extTypeName");
      String extColTypeName = null;
      if (!extColTypeNameNode.isMissingNode()
          && !Strings.isNullOrEmpty(extColTypeNameNode.asText())) {
        extColTypeName = extColTypeNameNode.asText();
      }
      ColumnTypeInfo columnTypeInfo =
          getSnowflakeType(
              internalColTypeName,
              extColTypeName,
              outputType,
              null,
              fixedColType,
              internalFields.size() > 0,
              isVectorType(parentInternalColumnTypeName));
      fields.add(
          new FieldMetadata(
              colName,
              columnTypeInfo.getExtColTypeName(),
              columnTypeInfo.getColumnType(),
              nullable,
              length,
              precision,
              scale,
              fixed,
              columnTypeInfo.getSnowflakeType(),
              internalFields));
    }
    return fields;
  }

  private static boolean isVectorType(String internalColumnTypeName) {
    return internalColumnTypeName.equalsIgnoreCase("vector");
  }

  private static List<FieldMetadata> getFieldMetadata(
      boolean jdbcTreatDecimalAsInt, String internalColumnTypeName, JsonNode node)
      throws SnowflakeSQLLoggedException {
    if (!node.path("fields").isEmpty()) {
      ArrayNode internalFieldsJson = (ArrayNode) node.path("fields");
      return createFieldsMetadata(
          internalFieldsJson, jdbcTreatDecimalAsInt, internalColumnTypeName);
    } else {
      return new ArrayList<>();
    }
  }

  static String javaTypeToSFTypeString(int javaType, SFBaseSession session)
      throws SnowflakeSQLException {
    return SnowflakeType.javaTypeToSFType(javaType, session).name();
  }

  static SnowflakeType javaTypeToSFType(int javaType, SFBaseSession session)
      throws SnowflakeSQLException {
    return SnowflakeType.javaTypeToSFType(javaType, session);
  }

  /**
   * A small function for concatenating two file paths by making sure one and only one path
   * separator is placed between the two paths.
   *
   * <p>This is necessary since for S3 file name, having different number of file separators in a
   * path will mean different files.
   *
   * <p>Typical use case is to concatenate a file name to a directory.
   *
   * @param leftPath left path
   * @param rightPath right path
   * @param fileSep file separator
   * @return concatenated file path
   */
  static String concatFilePathNames(String leftPath, String rightPath, String fileSep) {
    String leftPathTrimmed = leftPath.trim();
    String rightPathTrimmed = rightPath.trim();

    if (leftPathTrimmed.isEmpty()) {
      return rightPath;
    }

    if (leftPathTrimmed.endsWith(fileSep) && rightPathTrimmed.startsWith(fileSep)) {
      return leftPathTrimmed + rightPathTrimmed.substring(1);
    } else if (!leftPathTrimmed.endsWith(fileSep) && !rightPathTrimmed.startsWith(fileSep)) {
      return leftPathTrimmed + fileSep + rightPathTrimmed;
    } else {
      return leftPathTrimmed + rightPathTrimmed;
    }
  }

  static String greatestCommonPrefix(String val1, String val2) {
    if (val1 == null || val2 == null) {
      return null;
    }

    StringBuilder greatestCommonPrefix = new StringBuilder();

    int len = Math.min(val1.length(), val2.length());

    for (int idx = 0; idx < len; idx++) {
      if (val1.charAt(idx) == val2.charAt(idx)) {
        greatestCommonPrefix.append(val1.charAt(idx));
      } else {
        break;
      }
    }

    return greatestCommonPrefix.toString();
  }

  static List<SnowflakeColumnMetadata> describeFixedViewColumns(
      Class<?> clazz, SFBaseSession session) throws SnowflakeSQLException {
    Field[] columns = ClassUtil.getAnnotatedDeclaredFields(clazz, FixedViewColumn.class, true);

    Arrays.sort(columns, new FixedViewColumn.OrdinalComparatorForFields());

    List<SnowflakeColumnMetadata> rowType = new ArrayList<SnowflakeColumnMetadata>();

    for (Field column : columns) {
      FixedViewColumn columnAnnotation = column.getAnnotation(FixedViewColumn.class);

      String typeName;
      int colType;

      Class<?> type = column.getType();
      SnowflakeType stype = SnowflakeType.TEXT;

      if (type == Integer.TYPE) {
        colType = Types.INTEGER;
        typeName = "INTEGER";
        stype = SnowflakeType.INTEGER;
      }
      if (type == Long.TYPE) {
        colType = Types.DECIMAL;
        typeName = "DECIMAL";
        stype = SnowflakeType.INTEGER;
      } else if (type == String.class) {
        colType = Types.VARCHAR;
        typeName = "VARCHAR";
        stype = SnowflakeType.TEXT;
      } else {
        throw new SnowflakeSQLLoggedException(
            session,
            ErrorCode.INTERNAL_ERROR.getMessageCode(),
            SqlState.INTERNAL_ERROR,
            "Unsupported column type: " + type.getName());
      }

      // TODO: we hard code some of the values below but can change them
      // later to derive from annotation as well.
      rowType.add(
          new SnowflakeColumnMetadata(
              columnAnnotation.name(), // column name
              colType, // column type
              false, // nullable
              20480, // length
              10, // precision
              0, // scale
              typeName, // type name
              true,
              stype, // fixed
              new ArrayList<>(),
              "", // database
              "", // schema
              "",
              false)); // isAutoincrement
    }

    return rowType;
  }

  /**
   * A utility to log response details.
   *
   * <p>Used when there is an error in http response
   *
   * @param response http response get from server
   * @param logger logger object
   */
  public static void logResponseDetails(HttpResponse response, SFLogger logger) {
    if (response == null) {
      logger.error("null response", false);
      return;
    }

    // log the response
    if (response.getStatusLine() != null) {
      logger.error("Response status line reason: {}", response.getStatusLine().getReasonPhrase());
    }

    // log each header from response
    Header[] headers = response.getAllHeaders();
    if (headers != null) {
      for (Header header : headers) {
        logger.debug("Header name: {}, value: {}", header.getName(), header.getValue());
      }
    }

    // log response
    if (response.getEntity() != null) {
      try {
        StringWriter writer = new StringWriter();
        BufferedReader bufferedReader =
            new BufferedReader(new InputStreamReader((response.getEntity().getContent())));
        IOUtils.copy(bufferedReader, writer);
        logger.error("Response content: {}", writer.toString());
      } catch (IOException ex) {
        logger.error("Failed to read content due to exception: " + "{}", ex.getMessage());
      }
    }
  }

  /**
   * Returns a new thread pool configured with the default settings.
   *
   * @param threadNamePrefix prefix of the thread name
   * @param parallel the number of concurrency
   * @return A new thread pool configured with the default settings.
   */
  public static ThreadPoolExecutor createDefaultExecutorService(
      final String threadNamePrefix, final int parallel) {
    ThreadFactory threadFactory =
        new ThreadFactory() {
          private int threadCount = 1;

          public Thread newThread(Runnable r) {
            Thread thread = new Thread(r);
            thread.setName(threadNamePrefix + threadCount++);
            return thread;
          }
        };
    return (ThreadPoolExecutor) Executors.newFixedThreadPool(parallel, threadFactory);
  }

  public static Throwable getRootCause(Exception ex) {
    Throwable cause = ex;
    while (cause.getCause() != null) {
      cause = cause.getCause();
    }

    return cause;
  }

  public static boolean isBlank(String input) {
    if ("".equals(input) || input == null) {
      return true;
    }

    for (char c : input.toCharArray()) {
      if (!Character.isWhitespace(c)) {
        return false;
      }
    }

    return true;
  }

  private static final String ALPHA_NUMERIC_STRING = "ABCDEFGHIJKLMNOPQRSTUVWXYZ0123456789";

  public static String randomAlphaNumeric(int count) {
    StringBuilder builder = new StringBuilder();
    Random random = new Random();
    while (count-- != 0) {
      int character = random.nextInt(ALPHA_NUMERIC_STRING.length());
      builder.append(ALPHA_NUMERIC_STRING.charAt(character));
    }
    return builder.toString();
  }

  /**
   * System.getProperty wrapper. If System.getProperty raises an SecurityException, it is ignored
   * and returns null.
   *
   * @param property the property name
   * @return the property value if set, otherwise null.
   */
  public static String systemGetProperty(String property) {
    try {
      return System.getProperty(property);
    } catch (SecurityException ex) {
      logger.debug("Security exception raised: {}", ex.getMessage());
      return null;
    }
  }

  /**
   * System.getenv wrapper. If System.getenv raises an SecurityException, it is ignored and returns
   * null.
   *
   * @param env the environment variable name.
   * @return the environment variable value if set, otherwise null.
   */
  public static String systemGetEnv(String env) {
    try {
      return System.getenv(env);
    } catch (SecurityException ex) {
      logger.debug(
          "Failed to get environment variable {}. Security exception raised: {}",
          env,
          ex.getMessage());
    }
    return null;
  }

  /** System.setEnv function. Can be used for unit tests. */
  public static void systemSetEnv(String key, String value) {
    try {
      Map<String, String> env = System.getenv();
      Class<?> cl = env.getClass();
      Field field = cl.getDeclaredField("m");
      field.setAccessible(true);
      Map<String, String> writableEnv = (Map<String, String>) field.get(env);
      writableEnv.put(key, value);
    } catch (Exception e) {
      System.out.println("Failed to set value");
      logger.error(
          "Failed to set environment variable {}. Exception raised: {}", key, e.getMessage());
    }
  }

  /**
   * System.unsetEnv function to remove a system environment parameter in the map
   *
   * @param key
   */
  public static void systemUnsetEnv(String key) {
    try {
      Map<String, String> env = System.getenv();
      Class<?> cl = env.getClass();
      Field field = cl.getDeclaredField("m");
      field.setAccessible(true);
      Map<String, String> writableEnv = (Map<String, String>) field.get(env);
      writableEnv.remove(key);
    } catch (Exception e) {
      System.out.println("Failed to unset value");
      logger.error(
          "Failed to remove environment variable {}. Exception raised: {}", key, e.getMessage());
    }
  }

  /**
   * Setup JDBC proxy properties if necessary.
   *
   * @param mode OCSP mode
   * @param info proxy server properties.
   */
  public static HttpClientSettingsKey convertProxyPropertiesToHttpClientKey(
      OCSPMode mode, Properties info) throws SnowflakeSQLException {
    // Setup proxy properties.
    if (info != null
        && info.size() > 0
        && info.getProperty(SFSessionProperty.USE_PROXY.getPropertyKey()) != null) {
      Boolean useProxy =
          Boolean.valueOf(info.getProperty(SFSessionProperty.USE_PROXY.getPropertyKey()));
      if (useProxy) {
        // set up other proxy related values.
        String proxyHost = info.getProperty(SFSessionProperty.PROXY_HOST.getPropertyKey());
        int proxyPort;
        try {
          proxyPort =
              Integer.parseInt(info.getProperty(SFSessionProperty.PROXY_PORT.getPropertyKey()));
        } catch (NumberFormatException | NullPointerException e) {
          throw new SnowflakeSQLException(
              ErrorCode.INVALID_PROXY_PROPERTIES, "Could not parse port number");
        }
        String proxyUser = info.getProperty(SFSessionProperty.PROXY_USER.getPropertyKey());
        String proxyPassword = info.getProperty(SFSessionProperty.PROXY_PASSWORD.getPropertyKey());
        String nonProxyHosts = info.getProperty(SFSessionProperty.NON_PROXY_HOSTS.getPropertyKey());
        String proxyProtocol = info.getProperty(SFSessionProperty.PROXY_PROTOCOL.getPropertyKey());
        String userAgentSuffix =
            info.getProperty(SFSessionProperty.USER_AGENT_SUFFIX.getPropertyKey());
        Boolean gzipDisabled =
            Strings.isNullOrEmpty(
                    info.getProperty(SFSessionProperty.GZIP_DISABLED.getPropertyKey()))
                ? false
                : Boolean.valueOf(
                    info.getProperty(SFSessionProperty.GZIP_DISABLED.getPropertyKey()));

        // create key for proxy properties
        return new HttpClientSettingsKey(
            mode,
            proxyHost,
            proxyPort,
            nonProxyHosts,
            proxyUser,
            proxyPassword,
            proxyProtocol,
            userAgentSuffix,
            gzipDisabled);
      }
    }
    // if no proxy properties, return key with only OCSP mode
    return new HttpClientSettingsKey(mode);
  }

  /**
   * Round the time value from milliseconds to seconds so the seconds can be used to create
   * SimpleDateFormatter. Negative values have to be rounded to the next negative value, while
   * positive values should be cut off with no rounding.
   *
   * @param millis
   * @return
   */
  public static long getSecondsFromMillis(long millis) {
    long returnVal;
    if (millis < 0) {
      returnVal = (long) Math.ceil((double) Math.abs(millis) / 1000);
      returnVal *= -1;
    } else {
      returnVal = millis / 1000;
    }
    return returnVal;
  }

  /**
   * Get the time value in session timezone instead of UTC calculation done by java.sql.Time.
   *
   * @param time time in seconds
   * @param nanos nanoseconds
   * @return time in session timezone
   */
  public static Time getTimeInSessionTimezone(Long time, int nanos) {
    LocalDateTime lcd = LocalDateTime.ofEpochSecond(time, nanos, ZoneOffset.UTC);
    Time ts = Time.valueOf(lcd.toLocalTime());
    // Time.valueOf() will create the time without the nanoseconds i.e. only hh:mm:ss
    // Using calendar to add the nanoseconds back to time
    Calendar c = Calendar.getInstance();
    c.setTimeInMillis(ts.getTime());
    c.add(Calendar.MILLISECOND, nanos / 1000000);
    ts.setTime(c.getTimeInMillis());
    return ts;
  }

  /**
   * Helper function to convert system properties to boolean
   *
   * @param systemProperty name of the system property
   * @param defaultValue default value used
   * @return the value of the system property as boolean, else the default value
   */
  @SnowflakeJdbcInternalApi
  public static boolean convertSystemPropertyToBooleanValue(
      String systemProperty, boolean defaultValue) {
    String systemPropertyValue = systemGetProperty(systemProperty);
    if (systemPropertyValue != null) {
      return Boolean.parseBoolean(systemPropertyValue);
    }
    return defaultValue;
  }

  @SnowflakeJdbcInternalApi
  public static <T> T mapSFExceptionToSQLException(ThrowingCallable<T, SFException> action)
      throws SQLException {
    try {
      return action.call();
    } catch (SFException e) {
      throw new SQLException(e);
    }
  }

  public static String getJsonNodeStringValue(JsonNode node) throws SFException {
    if (node.isNull()) {
      return null;
    }
    return node.isValueNode() ? node.asText() : node.toString();
  }
}<|MERGE_RESOLUTION|>--- conflicted
+++ resolved
@@ -54,11 +54,7 @@
  */
 public class SnowflakeUtil {
 
-<<<<<<< HEAD
-  private static final SFLogger logger = SFLoggerFactory.getLogger(RestRequest.class);
-=======
   private static final SFLogger logger = SFLoggerFactory.getLogger(SnowflakeUtil.class);
->>>>>>> 76a0d3f1
 
   /** Additional data types not covered by standard JDBC */
   public static final int EXTRA_TYPES_TIMESTAMP_LTZ = 50000;
