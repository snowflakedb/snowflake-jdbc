--- conflicted
+++ resolved
@@ -38,16 +38,11 @@
 import net.snowflake.client.core.SFBaseSession;
 import net.snowflake.client.core.SFException;
 import net.snowflake.client.core.SFSessionProperty;
-<<<<<<< HEAD
-import net.snowflake.client.log.SFLogger;
-import net.snowflake.client.log.SFLoggerFactory;
-=======
 import net.snowflake.client.core.SnowflakeJdbcInternalApi;
 import net.snowflake.client.core.structs.StructureTypeHelper;
 import net.snowflake.client.log.SFLogger;
 import net.snowflake.client.log.SFLoggerFactory;
 import net.snowflake.client.util.ThrowingCallable;
->>>>>>> 357b9325
 import net.snowflake.common.core.SqlState;
 import net.snowflake.common.util.ClassUtil;
 import net.snowflake.common.util.FixedViewColumn;
@@ -285,11 +280,6 @@
             new ColumnTypeInfo(Types.VARCHAR, defaultIfNull(extColTypeName, "ARRAY"), baseType);
         break;
 
-<<<<<<< HEAD
-      case OBJECT:
-        columnTypeInfo =
-            new ColumnTypeInfo(Types.STRUCT, defaultIfNull(extColTypeName, "OBJECT"), baseType);
-=======
       case MAP:
         columnTypeInfo =
             new ColumnTypeInfo(Types.STRUCT, defaultIfNull(extColTypeName, "OBJECT"), baseType);
@@ -306,7 +296,6 @@
           columnTypeInfo =
               new ColumnTypeInfo(Types.VARCHAR, defaultIfNull(extColTypeName, "OBJECT"), baseType);
         }
->>>>>>> 357b9325
         break;
 
       case VARIANT:
@@ -783,8 +772,6 @@
     ts.setTime(c.getTimeInMillis());
     return ts;
   }
-<<<<<<< HEAD
-=======
 
   /**
    * Helper function to convert system properties to boolean
@@ -816,5 +803,4 @@
   public static String getJsonNodeStringValue(JsonNode node) throws SFException {
     return node.isValueNode() ? node.asText() : node.toString();
   }
->>>>>>> 357b9325
 }