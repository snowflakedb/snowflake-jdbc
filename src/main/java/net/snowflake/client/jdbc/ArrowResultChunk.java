/*
 * Copyright (c) 2012-2019 Snowflake Computing Inc. All rights reserved.
 */
package net.snowflake.client.jdbc;

import java.io.IOException;
import java.io.InputStream;
import java.nio.channels.ClosedByInterruptException;
import java.util.ArrayList;
import java.util.Collections;
import java.util.List;
import java.util.Map;
import net.snowflake.client.core.DataConversionContext;
import net.snowflake.client.core.SFBaseSession;
import net.snowflake.client.core.SFException;
<<<<<<< HEAD
import net.snowflake.client.core.arrow.*;
=======
import net.snowflake.client.core.arrow.ArrowResultChunkIndexSorter;
import net.snowflake.client.core.arrow.ArrowVectorConverter;
import net.snowflake.client.core.arrow.BigIntToFixedConverter;
import net.snowflake.client.core.arrow.BigIntToScaledFixedConverter;
import net.snowflake.client.core.arrow.BigIntToTimeConverter;
import net.snowflake.client.core.arrow.BigIntToTimestampLTZConverter;
import net.snowflake.client.core.arrow.BigIntToTimestampNTZConverter;
import net.snowflake.client.core.arrow.BitToBooleanConverter;
import net.snowflake.client.core.arrow.DateConverter;
import net.snowflake.client.core.arrow.DecimalToScaledFixedConverter;
import net.snowflake.client.core.arrow.DoubleToRealConverter;
import net.snowflake.client.core.arrow.IntToFixedConverter;
import net.snowflake.client.core.arrow.IntToScaledFixedConverter;
import net.snowflake.client.core.arrow.IntToTimeConverter;
import net.snowflake.client.core.arrow.MapConverter;
import net.snowflake.client.core.arrow.SmallIntToFixedConverter;
import net.snowflake.client.core.arrow.SmallIntToScaledFixedConverter;
import net.snowflake.client.core.arrow.StructConverter;
import net.snowflake.client.core.arrow.ThreeFieldStructToTimestampTZConverter;
import net.snowflake.client.core.arrow.TinyIntToFixedConverter;
import net.snowflake.client.core.arrow.TinyIntToScaledFixedConverter;
import net.snowflake.client.core.arrow.TwoFieldStructToTimestampLTZConverter;
import net.snowflake.client.core.arrow.TwoFieldStructToTimestampNTZConverter;
import net.snowflake.client.core.arrow.TwoFieldStructToTimestampTZConverter;
import net.snowflake.client.core.arrow.VarBinaryToBinaryConverter;
import net.snowflake.client.core.arrow.VarCharConverter;
>>>>>>> 0c54d6ff
import net.snowflake.client.log.SFLogger;
import net.snowflake.client.log.SFLoggerFactory;
import net.snowflake.common.core.SqlState;
import org.apache.arrow.memory.RootAllocator;
import org.apache.arrow.vector.BigIntVector;
import org.apache.arrow.vector.BitVector;
import org.apache.arrow.vector.DateDayVector;
import org.apache.arrow.vector.DecimalVector;
import org.apache.arrow.vector.FieldVector;
import org.apache.arrow.vector.Float8Vector;
import org.apache.arrow.vector.IntVector;
import org.apache.arrow.vector.SmallIntVector;
import org.apache.arrow.vector.TinyIntVector;
import org.apache.arrow.vector.ValueVector;
import org.apache.arrow.vector.VarBinaryVector;
import org.apache.arrow.vector.VarCharVector;
import org.apache.arrow.vector.VectorSchemaRoot;
<<<<<<< HEAD
import org.apache.arrow.vector.complex.ListVector;
=======
>>>>>>> 0c54d6ff
import org.apache.arrow.vector.complex.MapVector;
import org.apache.arrow.vector.complex.StructVector;
import org.apache.arrow.vector.ipc.ArrowStreamReader;
import org.apache.arrow.vector.types.Types;
import org.apache.arrow.vector.util.TransferPair;

public class ArrowResultChunk extends SnowflakeResultChunk {
  /**
   * A 2-D array of arrow ValueVectors, this list represents data in the whole chunk. Since each
   * chunk is divided into record batches and each record batch is composed of list of column
   * vectors.
   *
   * <p>So the outer list is list of record batches, inner list represents list of columns
   */
  private final ArrayList<List<ValueVector>> batchOfVectors;

  private static final SFLogger logger = SFLoggerFactory.getLogger(ArrowResultChunk.class);

  /** arrow root allocator used by this resultSet */
  private final RootAllocator rootAllocator;

  private boolean enableSortFirstResultChunk;
  private IntVector firstResultChunkSortedIndices;
  private VectorSchemaRoot root;
  private static SFBaseSession session;

  public ArrowResultChunk(
      String url,
      int rowCount,
      int colCount,
      int uncompressedSize,
      RootAllocator rootAllocator,
      SFBaseSession session) {
    super(url, rowCount, colCount, uncompressedSize);
    this.batchOfVectors = new ArrayList<>();
    this.rootAllocator = rootAllocator;
    this.session = session;
  }

  private void addBatchData(List<ValueVector> batch) {
    batchOfVectors.add(batch);
  }

  /**
   * Read an inputStream of arrow data bytes and load them into java vectors of value. Note, there
   * is no copy of data involved once data is loaded into memory. a.k.a ArrowStreamReader originally
   * allocates the memory to hold vectors, but those memory ownership is transfer into
   * ArrowResultChunk class and once ArrowStreamReader is garbage collected, memory will not be
   * cleared up
   *
   * @param is inputStream which contains arrow data file in bytes
   * @throws IOException if failed to read data as arrow file
   */
  public void readArrowStream(InputStream is) throws IOException {
    ArrayList<ValueVector> valueVectors = new ArrayList<>();
    try (ArrowStreamReader reader = new ArrowStreamReader(is, rootAllocator)) {
      root = reader.getVectorSchemaRoot();
      while (reader.loadNextBatch()) {
        valueVectors = new ArrayList<>();

        for (FieldVector f : root.getFieldVectors()) {
          // transfer will not copy data but transfer ownership of memory
          // from streamReader to resultChunk
          TransferPair t = f.getTransferPair(rootAllocator);
          t.transfer();
          valueVectors.add(t.getTo());
        }

        addBatchData(valueVectors);
        root.clear();
      }
    } catch (ClosedByInterruptException cbie) {
      // happens when the statement is closed before finish parsing
      logger.debug("Interrupted when loading Arrow result", cbie);
      valueVectors.forEach(ValueVector::close);
      freeData();
    } catch (Exception ex) {
      valueVectors.forEach(ValueVector::close);
      freeData();
      throw ex;
    }
  }

  @Override
  public void reset() {
    freeData();
    this.batchOfVectors.clear();
  }

  @Override
  public long computeNeededChunkMemory() {
    return getUncompressedSize();
  }

  @Override
  public void freeData() {
    batchOfVectors.forEach(list -> list.forEach(ValueVector::close));
    this.batchOfVectors.clear();
    if (firstResultChunkSortedIndices != null) {
      firstResultChunkSortedIndices.close();
    }
    if (root != null) {
      root.clear();
      root = null;
    }
  }

  /**
   * Given a list of arrow vectors (all columns in a single record batch), return list of arrow
   * vector converter. Note, converter is built on top of arrow vector, so that arrow data can be
   * converted back to java data
   *
   * <p>
   *
   * <p>Arrow converter mappings for Snowflake fixed-point numbers
   * ----------------------------------------------------------------------------------------- Max
   * position & scale Converter
   * -----------------------------------------------------------------------------------------
   * number(3,0) {@link TinyIntToFixedConverter} number(3,2) {@link TinyIntToScaledFixedConverter}
   * number(5,0) {@link SmallIntToFixedConverter} number(5,4) {@link SmallIntToScaledFixedConverter}
   * number(10,0) {@link IntToFixedConverter} number(10,9) {@link IntToScaledFixedConverter}
   * number(19,0) {@link BigIntToFixedConverter} number(19,18) {@link BigIntToFixedConverter}
   * number(38,37) {@link DecimalToScaledFixedConverter}
   * ------------------------------------------------------------------------------------------
   *
   * @param vectors list of arrow vectors
   * @return list of converters on top of each converters
   */
  private static List<ArrowVectorConverter> initConverters(
      List<ValueVector> vectors, DataConversionContext context) throws SnowflakeSQLException {
    List<ArrowVectorConverter> converters = new ArrayList<>();
    for (int i = 0; i < vectors.size(); i++) {
      ValueVector vector = vectors.get(i);
      // arrow minor type
      Types.MinorType type = Types.getMinorTypeForArrowType(vector.getField().getType());

      // each column's metadata
      Map<String, String> customMeta = vector.getField().getMetadata();
      if (type == Types.MinorType.DECIMAL) {
        // Note: Decimal vector is different from others
        converters.add(new DecimalToScaledFixedConverter(vector, i, context));
      } else if (!customMeta.isEmpty()) {
        SnowflakeType st = SnowflakeType.valueOf(customMeta.get("logicalType"));
        switch (st) {
          case ANY:
          case CHAR:
          case TEXT:
          case VARIANT:
            converters.add(new VarCharConverter(vector, i, context));
            break;

          case MAP:
            converters.add(new MapConverter((MapVector) vector, i, context));
            break;

<<<<<<< HEAD
          case ARRAY:
            converters.add(new ArrayConverter((ListVector) vector, i, context));
            break;

=======
>>>>>>> 0c54d6ff
          case OBJECT:
            if (vector instanceof StructVector) {
              converters.add(new StructConverter((StructVector) vector, i, context));
            } else {
              converters.add(new VarCharConverter(vector, i, context));
            }
            break;

          case BINARY:
            converters.add(new VarBinaryToBinaryConverter(vector, i, context));
            break;

          case BOOLEAN:
            converters.add(new BitToBooleanConverter(vector, i, context));
            break;

          case DATE:
            converters.add(new DateConverter(vector, i, context));
            break;

          case FIXED:
            String scaleStr = vector.getField().getMetadata().get("scale");
            int sfScale = Integer.parseInt(scaleStr);
            switch (type) {
              case TINYINT:
                if (sfScale == 0) {
                  converters.add(new TinyIntToFixedConverter(vector, i, context));
                } else {
                  converters.add(new TinyIntToScaledFixedConverter(vector, i, context, sfScale));
                }
                break;
              case SMALLINT:
                if (sfScale == 0) {
                  converters.add(new SmallIntToFixedConverter(vector, i, context));
                } else {
                  converters.add(new SmallIntToScaledFixedConverter(vector, i, context, sfScale));
                }
                break;
              case INT:
                if (sfScale == 0) {
                  converters.add(new IntToFixedConverter(vector, i, context));
                } else {
                  converters.add(new IntToScaledFixedConverter(vector, i, context, sfScale));
                }
                break;
              case BIGINT:
                if (sfScale == 0) {
                  converters.add(new BigIntToFixedConverter(vector, i, context));
                } else {
                  converters.add(new BigIntToScaledFixedConverter(vector, i, context, sfScale));
                }
                break;
            }
            break;

          case REAL:
            converters.add(new DoubleToRealConverter(vector, i, context));
            break;

          case TIME:
            switch (type) {
              case INT:
                converters.add(new IntToTimeConverter(vector, i, context));
                break;
              case BIGINT:
                converters.add(new BigIntToTimeConverter(vector, i, context));
                break;
              default:
                throw new SnowflakeSQLLoggedException(
                    session,
                    ErrorCode.INTERNAL_ERROR.getMessageCode(),
                    SqlState.INTERNAL_ERROR,
                    "Unexpected Arrow Field for ",
                    st.name());
            }
            break;

          case TIMESTAMP_LTZ:
            if (vector.getField().getChildren().isEmpty()) {
              // case when the scale of the timestamp is equal or smaller than millisecs since epoch
              converters.add(new BigIntToTimestampLTZConverter(vector, i, context));
            } else if (vector.getField().getChildren().size() == 2) {
              // case when the scale of the timestamp is larger than millisecs since epoch, e.g.,
              // nanosecs
              converters.add(new TwoFieldStructToTimestampLTZConverter(vector, i, context));
            } else {
              throw new SnowflakeSQLLoggedException(
                  session,
                  ErrorCode.INTERNAL_ERROR.getMessageCode(),
                  SqlState.INTERNAL_ERROR,
                  "Unexpected Arrow Field for ",
                  st.name());
            }
            break;

          case TIMESTAMP_NTZ:
            if (vector.getField().getChildren().isEmpty()) {
              // case when the scale of the timestamp is equal or smaller than 7
              converters.add(new BigIntToTimestampNTZConverter(vector, i, context));
            } else if (vector.getField().getChildren().size() == 2) {
              // when the timestamp is represent in two-field struct
              converters.add(new TwoFieldStructToTimestampNTZConverter(vector, i, context));
            } else {
              throw new SnowflakeSQLLoggedException(
                  session,
                  ErrorCode.INTERNAL_ERROR.getMessageCode(),
                  SqlState.INTERNAL_ERROR,
                  "Unexpected Arrow Field for ",
                  st.name());
            }
            break;

          case TIMESTAMP_TZ:
            if (vector.getField().getChildren().size() == 2) {
              // case when the scale of the timestamp is equal or smaller than millisecs since epoch
              converters.add(new TwoFieldStructToTimestampTZConverter(vector, i, context));
            } else if (vector.getField().getChildren().size() == 3) {
              // case when the scale of the timestamp is larger than millisecs since epoch, e.g.,
              // nanosecs
              converters.add(new ThreeFieldStructToTimestampTZConverter(vector, i, context));
            } else {
              throw new SnowflakeSQLLoggedException(
                  session,
                  ErrorCode.INTERNAL_ERROR.getMessageCode(),
                  SqlState.INTERNAL_ERROR,
                  "Unexpected SnowflakeType ",
                  st.name());
            }
            break;

          default:
            throw new SnowflakeSQLLoggedException(
                session,
                ErrorCode.INTERNAL_ERROR.getMessageCode(),
                SqlState.INTERNAL_ERROR,
                "Unexpected Arrow Field for ",
                st.name());
        }
      } else {
        throw new SnowflakeSQLLoggedException(
            session,
            ErrorCode.INTERNAL_ERROR.getMessageCode(),
            SqlState.INTERNAL_ERROR,
            "Unexpected Arrow Field for ",
            type.toString());
      }
    }
    return converters;
  }

  /**
   * @return an iterator to iterate over current chunk
   */
  public ArrowChunkIterator getIterator(DataConversionContext dataConversionContext) {
    return new ArrowChunkIterator(this, dataConversionContext);
  }

  public static ArrowChunkIterator getEmptyChunkIterator() {
    return new ArrowChunkIterator(new EmptyArrowResultChunk());
  }

  public void enableSortFirstResultChunk() {
    enableSortFirstResultChunk = true;
  }

  /** Iterator class used to go through the arrow chunk row by row */
  public static class ArrowChunkIterator {
    /** chunk that iterator will iterate through */
    private ArrowResultChunk resultChunk;

    /** index of record batch that iterator currently points to */
    private int currentRecordBatchIndex;

    /** total number of record batch */
    private int totalRecordBatch;

    /** index of row inside current record batch that iterator points to */
    private int currentRowInRecordBatch;

    /** number of rows inside current record batch */
    private int rowCountInCurrentRecordBatch;

    /**
     * list of converters that attached to current record batch Note: this list is updated every
     * time iterator points to a new record batch
     */
    private List<ArrowVectorConverter> currentConverters;

    /** formatters to each data type */
    private DataConversionContext dataConversionContext;

    ArrowChunkIterator(ArrowResultChunk resultChunk, DataConversionContext dataConversionContext) {
      this.resultChunk = resultChunk;
      this.currentRecordBatchIndex = -1;
      this.totalRecordBatch = resultChunk.batchOfVectors.size();
      this.currentRowInRecordBatch = -1;
      this.rowCountInCurrentRecordBatch = 0;
      this.dataConversionContext = dataConversionContext;
    }

    ArrowChunkIterator(EmptyArrowResultChunk emptyArrowResultChunk) {
      this.resultChunk = emptyArrowResultChunk;
      this.currentRecordBatchIndex = 0;
      this.totalRecordBatch = 0;
      this.currentRowInRecordBatch = -1;
      this.rowCountInCurrentRecordBatch = 0;
      this.currentConverters = Collections.emptyList();
    }

    /** advance to next row */
    public boolean next() throws SnowflakeSQLException {
      currentRowInRecordBatch++;
      if (currentRowInRecordBatch < rowCountInCurrentRecordBatch) {
        // still in current recordbatch
        return true;
      } else {
        currentRecordBatchIndex++;
        if (currentRecordBatchIndex < totalRecordBatch) {
          this.currentRowInRecordBatch = 0;
          if (currentRecordBatchIndex == 0 && resultChunk.sortFirstResultChunkEnabled()) {
            // perform client-side sorting for the first chunk (only used in Snowflake internal
            // regression tests)
            // if first chunk has multiple record batches, merge them into one and sort it
            if (resultChunk.batchOfVectors.size() > 1) {
              resultChunk.mergeBatchesIntoOne();
              totalRecordBatch = 1;
            }
            this.rowCountInCurrentRecordBatch =
                resultChunk.batchOfVectors.get(currentRecordBatchIndex).get(0).getValueCount();
            currentConverters =
                initConverters(
                    resultChunk.batchOfVectors.get(currentRecordBatchIndex), dataConversionContext);
            resultChunk.sortFirstResultChunk(currentConverters);
          } else {
            this.rowCountInCurrentRecordBatch =
                resultChunk.batchOfVectors.get(currentRecordBatchIndex).get(0).getValueCount();
            currentConverters =
                initConverters(
                    resultChunk.batchOfVectors.get(currentRecordBatchIndex), dataConversionContext);
          }
          return true;
        }
      }
      return false;
    }

    public boolean isLast() {
      return currentRecordBatchIndex + 1 == totalRecordBatch
          && currentRowInRecordBatch + 1 == rowCountInCurrentRecordBatch;
    }

    public boolean isAfterLast() {
      return currentRecordBatchIndex >= totalRecordBatch
          && currentRowInRecordBatch >= rowCountInCurrentRecordBatch;
    }

    public ArrowResultChunk getChunk() {
      return resultChunk;
    }

    public ArrowVectorConverter getCurrentConverter(int columnIdx) throws SFException {
      if (columnIdx < 0 || columnIdx >= currentConverters.size()) {
        throw new SFException(ErrorCode.COLUMN_DOES_NOT_EXIST, columnIdx + 1);
      }

      return currentConverters.get(columnIdx);
    }

    /**
     * @return index of row in current record batch
     */
    public int getCurrentRowInRecordBatch() {
      if (resultChunk.sortFirstResultChunkEnabled() && currentRecordBatchIndex == 0) {
        return resultChunk.firstResultChunkSortedIndices.get(currentRowInRecordBatch);
      } else {
        return currentRowInRecordBatch;
      }
    }
  }

  /**
   * merge arrow result chunk with more than one batches into one record batch (Only used for the
   * first chunk when client side sorting is required)
   */
  public void mergeBatchesIntoOne() throws SnowflakeSQLException {
    try {
      List<ValueVector> first = batchOfVectors.get(0);
      for (int i = 1; i < batchOfVectors.size(); i++) {
        List<ValueVector> batch = batchOfVectors.get(i);
        mergeBatch(first, batch);
        batch.forEach(ValueVector::close);
      }
      batchOfVectors.clear();
      batchOfVectors.add(first);
    } catch (SFException ex) {
      throw new SnowflakeSQLLoggedException(
          session,
          SqlState.INTERNAL_ERROR,
          ErrorCode.INTERNAL_ERROR.getMessageCode(),
          ex,
          "Failed to merge first result chunk: " + ex.getLocalizedMessage());
    }
  }

  /**
   * merge right batch into the left batch
   *
   * @param left
   * @param right
   */
  private void mergeBatch(List<ValueVector> left, List<ValueVector> right) throws SFException {
    for (int i = 0; i < left.size(); i++) {
      mergeVector(left.get(i), right.get(i));
    }
  }

  /**
   * todo append values from the right vector to the left
   *
   * @param left
   * @param right
   */
  private void mergeVector(ValueVector left, ValueVector right) throws SFException {
    if (left instanceof StructVector) {
      mergeStructVector((StructVector) left, (StructVector) right);
    } else {
      mergeNonStructVector(left, right);
    }
  }

  /**
   * TODO merge StructVector used by Snowflake timestamp types
   *
   * @param left
   * @param right
   */
  private void mergeStructVector(StructVector left, StructVector right) throws SFException {
    int numOfChildren = left.getChildrenFromFields().size();
    for (int i = 0; i < numOfChildren; i++) {
      mergeNonStructVector(
          left.getChildrenFromFields().get(i), right.getChildrenFromFields().get(i));
    }
    int offset = left.getValueCount();
    for (int i = 0; i < right.getValueCount(); i++) {
      if (right.isNull(i)) {
        left.setNull(offset + i);
      }
    }
    left.setValueCount(offset + right.getValueCount());
  }

  /**
   * merge not struct vectors
   *
   * @param left
   * @param right
   */
  private void mergeNonStructVector(ValueVector left, ValueVector right) throws SFException {
    if (left instanceof BigIntVector) {
      BigIntVector bigIntVectorLeft = (BigIntVector) left;
      BigIntVector bigIntVectorRight = (BigIntVector) right;
      int offset = bigIntVectorLeft.getValueCount();
      for (int i = 0; i < bigIntVectorRight.getValueCount(); i++) {
        if (bigIntVectorRight.isNull(i)) {
          bigIntVectorLeft.setNull(offset + i);
        } else {
          bigIntVectorLeft.setSafe(offset + i, bigIntVectorRight.get(i));
        }
      }
      bigIntVectorLeft.setValueCount(offset + bigIntVectorRight.getValueCount());
    } else if (left instanceof BitVector) {
      BitVector bitVectorLeft = (BitVector) left;
      BitVector bitVectorRight = (BitVector) right;
      int offset = bitVectorLeft.getValueCount();
      for (int i = 0; i < bitVectorRight.getValueCount(); i++) {
        if (bitVectorRight.isNull(i)) {
          bitVectorLeft.setNull(offset + i);
        } else {
          try {
            bitVectorLeft.setSafe(offset + i, bitVectorRight.get(i));
          } catch (IndexOutOfBoundsException e) {
            // this can be a bug in arrow that doesn't safely set value for
            // BitVector so we have to reAlloc manually
            bitVectorLeft.reAlloc();
            bitVectorLeft.setSafe(offset + i, bitVectorRight.get(i));
          }
        }
      }
      bitVectorLeft.setValueCount(offset + bitVectorRight.getValueCount());
    } else if (left instanceof DateDayVector) {
      DateDayVector dateDayVectorLeft = (DateDayVector) left;
      DateDayVector dateDayVectorRight = (DateDayVector) right;
      int offset = dateDayVectorLeft.getValueCount();
      for (int i = 0; i < dateDayVectorRight.getValueCount(); i++) {
        if (dateDayVectorRight.isNull(i)) {
          dateDayVectorLeft.setNull(offset + i);
        } else {
          dateDayVectorLeft.setSafe(offset + i, dateDayVectorRight.get(i));
        }
      }
      dateDayVectorLeft.setValueCount(offset + dateDayVectorRight.getValueCount());
    } else if (left instanceof DecimalVector) {
      DecimalVector decimalVectorLeft = (DecimalVector) left;
      DecimalVector decimalVectorRight = (DecimalVector) right;
      int offset = decimalVectorLeft.getValueCount();
      for (int i = 0; i < decimalVectorRight.getValueCount(); i++) {
        if (decimalVectorRight.isNull(i)) {
          decimalVectorLeft.setNull(offset + i);
        } else {
          decimalVectorLeft.setSafe(offset + i, decimalVectorRight.get(i));
        }
      }
      decimalVectorLeft.setValueCount(offset + decimalVectorRight.getValueCount());
    } else if (left instanceof Float8Vector) {
      Float8Vector float8VectorLeft = (Float8Vector) left;
      Float8Vector float8VectorRight = (Float8Vector) right;
      int offset = float8VectorLeft.getValueCount();
      for (int i = 0; i < float8VectorRight.getValueCount(); i++) {
        if (float8VectorRight.isNull(i)) {
          float8VectorLeft.setNull(offset + i);
        } else {
          float8VectorLeft.setSafe(offset + i, float8VectorRight.get(i));
        }
      }
      float8VectorLeft.setValueCount(offset + float8VectorRight.getValueCount());
    } else if (left instanceof IntVector) {
      IntVector intVectorLeft = (IntVector) left;
      IntVector intVectorRight = (IntVector) right;
      int offset = intVectorLeft.getValueCount();
      for (int i = 0; i < intVectorRight.getValueCount(); i++) {
        if (intVectorRight.isNull(i)) {
          intVectorLeft.setNull(offset + i);
        } else {
          intVectorLeft.setSafe(offset + i, intVectorRight.get(i));
        }
      }
      intVectorLeft.setValueCount(offset + intVectorRight.getValueCount());
    } else if (left instanceof SmallIntVector) {
      SmallIntVector smallIntVectorLeft = (SmallIntVector) left;
      SmallIntVector smallIntVectorRight = (SmallIntVector) right;
      int offset = smallIntVectorLeft.getValueCount();
      for (int i = 0; i < smallIntVectorRight.getValueCount(); i++) {
        if (smallIntVectorRight.isNull(i)) {
          smallIntVectorLeft.setNull(offset + i);
        } else {
          smallIntVectorLeft.setSafe(offset + i, smallIntVectorRight.get(i));
        }
      }
      smallIntVectorLeft.setValueCount(offset + smallIntVectorRight.getValueCount());
    } else if (left instanceof TinyIntVector) {
      TinyIntVector tinyIntVectorLeft = (TinyIntVector) left;
      TinyIntVector tinyIntVectorRight = (TinyIntVector) right;
      int offset = tinyIntVectorLeft.getValueCount();
      for (int i = 0; i < tinyIntVectorRight.getValueCount(); i++) {
        if (tinyIntVectorRight.isNull(i)) {
          tinyIntVectorLeft.setNull(offset + i);
        } else {
          tinyIntVectorLeft.setSafe(offset + i, tinyIntVectorRight.get(i));
        }
      }
      tinyIntVectorLeft.setValueCount(offset + tinyIntVectorRight.getValueCount());
    } else if (left instanceof VarBinaryVector) {
      VarBinaryVector varBinaryVectorLeft = (VarBinaryVector) left;
      VarBinaryVector varBinaryVectorRight = (VarBinaryVector) right;
      int offset = varBinaryVectorLeft.getValueCount();
      for (int i = 0; i < varBinaryVectorRight.getValueCount(); i++) {
        if (varBinaryVectorRight.isNull(i)) {
          varBinaryVectorLeft.setNull(offset + i);
        } else {
          varBinaryVectorLeft.setSafe(offset + i, varBinaryVectorRight.get(i));
        }
      }
      varBinaryVectorLeft.setValueCount(offset + varBinaryVectorRight.getValueCount());
    } else if (left instanceof VarCharVector) {
      VarCharVector varCharVectorLeft = (VarCharVector) left;
      VarCharVector varCharVectorRight = (VarCharVector) right;
      int offset = varCharVectorLeft.getValueCount();
      for (int i = 0; i < varCharVectorRight.getValueCount(); i++) {
        if (varCharVectorRight.isNull(i)) {
          varCharVectorLeft.setNull(offset + i);
        } else {
          varCharVectorLeft.setSafe(offset + i, varCharVectorRight.get(i));
        }
      }
      varCharVectorLeft.setValueCount(offset + varCharVectorRight.getValueCount());
    } else {
      throw new SFException(
          ErrorCode.INTERNAL_ERROR, "Failed to merge vector due to unknown vector type");
    }
  }

  private void sortFirstResultChunk(List<ArrowVectorConverter> converters)
      throws SnowflakeSQLException {
    try {
      List<ValueVector> firstResultChunk = this.batchOfVectors.get(0);
      ArrowResultChunkIndexSorter sorter =
          new ArrowResultChunkIndexSorter(firstResultChunk, converters);
      firstResultChunkSortedIndices = sorter.sort();
    } catch (SFException ex) {
      throw new SnowflakeSQLException(
          ex,
          SqlState.INTERNAL_ERROR,
          ErrorCode.INTERNAL_ERROR.getMessageCode(),
          "Failed to sort first result chunk: " + ex.getLocalizedMessage());
    }
  }

  private boolean sortFirstResultChunkEnabled() {
    return enableSortFirstResultChunk;
  }

  /**
   * Empty arrow result chunk implementation. Used when rowset from server is null or empty or in
   * testing
   */
  private static class EmptyArrowResultChunk extends ArrowResultChunk {
    EmptyArrowResultChunk() {
      super("", 0, 0, 0, null, null);
    }

    @Override
    public final long computeNeededChunkMemory() {
      return 0;
    }

    @Override
    public final void freeData() {
      // do nothing
    }
  }
}<|MERGE_RESOLUTION|>--- conflicted
+++ resolved
@@ -13,9 +13,7 @@
 import net.snowflake.client.core.DataConversionContext;
 import net.snowflake.client.core.SFBaseSession;
 import net.snowflake.client.core.SFException;
-<<<<<<< HEAD
 import net.snowflake.client.core.arrow.*;
-=======
 import net.snowflake.client.core.arrow.ArrowResultChunkIndexSorter;
 import net.snowflake.client.core.arrow.ArrowVectorConverter;
 import net.snowflake.client.core.arrow.BigIntToFixedConverter;
@@ -42,7 +40,6 @@
 import net.snowflake.client.core.arrow.TwoFieldStructToTimestampTZConverter;
 import net.snowflake.client.core.arrow.VarBinaryToBinaryConverter;
 import net.snowflake.client.core.arrow.VarCharConverter;
->>>>>>> 0c54d6ff
 import net.snowflake.client.log.SFLogger;
 import net.snowflake.client.log.SFLoggerFactory;
 import net.snowflake.common.core.SqlState;
@@ -60,10 +57,7 @@
 import org.apache.arrow.vector.VarBinaryVector;
 import org.apache.arrow.vector.VarCharVector;
 import org.apache.arrow.vector.VectorSchemaRoot;
-<<<<<<< HEAD
 import org.apache.arrow.vector.complex.ListVector;
-=======
->>>>>>> 0c54d6ff
 import org.apache.arrow.vector.complex.MapVector;
 import org.apache.arrow.vector.complex.StructVector;
 import org.apache.arrow.vector.ipc.ArrowStreamReader;
@@ -219,13 +213,10 @@
             converters.add(new MapConverter((MapVector) vector, i, context));
             break;
 
-<<<<<<< HEAD
           case ARRAY:
             converters.add(new ArrayConverter((ListVector) vector, i, context));
             break;
 
-=======
->>>>>>> 0c54d6ff
           case OBJECT:
             if (vector instanceof StructVector) {
               converters.add(new StructConverter((StructVector) vector, i, context));
