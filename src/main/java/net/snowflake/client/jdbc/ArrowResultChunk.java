/*
 * Copyright (c) 2012-2019 Snowflake Computing Inc. All rights reserved.
 */
package net.snowflake.client.jdbc;

import static net.snowflake.client.core.arrow.ArrowVectorConverterUtil.initConverter;

import java.io.IOException;
import java.io.InputStream;
import java.nio.channels.ClosedByInterruptException;
import java.util.ArrayList;
import java.util.List;
import java.util.TimeZone;
import net.snowflake.client.core.DataConversionContext;
import net.snowflake.client.core.SFBaseSession;
import net.snowflake.client.core.SFException;
import net.snowflake.client.core.arrow.ArrowResultChunkIndexSorter;
import net.snowflake.client.core.arrow.ArrowVectorConverter;
<<<<<<< HEAD
import net.snowflake.client.core.arrow.ThreeFieldStructToTimestampTZConverter;
import net.snowflake.client.core.arrow.fullvectorconverters.ArrowFullVectorConverter;
=======
import net.snowflake.client.core.arrow.fullvectorconverters.ArrowFullVectorConverterUtil;
>>>>>>> 7d93e03f
import net.snowflake.client.log.SFLogger;
import net.snowflake.client.log.SFLoggerFactory;
import net.snowflake.common.core.SqlState;
import org.apache.arrow.memory.RootAllocator;
import org.apache.arrow.vector.BigIntVector;
import org.apache.arrow.vector.BitVector;
import org.apache.arrow.vector.DateDayVector;
import org.apache.arrow.vector.DecimalVector;
import org.apache.arrow.vector.FieldVector;
import org.apache.arrow.vector.Float8Vector;
import org.apache.arrow.vector.IntVector;
import org.apache.arrow.vector.SmallIntVector;
import org.apache.arrow.vector.TinyIntVector;
import org.apache.arrow.vector.ValueVector;
import org.apache.arrow.vector.VarBinaryVector;
import org.apache.arrow.vector.VarCharVector;
import org.apache.arrow.vector.VectorSchemaRoot;
import org.apache.arrow.vector.complex.StructVector;
import org.apache.arrow.vector.ipc.ArrowStreamReader;
import org.apache.arrow.vector.util.TransferPair;

public class ArrowResultChunk extends SnowflakeResultChunk {
  /**
   * A 2-D array of arrow ValueVectors, this list represents data in the whole chunk. Since each
   * chunk is divided into record batches and each record batch is composed of list of column
   * vectors.
   *
   * <p>So the outer list is list of record batches, inner list represents list of columns
   */
  private final ArrayList<List<ValueVector>> batchOfVectors;

  private static final SFLogger logger = SFLoggerFactory.getLogger(ArrowResultChunk.class);

  /** arrow root allocator used by this resultSet */
  private final RootAllocator rootAllocator;

  private boolean enableSortFirstResultChunk;
  private IntVector firstResultChunkSortedIndices;
  private VectorSchemaRoot root;
  private SFBaseSession session;
  private boolean batchesMode = false;

  public ArrowResultChunk(
      String url,
      int rowCount,
      int colCount,
      int uncompressedSize,
      RootAllocator rootAllocator,
      SFBaseSession session) {
    super(url, rowCount, colCount, uncompressedSize);
    this.batchOfVectors = new ArrayList<>();
    this.rootAllocator = rootAllocator;
    this.session = session;
  }

  private void addBatchData(List<ValueVector> batch) {
    batchOfVectors.add(batch);
  }

  /**
   * Read an inputStream of arrow data bytes and load them into java vectors of value. Note, there
   * is no copy of data involved once data is loaded into memory. a.k.a ArrowStreamReader originally
   * allocates the memory to hold vectors, but those memory ownership is transfer into
   * ArrowResultChunk class and once ArrowStreamReader is garbage collected, memory will not be
   * cleared up
   *
   * @param is inputStream which contains arrow data file in bytes
   * @throws IOException if failed to read data as arrow file
   */
  public void readArrowStream(InputStream is) throws IOException {
    ArrayList<ValueVector> valueVectors = new ArrayList<>();
    try (ArrowStreamReader reader = new ArrowStreamReader(is, rootAllocator)) {
      root = reader.getVectorSchemaRoot();
      while (reader.loadNextBatch()) {
        valueVectors = new ArrayList<>();

        for (FieldVector f : root.getFieldVectors()) {
          // transfer will not copy data but transfer ownership of memory
          // from streamReader to resultChunk
          TransferPair t = f.getTransferPair(rootAllocator);
          t.transfer();
          valueVectors.add(t.getTo());
        }

        addBatchData(valueVectors);
        root.clear();
      }
    } catch (ClosedByInterruptException cbie) {
      // happens when the statement is closed before finish parsing
      logger.debug("Interrupted when loading Arrow result", cbie);
      valueVectors.forEach(ValueVector::close);
      freeData();
    } catch (Exception ex) {
      valueVectors.forEach(ValueVector::close);
      freeData();
      throw ex;
    }
  }

  @Override
  public void reset() {
    freeData();
    this.batchOfVectors.clear();
  }

  @Override
  public long computeNeededChunkMemory() {
    return getUncompressedSize();
  }

  @Override
  public void freeData() {
    if (batchesMode) {
      return;
    }
    batchOfVectors.forEach(list -> list.forEach(ValueVector::close));
    this.batchOfVectors.clear();
    if (firstResultChunkSortedIndices != null) {
      firstResultChunkSortedIndices.close();
    }
    if (root != null) {
      root.clear();
      root = null;
    }
  }

  /**
   * @return an iterator to iterate over current chunk
   */
  public ArrowChunkIterator getIterator(DataConversionContext dataConversionContext) {
    return new ArrowChunkIterator(dataConversionContext);
  }

  public static ArrowChunkIterator getEmptyChunkIterator() {
    return new EmptyArrowResultChunk().new ArrowChunkIterator(null);
  }

  public void enableSortFirstResultChunk() {
    enableSortFirstResultChunk = true;
  }

  /** Iterator class used to go through the arrow chunk row by row */
  public class ArrowChunkIterator {
    /** index of record batch that iterator currently points to */
    private int currentRecordBatchIndex;

    /** total number of record batch */
    private int totalRecordBatch;

    /** index of row inside current record batch that iterator points to */
    private int currentRowInRecordBatch;

    /** number of rows inside current record batch */
    private int rowCountInCurrentRecordBatch;

    /**
     * list of converters that attached to current record batch Note: this list is updated every
     * time iterator points to a new record batch
     */
    private List<ArrowVectorConverter> currentConverters;

    /** formatters to each data type */
    private DataConversionContext dataConversionContext;

    ArrowChunkIterator(DataConversionContext dataConversionContext) {
      this.currentRecordBatchIndex = -1;
      this.totalRecordBatch = batchOfVectors.size();
      this.currentRowInRecordBatch = -1;
      this.rowCountInCurrentRecordBatch = 0;
      this.dataConversionContext = dataConversionContext;
    }

    /**
     * Given a list of arrow vectors (all columns in a single record batch), return list of arrow
     * vector converter. Note, converter is built on top of arrow vector, so that arrow data can be
     * converted back to java data
     *
     * @param vectors list of arrow vectors
     * @return list of converters on top of each converters
     */
    private List<ArrowVectorConverter> initConverters(List<ValueVector> vectors)
        throws SnowflakeSQLException {
      List<ArrowVectorConverter> converters = new ArrayList<>();
      for (int i = 0; i < vectors.size(); i++) {
        converters.add(initConverter(vectors.get(i), dataConversionContext, session, i));
      }
      return converters;
    }

    /** advance to next row */
    public boolean next() throws SnowflakeSQLException {
      currentRowInRecordBatch++;
      if (currentRowInRecordBatch < rowCountInCurrentRecordBatch) {
        // still in current recordbatch
        return true;
      } else {
        currentRecordBatchIndex++;
        if (currentRecordBatchIndex < totalRecordBatch) {
          this.currentRowInRecordBatch = 0;
          if (currentRecordBatchIndex == 0 && sortFirstResultChunkEnabled()) {
            // perform client-side sorting for the first chunk (only used in Snowflake internal
            // regression tests)
            // if first chunk has multiple record batches, merge them into one and sort it
            if (batchOfVectors.size() > 1) {
              mergeBatchesIntoOne();
              totalRecordBatch = 1;
            }
            this.rowCountInCurrentRecordBatch =
                batchOfVectors.get(currentRecordBatchIndex).get(0).getValueCount();
            currentConverters = initConverters(batchOfVectors.get(currentRecordBatchIndex));
            sortFirstResultChunk(currentConverters);
          } else {
            this.rowCountInCurrentRecordBatch =
                batchOfVectors.get(currentRecordBatchIndex).get(0).getValueCount();
            currentConverters = initConverters(batchOfVectors.get(currentRecordBatchIndex));
          }
          return true;
        }
      }
      return false;
    }

    public boolean isLast() {
      return currentRecordBatchIndex + 1 == totalRecordBatch
          && currentRowInRecordBatch + 1 == rowCountInCurrentRecordBatch;
    }

    public boolean isAfterLast() {
      return currentRecordBatchIndex >= totalRecordBatch
          && currentRowInRecordBatch >= rowCountInCurrentRecordBatch;
    }

    public ArrowResultChunk getChunk() {
      return ArrowResultChunk.this;
    }

    public ArrowVectorConverter getCurrentConverter(int columnIdx) throws SFException {
      if (columnIdx < 0 || columnIdx >= currentConverters.size()) {
        throw new SFException(ErrorCode.COLUMN_DOES_NOT_EXIST, columnIdx + 1);
      }

      return currentConverters.get(columnIdx);
    }

    /**
     * @return index of row in current record batch
     */
    public int getCurrentRowInRecordBatch() {
      if (sortFirstResultChunkEnabled() && currentRecordBatchIndex == 0) {
        return firstResultChunkSortedIndices.get(currentRowInRecordBatch);
      } else {
        return currentRowInRecordBatch;
      }
    }
  }

  /**
   * merge arrow result chunk with more than one batches into one record batch (Only used for the
   * first chunk when client side sorting is required)
   */
  public void mergeBatchesIntoOne() throws SnowflakeSQLException {
    try {
      List<ValueVector> first = batchOfVectors.get(0);
      for (int i = 1; i < batchOfVectors.size(); i++) {
        List<ValueVector> batch = batchOfVectors.get(i);
        mergeBatch(first, batch);
        batch.forEach(ValueVector::close);
      }
      batchOfVectors.clear();
      batchOfVectors.add(first);
    } catch (SFException ex) {
      throw new SnowflakeSQLLoggedException(
          session,
          SqlState.INTERNAL_ERROR,
          ErrorCode.INTERNAL_ERROR.getMessageCode(),
          ex,
          "Failed to merge first result chunk: " + ex.getLocalizedMessage());
    }
  }

  /**
   * merge right batch into the left batch
   *
   * @param left
   * @param right
   */
  private void mergeBatch(List<ValueVector> left, List<ValueVector> right) throws SFException {
    for (int i = 0; i < left.size(); i++) {
      mergeVector(left.get(i), right.get(i));
    }
  }

  /**
   * todo append values from the right vector to the left
   *
   * @param left
   * @param right
   */
  private void mergeVector(ValueVector left, ValueVector right) throws SFException {
    if (left instanceof StructVector) {
      mergeStructVector((StructVector) left, (StructVector) right);
    } else {
      mergeNonStructVector(left, right);
    }
  }

  /**
   * TODO merge StructVector used by Snowflake timestamp types
   *
   * @param left
   * @param right
   */
  private void mergeStructVector(StructVector left, StructVector right) throws SFException {
    int numOfChildren = left.getChildrenFromFields().size();
    for (int i = 0; i < numOfChildren; i++) {
      mergeNonStructVector(
          left.getChildrenFromFields().get(i), right.getChildrenFromFields().get(i));
    }
    int offset = left.getValueCount();
    for (int i = 0; i < right.getValueCount(); i++) {
      if (right.isNull(i)) {
        left.setNull(offset + i);
      }
    }
    left.setValueCount(offset + right.getValueCount());
  }

  /**
   * merge not struct vectors
   *
   * @param left
   * @param right
   */
  private void mergeNonStructVector(ValueVector left, ValueVector right) throws SFException {
    if (left instanceof BigIntVector) {
      BigIntVector bigIntVectorLeft = (BigIntVector) left;
      BigIntVector bigIntVectorRight = (BigIntVector) right;
      int offset = bigIntVectorLeft.getValueCount();
      for (int i = 0; i < bigIntVectorRight.getValueCount(); i++) {
        if (bigIntVectorRight.isNull(i)) {
          bigIntVectorLeft.setNull(offset + i);
        } else {
          bigIntVectorLeft.setSafe(offset + i, bigIntVectorRight.get(i));
        }
      }
      bigIntVectorLeft.setValueCount(offset + bigIntVectorRight.getValueCount());
    } else if (left instanceof BitVector) {
      BitVector bitVectorLeft = (BitVector) left;
      BitVector bitVectorRight = (BitVector) right;
      int offset = bitVectorLeft.getValueCount();
      for (int i = 0; i < bitVectorRight.getValueCount(); i++) {
        if (bitVectorRight.isNull(i)) {
          bitVectorLeft.setNull(offset + i);
        } else {
          try {
            bitVectorLeft.setSafe(offset + i, bitVectorRight.get(i));
          } catch (IndexOutOfBoundsException e) {
            // this can be a bug in arrow that doesn't safely set value for
            // BitVector so we have to reAlloc manually
            bitVectorLeft.reAlloc();
            bitVectorLeft.setSafe(offset + i, bitVectorRight.get(i));
          }
        }
      }
      bitVectorLeft.setValueCount(offset + bitVectorRight.getValueCount());
    } else if (left instanceof DateDayVector) {
      DateDayVector dateDayVectorLeft = (DateDayVector) left;
      DateDayVector dateDayVectorRight = (DateDayVector) right;
      int offset = dateDayVectorLeft.getValueCount();
      for (int i = 0; i < dateDayVectorRight.getValueCount(); i++) {
        if (dateDayVectorRight.isNull(i)) {
          dateDayVectorLeft.setNull(offset + i);
        } else {
          dateDayVectorLeft.setSafe(offset + i, dateDayVectorRight.get(i));
        }
      }
      dateDayVectorLeft.setValueCount(offset + dateDayVectorRight.getValueCount());
    } else if (left instanceof DecimalVector) {
      DecimalVector decimalVectorLeft = (DecimalVector) left;
      DecimalVector decimalVectorRight = (DecimalVector) right;
      int offset = decimalVectorLeft.getValueCount();
      for (int i = 0; i < decimalVectorRight.getValueCount(); i++) {
        if (decimalVectorRight.isNull(i)) {
          decimalVectorLeft.setNull(offset + i);
        } else {
          decimalVectorLeft.setSafe(offset + i, decimalVectorRight.get(i));
        }
      }
      decimalVectorLeft.setValueCount(offset + decimalVectorRight.getValueCount());
    } else if (left instanceof Float8Vector) {
      Float8Vector float8VectorLeft = (Float8Vector) left;
      Float8Vector float8VectorRight = (Float8Vector) right;
      int offset = float8VectorLeft.getValueCount();
      for (int i = 0; i < float8VectorRight.getValueCount(); i++) {
        if (float8VectorRight.isNull(i)) {
          float8VectorLeft.setNull(offset + i);
        } else {
          float8VectorLeft.setSafe(offset + i, float8VectorRight.get(i));
        }
      }
      float8VectorLeft.setValueCount(offset + float8VectorRight.getValueCount());
    } else if (left instanceof IntVector) {
      IntVector intVectorLeft = (IntVector) left;
      IntVector intVectorRight = (IntVector) right;
      int offset = intVectorLeft.getValueCount();
      for (int i = 0; i < intVectorRight.getValueCount(); i++) {
        if (intVectorRight.isNull(i)) {
          intVectorLeft.setNull(offset + i);
        } else {
          intVectorLeft.setSafe(offset + i, intVectorRight.get(i));
        }
      }
      intVectorLeft.setValueCount(offset + intVectorRight.getValueCount());
    } else if (left instanceof SmallIntVector) {
      SmallIntVector smallIntVectorLeft = (SmallIntVector) left;
      SmallIntVector smallIntVectorRight = (SmallIntVector) right;
      int offset = smallIntVectorLeft.getValueCount();
      for (int i = 0; i < smallIntVectorRight.getValueCount(); i++) {
        if (smallIntVectorRight.isNull(i)) {
          smallIntVectorLeft.setNull(offset + i);
        } else {
          smallIntVectorLeft.setSafe(offset + i, smallIntVectorRight.get(i));
        }
      }
      smallIntVectorLeft.setValueCount(offset + smallIntVectorRight.getValueCount());
    } else if (left instanceof TinyIntVector) {
      TinyIntVector tinyIntVectorLeft = (TinyIntVector) left;
      TinyIntVector tinyIntVectorRight = (TinyIntVector) right;
      int offset = tinyIntVectorLeft.getValueCount();
      for (int i = 0; i < tinyIntVectorRight.getValueCount(); i++) {
        if (tinyIntVectorRight.isNull(i)) {
          tinyIntVectorLeft.setNull(offset + i);
        } else {
          tinyIntVectorLeft.setSafe(offset + i, tinyIntVectorRight.get(i));
        }
      }
      tinyIntVectorLeft.setValueCount(offset + tinyIntVectorRight.getValueCount());
    } else if (left instanceof VarBinaryVector) {
      VarBinaryVector varBinaryVectorLeft = (VarBinaryVector) left;
      VarBinaryVector varBinaryVectorRight = (VarBinaryVector) right;
      int offset = varBinaryVectorLeft.getValueCount();
      for (int i = 0; i < varBinaryVectorRight.getValueCount(); i++) {
        if (varBinaryVectorRight.isNull(i)) {
          varBinaryVectorLeft.setNull(offset + i);
        } else {
          varBinaryVectorLeft.setSafe(offset + i, varBinaryVectorRight.get(i));
        }
      }
      varBinaryVectorLeft.setValueCount(offset + varBinaryVectorRight.getValueCount());
    } else if (left instanceof VarCharVector) {
      VarCharVector varCharVectorLeft = (VarCharVector) left;
      VarCharVector varCharVectorRight = (VarCharVector) right;
      int offset = varCharVectorLeft.getValueCount();
      for (int i = 0; i < varCharVectorRight.getValueCount(); i++) {
        if (varCharVectorRight.isNull(i)) {
          varCharVectorLeft.setNull(offset + i);
        } else {
          varCharVectorLeft.setSafe(offset + i, varCharVectorRight.get(i));
        }
      }
      varCharVectorLeft.setValueCount(offset + varCharVectorRight.getValueCount());
    } else {
      throw new SFException(
          ErrorCode.INTERNAL_ERROR, "Failed to merge vector due to unknown vector type");
    }
  }

  private void sortFirstResultChunk(List<ArrowVectorConverter> converters)
      throws SnowflakeSQLException {
    try {
      List<ValueVector> firstResultChunk = this.batchOfVectors.get(0);
      ArrowResultChunkIndexSorter sorter =
          new ArrowResultChunkIndexSorter(firstResultChunk, converters);
      firstResultChunkSortedIndices = sorter.sort();
    } catch (SFException ex) {
      throw new SnowflakeSQLException(
          ex,
          SqlState.INTERNAL_ERROR,
          ErrorCode.INTERNAL_ERROR.getMessageCode(),
          "Failed to sort first result chunk: " + ex.getLocalizedMessage());
    }
  }

  public ArrowBatch getArrowBatch(DataConversionContext context, TimeZone timeZoneToUse) {
    batchesMode = true;
    return new ArrowResultBatch(context, timeZoneToUse);
  }

  private boolean sortFirstResultChunkEnabled() {
    return enableSortFirstResultChunk;
  }

  /**
   * Empty arrow result chunk implementation. Used when rowset from server is null or empty or in
   * testing
   */
  private static class EmptyArrowResultChunk extends ArrowResultChunk {
    EmptyArrowResultChunk() {
      super("", 0, 0, 0, null, null);
    }

    @Override
    public final long computeNeededChunkMemory() {
      return 0;
    }

    @Override
    public final void freeData() {
      // do nothing
    }
  }

  public class ArrowResultBatch implements ArrowBatch {
    private DataConversionContext context;
    private TimeZone timeZoneToUse;

    ArrowResultBatch(DataConversionContext context, TimeZone timeZoneToUse) {
      this.context = context;
      this.timeZoneToUse = timeZoneToUse;
    }

    public List<VectorSchemaRoot> fetch() throws SnowflakeSQLException {
      List<VectorSchemaRoot> result = new ArrayList<>();
      for (List<ValueVector> record : batchOfVectors) {
        List<FieldVector> convertedVectors = new ArrayList<>();
        for (int i = 0; i < record.size(); i++) {
          ValueVector vector = record.get(i);
          convertedVectors.add(
<<<<<<< HEAD
              ArrowFullVectorConverter.convert(
                  rootAllocator, vector, context, session, timeZoneToUse, i, null));
=======
              ArrowFullVectorConverterUtil.convert(
                  rootAllocator, vector, context, session, i, null));
>>>>>>> 7d93e03f
        }
        result.add(new VectorSchemaRoot(convertedVectors));
      }
      return result;
    }

    @Override
    public ArrowVectorConverter getTimestampConverter(FieldVector vector, int colIdx) {
      return new ThreeFieldStructToTimestampTZConverter(vector, colIdx, context);
    }

    @Override
    public long getRowCount() {
      return rowCount;
    }
  }
}<|MERGE_RESOLUTION|>--- conflicted
+++ resolved
@@ -16,12 +16,8 @@
 import net.snowflake.client.core.SFException;
 import net.snowflake.client.core.arrow.ArrowResultChunkIndexSorter;
 import net.snowflake.client.core.arrow.ArrowVectorConverter;
-<<<<<<< HEAD
 import net.snowflake.client.core.arrow.ThreeFieldStructToTimestampTZConverter;
-import net.snowflake.client.core.arrow.fullvectorconverters.ArrowFullVectorConverter;
-=======
 import net.snowflake.client.core.arrow.fullvectorconverters.ArrowFullVectorConverterUtil;
->>>>>>> 7d93e03f
 import net.snowflake.client.log.SFLogger;
 import net.snowflake.client.log.SFLoggerFactory;
 import net.snowflake.common.core.SqlState;
@@ -550,13 +546,7 @@
         for (int i = 0; i < record.size(); i++) {
           ValueVector vector = record.get(i);
           convertedVectors.add(
-<<<<<<< HEAD
-              ArrowFullVectorConverter.convert(
-                  rootAllocator, vector, context, session, timeZoneToUse, i, null));
-=======
-              ArrowFullVectorConverterUtil.convert(
-                  rootAllocator, vector, context, session, i, null));
->>>>>>> 7d93e03f
+              ArrowFullVectorConverterUtil.convert(rootAllocator, vector, context, session, i, null));
         }
         result.add(new VectorSchemaRoot(convertedVectors));
       }
