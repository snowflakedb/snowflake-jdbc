/*
 * Copyright (c) 2012-2019 Snowflake Computing Inc. All rights reserved.
 */
package net.snowflake.client.jdbc;

import static net.snowflake.client.core.arrow.ArrowVectorConverterUtil.initConverter;

import java.io.IOException;
import java.io.InputStream;
import java.nio.channels.ClosedByInterruptException;
import java.util.ArrayList;
import java.util.List;
import java.util.TimeZone;
import net.snowflake.client.core.DataConversionContext;
import net.snowflake.client.core.SFBaseSession;
import net.snowflake.client.core.SFException;
import net.snowflake.client.core.arrow.ArrowResultChunkIndexSorter;
import net.snowflake.client.core.arrow.ArrowVectorConverter;
import net.snowflake.client.core.arrow.ThreeFieldStructToTimestampTZConverter;
import net.snowflake.client.core.arrow.fullvectorconverters.ArrowErrorCode;
import net.snowflake.client.core.arrow.fullvectorconverters.ArrowFullVectorConverterUtil;
import net.snowflake.client.core.arrow.fullvectorconverters.SFArrowException;
import net.snowflake.client.log.SFLogger;
import net.snowflake.client.log.SFLoggerFactory;
import net.snowflake.common.core.SqlState;
import org.apache.arrow.memory.RootAllocator;
import org.apache.arrow.vector.BigIntVector;
import org.apache.arrow.vector.BitVector;
import org.apache.arrow.vector.DateDayVector;
import org.apache.arrow.vector.DecimalVector;
import org.apache.arrow.vector.FieldVector;
import org.apache.arrow.vector.Float8Vector;
import org.apache.arrow.vector.IntVector;
import org.apache.arrow.vector.SmallIntVector;
import org.apache.arrow.vector.TinyIntVector;
import org.apache.arrow.vector.ValueVector;
import org.apache.arrow.vector.VarBinaryVector;
import org.apache.arrow.vector.VarCharVector;
import org.apache.arrow.vector.VectorSchemaRoot;
import org.apache.arrow.vector.complex.StructVector;
import org.apache.arrow.vector.ipc.ArrowStreamReader;
import org.apache.arrow.vector.util.TransferPair;

public class ArrowResultChunk extends SnowflakeResultChunk {
  /**
   * A 2-D array of arrow ValueVectors, this list represents data in the whole chunk. Since each
   * chunk is divided into record batches and each record batch is composed of list of column
   * vectors.
   *
   * <p>So the outer list is list of record batches, inner list represents list of columns
   */
  private final ArrayList<List<ValueVector>> batchOfVectors;

  private static final SFLogger logger = SFLoggerFactory.getLogger(ArrowResultChunk.class);

  /** arrow root allocator used by this resultSet */
  private final RootAllocator rootAllocator;

  private boolean enableSortFirstResultChunk;
  private IntVector firstResultChunkSortedIndices;
  private VectorSchemaRoot root;
  private SFBaseSession session;
  private boolean batchesMode = false;

  public ArrowResultChunk(
      String url,
      int rowCount,
      int colCount,
      int uncompressedSize,
      RootAllocator rootAllocator,
      SFBaseSession session) {
    super(url, rowCount, colCount, uncompressedSize);
    this.batchOfVectors = new ArrayList<>();
    this.rootAllocator = rootAllocator;
    this.session = session;
  }

  private void addBatchData(List<ValueVector> batch) {
    batchOfVectors.add(batch);
  }

  /**
   * Read an inputStream of arrow data bytes and load them into java vectors of value. Note, there
   * is no copy of data involved once data is loaded into memory. a.k.a ArrowStreamReader originally
   * allocates the memory to hold vectors, but those memory ownership is transfer into
   * ArrowResultChunk class and once ArrowStreamReader is garbage collected, memory will not be
   * cleared up
   *
   * @param is inputStream which contains arrow data file in bytes
   * @throws IOException if failed to read data as arrow file
   */
  public void readArrowStream(InputStream is) throws IOException {
    ArrayList<ValueVector> valueVectors = new ArrayList<>();
    try (ArrowStreamReader reader = new ArrowStreamReader(is, rootAllocator)) {
      root = reader.getVectorSchemaRoot();
      while (reader.loadNextBatch()) {
        valueVectors = new ArrayList<>();

        for (FieldVector f : root.getFieldVectors()) {
          // transfer will not copy data but transfer ownership of memory
          // from streamReader to resultChunk
          TransferPair t = f.getTransferPair(rootAllocator);
          t.transfer();
          valueVectors.add(t.getTo());
        }

        addBatchData(valueVectors);
        root.clear();
      }
    } catch (ClosedByInterruptException cbie) {
      // happens when the statement is closed before finish parsing
      logger.debug("Interrupted when loading Arrow result", cbie);
      valueVectors.forEach(ValueVector::close);
      freeData();
    } catch (Exception ex) {
      valueVectors.forEach(ValueVector::close);
      freeData();
      throw ex;
    }
  }

  @Override
  public void reset() {
    freeData();
    this.batchOfVectors.clear();
  }

  @Override
  public long computeNeededChunkMemory() {
    return getUncompressedSize();
  }

  @Override
  public void freeData() {
    if (batchesMode) {
      return;
    }
    batchOfVectors.forEach(list -> list.forEach(ValueVector::close));
    this.batchOfVectors.clear();
    if (firstResultChunkSortedIndices != null) {
      firstResultChunkSortedIndices.close();
    }
    if (root != null) {
      root.clear();
      root = null;
    }
  }

  /**
   * @return an iterator to iterate over current chunk
   */
  public ArrowChunkIterator getIterator(DataConversionContext dataConversionContext) {
    return new ArrowChunkIterator(dataConversionContext);
  }

  public static ArrowChunkIterator getEmptyChunkIterator() {
    return new EmptyArrowResultChunk().new ArrowChunkIterator(null);
  }

  public void enableSortFirstResultChunk() {
    enableSortFirstResultChunk = true;
  }

  /** Iterator class used to go through the arrow chunk row by row */
  public class ArrowChunkIterator {
    /** index of record batch that iterator currently points to */
    private int currentRecordBatchIndex;

    /** total number of record batch */
    private int totalRecordBatch;

    /** index of row inside current record batch that iterator points to */
    private int currentRowInRecordBatch;

    /** number of rows inside current record batch */
    private int rowCountInCurrentRecordBatch;

    /**
     * list of converters that attached to current record batch Note: this list is updated every
     * time iterator points to a new record batch
     */
    private List<ArrowVectorConverter> currentConverters;

    /** formatters to each data type */
    private DataConversionContext dataConversionContext;

    ArrowChunkIterator(DataConversionContext dataConversionContext) {
      this.currentRecordBatchIndex = -1;
      this.totalRecordBatch = batchOfVectors.size();
      this.currentRowInRecordBatch = -1;
      this.rowCountInCurrentRecordBatch = 0;
      this.dataConversionContext = dataConversionContext;
    }

    /**
     * Given a list of arrow vectors (all columns in a single record batch), return list of arrow
     * vector converter. Note, converter is built on top of arrow vector, so that arrow data can be
     * converted back to java data
     *
     * @param vectors list of arrow vectors
     * @return list of converters on top of each converters
     */
    private List<ArrowVectorConverter> initConverters(List<ValueVector> vectors)
        throws SnowflakeSQLException {
      List<ArrowVectorConverter> converters = new ArrayList<>();
      for (int i = 0; i < vectors.size(); i++) {
        converters.add(initConverter(vectors.get(i), dataConversionContext, session, i));
      }
      return converters;
    }

    /** advance to next row */
    public boolean next() throws SnowflakeSQLException {
      currentRowInRecordBatch++;
      if (currentRowInRecordBatch < rowCountInCurrentRecordBatch) {
        // still in current recordbatch
        return true;
      } else {
        currentRecordBatchIndex++;
        if (currentRecordBatchIndex < totalRecordBatch) {
          this.currentRowInRecordBatch = 0;
          if (currentRecordBatchIndex == 0 && sortFirstResultChunkEnabled()) {
            // perform client-side sorting for the first chunk (only used in Snowflake internal
            // regression tests)
            // if first chunk has multiple record batches, merge them into one and sort it
            if (batchOfVectors.size() > 1) {
              mergeBatchesIntoOne();
              totalRecordBatch = 1;
            }
            this.rowCountInCurrentRecordBatch =
                batchOfVectors.get(currentRecordBatchIndex).get(0).getValueCount();
            currentConverters = initConverters(batchOfVectors.get(currentRecordBatchIndex));
            sortFirstResultChunk(currentConverters);
          } else {
            this.rowCountInCurrentRecordBatch =
                batchOfVectors.get(currentRecordBatchIndex).get(0).getValueCount();
            currentConverters = initConverters(batchOfVectors.get(currentRecordBatchIndex));
          }
          return true;
        }
      }
      return false;
    }

    public boolean isLast() {
      return currentRecordBatchIndex + 1 == totalRecordBatch
          && currentRowInRecordBatch + 1 == rowCountInCurrentRecordBatch;
    }

    public boolean isAfterLast() {
      return currentRecordBatchIndex >= totalRecordBatch
          && currentRowInRecordBatch >= rowCountInCurrentRecordBatch;
    }

    public ArrowResultChunk getChunk() {
      return ArrowResultChunk.this;
    }

    public ArrowVectorConverter getCurrentConverter(int columnIdx) throws SFException {
      if (columnIdx < 0 || columnIdx >= currentConverters.size()) {
        throw new SFException(ErrorCode.COLUMN_DOES_NOT_EXIST, columnIdx + 1);
      }

      return currentConverters.get(columnIdx);
    }

    /**
     * @return index of row in current record batch
     */
    public int getCurrentRowInRecordBatch() {
      if (sortFirstResultChunkEnabled() && currentRecordBatchIndex == 0) {
        return firstResultChunkSortedIndices.get(currentRowInRecordBatch);
      } else {
        return currentRowInRecordBatch;
      }
    }
  }

  /**
   * merge arrow result chunk with more than one batches into one record batch (Only used for the
   * first chunk when client side sorting is required)
   */
  public void mergeBatchesIntoOne() throws SnowflakeSQLException {
    try {
      List<ValueVector> first = batchOfVectors.get(0);
      for (int i = 1; i < batchOfVectors.size(); i++) {
        List<ValueVector> batch = batchOfVectors.get(i);
        mergeBatch(first, batch);
        batch.forEach(ValueVector::close);
      }
      batchOfVectors.clear();
      batchOfVectors.add(first);
    } catch (SFException ex) {
      throw new SnowflakeSQLLoggedException(
          session,
          SqlState.INTERNAL_ERROR,
          ErrorCode.INTERNAL_ERROR.getMessageCode(),
          ex,
          "Failed to merge first result chunk: " + ex.getLocalizedMessage());
    }
  }

  /**
   * merge right batch into the left batch
   *
   * @param left
   * @param right
   */
  private void mergeBatch(List<ValueVector> left, List<ValueVector> right) throws SFException {
    for (int i = 0; i < left.size(); i++) {
      mergeVector(left.get(i), right.get(i));
    }
  }

  /**
   * todo append values from the right vector to the left
   *
   * @param left
   * @param right
   */
  private void mergeVector(ValueVector left, ValueVector right) throws SFException {
    if (left instanceof StructVector) {
      mergeStructVector((StructVector) left, (StructVector) right);
    } else {
      mergeNonStructVector(left, right);
    }
  }

  /**
   * TODO merge StructVector used by Snowflake timestamp types
   *
   * @param left
   * @param right
   */
  private void mergeStructVector(StructVector left, StructVector right) throws SFException {
    int numOfChildren = left.getChildrenFromFields().size();
    for (int i = 0; i < numOfChildren; i++) {
      mergeNonStructVector(
          left.getChildrenFromFields().get(i), right.getChildrenFromFields().get(i));
    }
    int offset = left.getValueCount();
    for (int i = 0; i < right.getValueCount(); i++) {
      if (right.isNull(i)) {
        left.setNull(offset + i);
      }
    }
    left.setValueCount(offset + right.getValueCount());
  }

  /**
   * merge not struct vectors
   *
   * @param left
   * @param right
   */
  private void mergeNonStructVector(ValueVector left, ValueVector right) throws SFException {
    if (left instanceof BigIntVector) {
      BigIntVector bigIntVectorLeft = (BigIntVector) left;
      BigIntVector bigIntVectorRight = (BigIntVector) right;
      int offset = bigIntVectorLeft.getValueCount();
      for (int i = 0; i < bigIntVectorRight.getValueCount(); i++) {
        if (bigIntVectorRight.isNull(i)) {
          bigIntVectorLeft.setNull(offset + i);
        } else {
          bigIntVectorLeft.setSafe(offset + i, bigIntVectorRight.get(i));
        }
      }
      bigIntVectorLeft.setValueCount(offset + bigIntVectorRight.getValueCount());
    } else if (left instanceof BitVector) {
      BitVector bitVectorLeft = (BitVector) left;
      BitVector bitVectorRight = (BitVector) right;
      int offset = bitVectorLeft.getValueCount();
      for (int i = 0; i < bitVectorRight.getValueCount(); i++) {
        if (bitVectorRight.isNull(i)) {
          bitVectorLeft.setNull(offset + i);
        } else {
          try {
            bitVectorLeft.setSafe(offset + i, bitVectorRight.get(i));
          } catch (IndexOutOfBoundsException e) {
            // this can be a bug in arrow that doesn't safely set value for
            // BitVector so we have to reAlloc manually
            bitVectorLeft.reAlloc();
            bitVectorLeft.setSafe(offset + i, bitVectorRight.get(i));
          }
        }
      }
      bitVectorLeft.setValueCount(offset + bitVectorRight.getValueCount());
    } else if (left instanceof DateDayVector) {
      DateDayVector dateDayVectorLeft = (DateDayVector) left;
      DateDayVector dateDayVectorRight = (DateDayVector) right;
      int offset = dateDayVectorLeft.getValueCount();
      for (int i = 0; i < dateDayVectorRight.getValueCount(); i++) {
        if (dateDayVectorRight.isNull(i)) {
          dateDayVectorLeft.setNull(offset + i);
        } else {
          dateDayVectorLeft.setSafe(offset + i, dateDayVectorRight.get(i));
        }
      }
      dateDayVectorLeft.setValueCount(offset + dateDayVectorRight.getValueCount());
    } else if (left instanceof DecimalVector) {
      DecimalVector decimalVectorLeft = (DecimalVector) left;
      DecimalVector decimalVectorRight = (DecimalVector) right;
      int offset = decimalVectorLeft.getValueCount();
      for (int i = 0; i < decimalVectorRight.getValueCount(); i++) {
        if (decimalVectorRight.isNull(i)) {
          decimalVectorLeft.setNull(offset + i);
        } else {
          decimalVectorLeft.setSafe(offset + i, decimalVectorRight.get(i));
        }
      }
      decimalVectorLeft.setValueCount(offset + decimalVectorRight.getValueCount());
    } else if (left instanceof Float8Vector) {
      Float8Vector float8VectorLeft = (Float8Vector) left;
      Float8Vector float8VectorRight = (Float8Vector) right;
      int offset = float8VectorLeft.getValueCount();
      for (int i = 0; i < float8VectorRight.getValueCount(); i++) {
        if (float8VectorRight.isNull(i)) {
          float8VectorLeft.setNull(offset + i);
        } else {
          float8VectorLeft.setSafe(offset + i, float8VectorRight.get(i));
        }
      }
      float8VectorLeft.setValueCount(offset + float8VectorRight.getValueCount());
    } else if (left instanceof IntVector) {
      IntVector intVectorLeft = (IntVector) left;
      IntVector intVectorRight = (IntVector) right;
      int offset = intVectorLeft.getValueCount();
      for (int i = 0; i < intVectorRight.getValueCount(); i++) {
        if (intVectorRight.isNull(i)) {
          intVectorLeft.setNull(offset + i);
        } else {
          intVectorLeft.setSafe(offset + i, intVectorRight.get(i));
        }
      }
      intVectorLeft.setValueCount(offset + intVectorRight.getValueCount());
    } else if (left instanceof SmallIntVector) {
      SmallIntVector smallIntVectorLeft = (SmallIntVector) left;
      SmallIntVector smallIntVectorRight = (SmallIntVector) right;
      int offset = smallIntVectorLeft.getValueCount();
      for (int i = 0; i < smallIntVectorRight.getValueCount(); i++) {
        if (smallIntVectorRight.isNull(i)) {
          smallIntVectorLeft.setNull(offset + i);
        } else {
          smallIntVectorLeft.setSafe(offset + i, smallIntVectorRight.get(i));
        }
      }
      smallIntVectorLeft.setValueCount(offset + smallIntVectorRight.getValueCount());
    } else if (left instanceof TinyIntVector) {
      TinyIntVector tinyIntVectorLeft = (TinyIntVector) left;
      TinyIntVector tinyIntVectorRight = (TinyIntVector) right;
      int offset = tinyIntVectorLeft.getValueCount();
      for (int i = 0; i < tinyIntVectorRight.getValueCount(); i++) {
        if (tinyIntVectorRight.isNull(i)) {
          tinyIntVectorLeft.setNull(offset + i);
        } else {
          tinyIntVectorLeft.setSafe(offset + i, tinyIntVectorRight.get(i));
        }
      }
      tinyIntVectorLeft.setValueCount(offset + tinyIntVectorRight.getValueCount());
    } else if (left instanceof VarBinaryVector) {
      VarBinaryVector varBinaryVectorLeft = (VarBinaryVector) left;
      VarBinaryVector varBinaryVectorRight = (VarBinaryVector) right;
      int offset = varBinaryVectorLeft.getValueCount();
      for (int i = 0; i < varBinaryVectorRight.getValueCount(); i++) {
        if (varBinaryVectorRight.isNull(i)) {
          varBinaryVectorLeft.setNull(offset + i);
        } else {
          varBinaryVectorLeft.setSafe(offset + i, varBinaryVectorRight.get(i));
        }
      }
      varBinaryVectorLeft.setValueCount(offset + varBinaryVectorRight.getValueCount());
    } else if (left instanceof VarCharVector) {
      VarCharVector varCharVectorLeft = (VarCharVector) left;
      VarCharVector varCharVectorRight = (VarCharVector) right;
      int offset = varCharVectorLeft.getValueCount();
      for (int i = 0; i < varCharVectorRight.getValueCount(); i++) {
        if (varCharVectorRight.isNull(i)) {
          varCharVectorLeft.setNull(offset + i);
        } else {
          varCharVectorLeft.setSafe(offset + i, varCharVectorRight.get(i));
        }
      }
      varCharVectorLeft.setValueCount(offset + varCharVectorRight.getValueCount());
    } else {
      throw new SFException(
          ErrorCode.INTERNAL_ERROR, "Failed to merge vector due to unknown vector type");
    }
  }

  private void sortFirstResultChunk(List<ArrowVectorConverter> converters)
      throws SnowflakeSQLException {
    try {
      List<ValueVector> firstResultChunk = this.batchOfVectors.get(0);
      ArrowResultChunkIndexSorter sorter =
          new ArrowResultChunkIndexSorter(firstResultChunk, converters);
      firstResultChunkSortedIndices = sorter.sort();
    } catch (SFException ex) {
      throw new SnowflakeSQLException(
          ex,
          SqlState.INTERNAL_ERROR,
          ErrorCode.INTERNAL_ERROR.getMessageCode(),
          "Failed to sort first result chunk: " + ex.getLocalizedMessage());
    }
  }

  public ArrowBatch getArrowBatch(
      DataConversionContext context, TimeZone timeZoneToUse, long batchIndex) {
    batchesMode = true;
    return new ArrowResultBatch(context, timeZoneToUse, batchIndex);
  }

  private boolean sortFirstResultChunkEnabled() {
    return enableSortFirstResultChunk;
  }

  /**
   * Empty arrow result chunk implementation. Used when rowset from server is null or empty or in
   * testing
   */
  private static class EmptyArrowResultChunk extends ArrowResultChunk {
    EmptyArrowResultChunk() {
      super("", 0, 0, 0, null, null);
    }

    @Override
    public final long computeNeededChunkMemory() {
      return 0;
    }

    @Override
    public final void freeData() {
      // do nothing
    }
  }

  public class ArrowResultBatch implements ArrowBatch {
    private DataConversionContext context;
    private TimeZone timeZoneToUse;
    private long batchIndex;

    ArrowResultBatch(DataConversionContext context, TimeZone timeZoneToUse, long batchIndex) {
      this.context = context;
      this.timeZoneToUse = timeZoneToUse;
      this.batchIndex = batchIndex;
    }

<<<<<<< HEAD
    public List<VectorSchemaRoot> fetch() throws SnowflakeSQLException {
      List<VectorSchemaRoot> result = new ArrayList<>();
      for (List<ValueVector> record : batchOfVectors) {
        List<FieldVector> convertedVectors = new ArrayList<>();
        for (int i = 0; i < record.size(); i++) {
          ValueVector vector = record.get(i);
          convertedVectors.add(
              ArrowFullVectorConverterUtil.convert(
                  rootAllocator, vector, context, session, timeZoneToUse, i, null));
=======
    public List<VectorSchemaRoot> fetch() throws SFArrowException {
      try {
        List<VectorSchemaRoot> result = new ArrayList<>();
        for (List<ValueVector> record : batchOfVectors) {
          List<FieldVector> convertedVectors = new ArrayList<>();
          for (int i = 0; i < record.size(); i++) {
            ValueVector vector = record.get(i);
            convertedVectors.add(
                ArrowFullVectorConverterUtil.convert(
                    rootAllocator, vector, context, session, timeZoneToUse, i, null));
          }
          result.add(new VectorSchemaRoot(convertedVectors));
>>>>>>> 8c209d2a
        }
        return result;
      } catch (SFArrowException e) {
        throw new SFArrowException(
            ArrowErrorCode.CHUNK_FETCH_FAILED, "Failed to fetch batch number " + batchIndex, e);
      }
    }

    @Override
    public ArrowVectorConverter getTimestampConverter(FieldVector vector, int colIdx) {
      return new ThreeFieldStructToTimestampTZConverter(vector, colIdx, context);
    }

    @Override
    public long getRowCount() {
      return rowCount;
    }
  }
}<|MERGE_RESOLUTION|>--- conflicted
+++ resolved
@@ -544,17 +544,6 @@
       this.batchIndex = batchIndex;
     }
 
-<<<<<<< HEAD
-    public List<VectorSchemaRoot> fetch() throws SnowflakeSQLException {
-      List<VectorSchemaRoot> result = new ArrayList<>();
-      for (List<ValueVector> record : batchOfVectors) {
-        List<FieldVector> convertedVectors = new ArrayList<>();
-        for (int i = 0; i < record.size(); i++) {
-          ValueVector vector = record.get(i);
-          convertedVectors.add(
-              ArrowFullVectorConverterUtil.convert(
-                  rootAllocator, vector, context, session, timeZoneToUse, i, null));
-=======
     public List<VectorSchemaRoot> fetch() throws SFArrowException {
       try {
         List<VectorSchemaRoot> result = new ArrayList<>();
@@ -567,7 +556,6 @@
                     rootAllocator, vector, context, session, timeZoneToUse, i, null));
           }
           result.add(new VectorSchemaRoot(convertedVectors));
->>>>>>> 8c209d2a
         }
         return result;
       } catch (SFArrowException e) {
