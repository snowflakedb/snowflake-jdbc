#
# Exception messages.
# Those error code are associated to symbols in ErrorCode.java
#

200001=JDBC driver internal error: {0}.
200002=JDBC driver not able to connect to Snowflake. Error code: {0}, Message: {1}.
200003=JDBC driver Interrupt exception encountered.
200004=Copy command does not support compression type {0}.
200005=JDBC driver: query has been canceled by user.
200006=Copy command does not recognize compression type {0}.
200007=Error encountered when listing file: {0}.
200008=File not found.\nCause: specified file does not exist: {0}\nUsage: to \
specify files, use "file://" prefix followed by path to files. A path can be \
relative or absolute. Example: put file:///tmp/bla* @table.
200009=File not found.\nCause: specified file is a directory: {0}\nUsage: to \
specify files, use "file://" prefix followed by path to files. A path can be \
relative or absolute. Example: put file:///tmp/bla* @table.
200010=Connection property specified more than once: {0}
200011=Missing user name.
200012=Missing password.
200013=S3 operation failed: Operation={0}, Error type={1}, Error code={2}, \
Error message={3}, Request id={4}, Extended request id={5}
200014=Maximum size for a query result has been exceeded.
200015=JDBC driver encountered communication error. Message: {0}.
200016=JDBC driver encountered IO error. Message: {0}.
200017=Download location is not a directory: {0}.
200018=Data type not supported for binding: {0}.
200019=Client side sorting is not supported when the result is split into \
  multiple chunks.
200020=AWS operation failed: Operation={0}, Error message={1}
200021=Invalid SQL text: {0}
200022=Bad response received from server. Response body: {0}. Possible causes \
  are network issues or server side internal errors.
200023=Array bind for values with mixed types not supported. Previous type: {0}, \
  Current type: {1} at Column: {2}, Row: {3}.
200024=Statement is closed.
200025=Statement running a query already.
200026=Missing server URL.
200027=Number of session parameters has exceeded the supported limit ({0}).
200028=Missing required connection property: {0}.
200029=Invalid connection URL: {0}.
200030=Statement parameter specified more than once: {0}.
200031=Number of statement parameters has exceeded the supported limit: ({0}).
200032=Invalid column index: {0}
200033=Invalid parameter value type: {0}, expected type: {1}.
200034=Row not found.
200035=Feature unsupported: {0}.
200036=Invalid state: {0}. A potential cause is closing of a connection when a \
query is still running.
200037=Result set has been closed.
200038=Cannot convert value in the driver from type:{0} to type:{1}, value={2}.
200039=The specified authenticator is not accepted by your Snowflake account \
  configuration.  Please contact your local system administrator to get the \
  correct URL to use.
200040=Identity provider configuration for the specified authenticator does \
  not match with your Snowflake account configuration (destination URL \
  mismatch).  Please contact your local system administrator.
200041=Connection property value {0} is invalid. Value specified by user: {1}, \
  returned by server: {2}.
200042=Statement ''{0}'' cannot be executed using current API.
200043=Statement ''{0}'' prepare failed. Result set metadata is missing.
200044=Azure storage operation failed: Operation={0}, Error code={1}, Status code={2}, \
Error message={3}, Extended error info={4}
200045=Private key provided is invalid or not supported: {0}
200046=Failed to generate jwt token.
200047=Invalid parameter value {0} for parameter type {1}.
200048=Query executed successfully, but the first statement returned an update \
  count (result set required).
200049=Update executed successfully, but the first statement returned a result \
  set (update count required).
200050=The number of child result ID's received ({0}) was different from the \
  number of child statement types ({1}).
200052=Connection has been closed.
200053=Non-Fatal incident: {0}.
200054=Index value of {0} is out of bounds. Acceptable range: 1 to {1}.
200055=No valid metadata available for binding parameters.
200056=Invalid application name of {1}. Name must start with a letter and contain no special characters.
200057=Only allowable value is application name.
200058=Value is too large to be stored as integer at batch index {0}. Use executeLargeBatch() instead.
200059=Invalid Connect String: {0}.
200061=GCS operation failed: Operation={0}, Error code={1}, Message={2}, Reason={3}
<<<<<<< HEAD
200062=Authentication timed out.
200063= Invalid json - Cannot be parsed and converted to structured type.
=======
200063=Invalid data - Cannot be parsed and converted to structured type.
>>>>>>> 76a0d3f1
<|MERGE_RESOLUTION|>--- conflicted
+++ resolved
@@ -80,9 +80,5 @@
 200058=Value is too large to be stored as integer at batch index {0}. Use executeLargeBatch() instead.
 200059=Invalid Connect String: {0}.
 200061=GCS operation failed: Operation={0}, Error code={1}, Message={2}, Reason={3}
-<<<<<<< HEAD
 200062=Authentication timed out.
-200063= Invalid json - Cannot be parsed and converted to structured type.
-=======
 200063=Invalid data - Cannot be parsed and converted to structured type.
->>>>>>> 76a0d3f1
