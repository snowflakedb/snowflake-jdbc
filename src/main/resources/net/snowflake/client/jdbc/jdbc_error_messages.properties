--- conflicted
+++ resolved
@@ -82,14 +82,10 @@
 200061=GCS operation failed: Operation={0}, Error code={1}, Message={2}, Reason={3}
 200062=Authentication timed out.
 200063=Invalid data - Cannot be parsed and converted to structured type.
-<<<<<<< HEAD
-200064=Value of disableOCSPChecks mismatches value of insecureMode.
-200065=Error during OAuth Authorization Code authentication: {0}
-200066=Error during OAuth Client Credentials authentication: {0}
-200067=Error during obtaining OAuth access token using refresh token: {0}
-=======
 200064=The values for 'disableOCSPChecks' and 'insecureMode' must be identical.
 200065=Too many files to download as stream
 200066=JDBC driver file operation error while performing stage upload.
 200067=JDBC driver file operation error while performing stage download.
->>>>>>> a2af7025
+200068=Error during OAuth Authorization Code authentication: {0}
+200069=Error during OAuth Client Credentials authentication: {0}
+200070=Error during obtaining OAuth access token using refresh token: {0}