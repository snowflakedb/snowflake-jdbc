/*
 * Copyright (c) 2024 Snowflake Computing Inc. All rights reserved.
 */
package net.snowflake.client.util;

import static org.hamcrest.MatcherAssert.assertThat;
import static org.hamcrest.Matchers.allOf;
import static org.hamcrest.Matchers.greaterThanOrEqualTo;
import static org.hamcrest.Matchers.lessThanOrEqualTo;
import static org.junit.Assert.assertFalse;
import static org.junit.Assert.assertThrows;
import static org.junit.Assert.assertTrue;

import java.util.concurrent.TimeUnit;
import org.junit.Before;
import org.junit.Test;

public class StopwatchTest {
  Stopwatch stopwatch = new Stopwatch();
  private static final long ALLOWED_ERROR = 200;
  private static final long SLEEP_TIME = 100;

  @Before
  public void before() {
    stopwatch = new Stopwatch();
  }

  @Test
  public void testGetMillisWhenStopped() throws InterruptedException {
    stopwatch.start();
    TimeUnit.MILLISECONDS.sleep(SLEEP_TIME);
    stopwatch.stop();
<<<<<<< HEAD
    assertThat(
        stopwatch.elapsedMillis(),
        allOf(greaterThanOrEqualTo(SLEEP_TIME), lessThanOrEqualTo(SLEEP_TIME + ALLOWED_ERROR)));
=======

    assertThat(
        stopwatch.elapsedMillis(), allOf(greaterThanOrEqualTo(10L), lessThanOrEqualTo(500L)));
>>>>>>> e95bba28
  }

  @Test
  public void testGetMillisWithoutStopping() throws InterruptedException {
    stopwatch.start();
<<<<<<< HEAD
    TimeUnit.MILLISECONDS.sleep(SLEEP_TIME);
    long elapsedTime = stopwatch.elapsedMillis();
    assertThat(
        elapsedTime,
        allOf(greaterThanOrEqualTo(SLEEP_TIME), lessThanOrEqualTo(SLEEP_TIME + ALLOWED_ERROR)));
=======
    TimeUnit.MILLISECONDS.sleep(20);
    assertThat(
        stopwatch.elapsedMillis(), allOf(greaterThanOrEqualTo(10L), lessThanOrEqualTo(500L)));
>>>>>>> e95bba28
  }

  @Test
  public void testShouldBeStarted() {
    stopwatch.start();
    assertTrue(stopwatch.isStarted());
  }

  @Test
  public void testShouldBeStopped() {
    assertFalse(stopwatch.isStarted());
  }

  @Test
  public void testThrowsExceptionWhenStartedTwice() {
    stopwatch.start();

    Exception e = assertThrows(IllegalStateException.class, () -> stopwatch.start());

    assertTrue(e.getMessage().contains("Stopwatch is already running"));
  }

  @Test
  public void testThrowsExceptionWhenStoppedTwice() {
    stopwatch.start();
    stopwatch.stop();

    Exception e = assertThrows(IllegalStateException.class, () -> stopwatch.stop());

    assertTrue(e.getMessage().contains("Stopwatch is already stopped"));
  }

  @Test
  public void testThrowsExceptionWhenStoppedWithoutStarting() {
    Exception e = assertThrows(IllegalStateException.class, () -> stopwatch.stop());

    assertTrue(e.getMessage().contains("Stopwatch has not been started"));
  }

  @Test
  public void testThrowsExceptionWhenElapsedMillisWithoutStarting() {
    Exception e = assertThrows(IllegalStateException.class, () -> stopwatch.elapsedMillis());

    assertTrue(e.getMessage().contains("Stopwatch has not been started"));
  }

  @Test
  public void testShouldReset() {
    stopwatch.start();
    assertTrue(stopwatch.isStarted());
    stopwatch.reset();
    assertFalse(stopwatch.isStarted());
  }

  @Test
  public void testShouldRestart() {
    stopwatch.start();
    assertTrue(stopwatch.isStarted());
    stopwatch.stop();
    assertFalse(stopwatch.isStarted());
    stopwatch.restart();
    assertTrue(stopwatch.isStarted());
  }
}<|MERGE_RESOLUTION|>--- conflicted
+++ resolved
@@ -17,8 +17,6 @@
 
 public class StopwatchTest {
   Stopwatch stopwatch = new Stopwatch();
-  private static final long ALLOWED_ERROR = 200;
-  private static final long SLEEP_TIME = 100;
 
   @Before
   public void before() {
@@ -30,31 +28,18 @@
     stopwatch.start();
     TimeUnit.MILLISECONDS.sleep(SLEEP_TIME);
     stopwatch.stop();
-<<<<<<< HEAD
-    assertThat(
-        stopwatch.elapsedMillis(),
-        allOf(greaterThanOrEqualTo(SLEEP_TIME), lessThanOrEqualTo(SLEEP_TIME + ALLOWED_ERROR)));
-=======
-
     assertThat(
         stopwatch.elapsedMillis(), allOf(greaterThanOrEqualTo(10L), lessThanOrEqualTo(500L)));
->>>>>>> e95bba28
   }
 
   @Test
   public void testGetMillisWithoutStopping() throws InterruptedException {
     stopwatch.start();
-<<<<<<< HEAD
     TimeUnit.MILLISECONDS.sleep(SLEEP_TIME);
     long elapsedTime = stopwatch.elapsedMillis();
-    assertThat(
-        elapsedTime,
-        allOf(greaterThanOrEqualTo(SLEEP_TIME), lessThanOrEqualTo(SLEEP_TIME + ALLOWED_ERROR)));
-=======
     TimeUnit.MILLISECONDS.sleep(20);
     assertThat(
         stopwatch.elapsedMillis(), allOf(greaterThanOrEqualTo(10L), lessThanOrEqualTo(500L)));
->>>>>>> e95bba28
   }
 
   @Test
