--- conflicted
+++ resolved
@@ -27,8 +27,17 @@
       "{\"common\":{\"log_level\":\"info\",\"log_path\":\"/jdbc.log\"}}";
   private static final String CONFIG_JSON_WITH_UNKNOWN_PROPS =
       "{\"common\":{\"log_level\":\"info\",\"log_path\":\"/jdbc.log\",\"unknown_inside\":\"/unknown\"},\"unknown_outside\":\"/unknown\"}";
+  private Path configFilePath;
+    
+  @After
+  public void cleanup() throws IOException {
+    if (configFilePath != null) {
+      Files.deleteIfExists(configFilePath);
+    }
 
-<<<<<<< HEAD
+    systemUnsetEnv(SF_CLIENT_CONFIG_ENV_NAME);
+  }
+  
   @Test
   public void testloadSFClientConfigValidPath() {
     Path configFilePath = Paths.get("config.json");
@@ -39,18 +48,7 @@
       assertEquals("info", actualConfig.getCommonProps().getLogLevel());
       assertEquals("/jdbc.log", actualConfig.getCommonProps().getLogPath());
       assertEquals("config.json", actualConfig.getConfigFilePath());
-=======
-  private Path configFilePath;
->>>>>>> 9b7c9eb3
-
-  @After
-  public void cleanup() throws IOException {
-    if (configFilePath != null) {
-      Files.deleteIfExists(configFilePath);
-    }
-
-    systemUnsetEnv(SF_CLIENT_CONFIG_ENV_NAME);
-  }
+   }
 
   @Test
   public void testLoadSFClientConfigValidPath() throws IOException {
