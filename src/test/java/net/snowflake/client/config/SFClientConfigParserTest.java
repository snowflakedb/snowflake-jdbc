--- conflicted
+++ resolved
@@ -28,18 +28,6 @@
   private static final String CONFIG_JSON_WITH_UNKNOWN_PROPS =
       "{\"common\":{\"log_level\":\"info\",\"log_path\":\"/jdbc.log\",\"unknown_inside\":\"/unknown\"},\"unknown_outside\":\"/unknown\"}";
 
-<<<<<<< HEAD
-  @Test
-  public void testLoadSFClientConfigValidPath() throws IOException {
-    Path configFilePath = Paths.get("config.json");
-    Files.write(configFilePath, CONFIG_JSON.getBytes());
-    SFClientConfig actualConfig =
-        SFClientConfigParser.loadSFClientConfig(configFilePath.toString());
-    assertEquals("info", actualConfig.getCommonProps().getLogLevel());
-    assertEquals("/jdbc.log", actualConfig.getCommonProps().getLogPath());
-
-    Files.delete(configFilePath);
-=======
   private Path configFilePath;
 
   @After
@@ -59,26 +47,16 @@
         SFClientConfigParser.loadSFClientConfig(configFilePath.toString());
     assertEquals("info", actualConfig.getCommonProps().getLogLevel());
     assertEquals("/jdbc.log", actualConfig.getCommonProps().getLogPath());
->>>>>>> 8daf77c1
   }
 
   @Test
   public void testLoadSFClientConfigValidPathWithUnknownProperties() throws IOException {
-<<<<<<< HEAD
-    Path configFilePath = Paths.get("config.json");
-=======
     configFilePath = Paths.get("config.json");
->>>>>>> 8daf77c1
     Files.write(configFilePath, CONFIG_JSON_WITH_UNKNOWN_PROPS.getBytes());
     SFClientConfig actualConfig =
         SFClientConfigParser.loadSFClientConfig(configFilePath.toString());
     assertEquals("info", actualConfig.getCommonProps().getLogLevel());
     assertEquals("/jdbc.log", actualConfig.getCommonProps().getLogPath());
-<<<<<<< HEAD
-
-    Files.delete(configFilePath);
-=======
->>>>>>> 8daf77c1
   }
 
   @Test
@@ -109,42 +87,23 @@
 
   @Test
   public void testLoadSFClientConfigWithEnvVar() throws IOException {
-<<<<<<< HEAD
-    Path configFilePath = Paths.get("config.json");
-=======
     configFilePath = Paths.get("config.json");
->>>>>>> 8daf77c1
     Files.write(configFilePath, CONFIG_JSON.getBytes());
     systemSetEnv(SF_CLIENT_CONFIG_ENV_NAME, "config.json");
     SFClientConfig actualConfig = SFClientConfigParser.loadSFClientConfig(null);
     assertEquals("info", actualConfig.getCommonProps().getLogLevel());
     assertEquals("/jdbc.log", actualConfig.getCommonProps().getLogPath());
-<<<<<<< HEAD
-
-    Files.delete(configFilePath);
-    systemUnsetEnv(SF_CLIENT_CONFIG_ENV_NAME);
-=======
->>>>>>> 8daf77c1
   }
 
   @Test
   public void testLoadSFClientConfigWithDriverLocation() throws IOException {
     String configLocation =
         Paths.get(getConfigFilePathFromJDBCJarLocation(), SF_CLIENT_CONFIG_FILE_NAME).toString();
-<<<<<<< HEAD
-    Path configFilePath = Paths.get(configLocation);
-=======
     configFilePath = Paths.get(configLocation);
->>>>>>> 8daf77c1
     Files.write(configFilePath, CONFIG_JSON.getBytes());
     SFClientConfig actualConfig = SFClientConfigParser.loadSFClientConfig(null);
     assertEquals("info", actualConfig.getCommonProps().getLogLevel());
     assertEquals("/jdbc.log", actualConfig.getCommonProps().getLogPath());
-<<<<<<< HEAD
-
-    Files.delete(configFilePath);
-=======
->>>>>>> 8daf77c1
   }
 
   @Test
@@ -159,11 +118,6 @@
       SFClientConfig actualConfig = SFClientConfigParser.loadSFClientConfig(null);
       assertEquals("info", actualConfig.getCommonProps().getLogLevel());
       assertEquals("/jdbc.log", actualConfig.getCommonProps().getLogPath());
-<<<<<<< HEAD
-
-      Files.delete(configFilePath);
-=======
->>>>>>> 8daf77c1
     }
   }
 
