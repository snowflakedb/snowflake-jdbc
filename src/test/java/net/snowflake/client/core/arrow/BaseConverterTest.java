--- conflicted
+++ resolved
@@ -10,15 +10,9 @@
 import net.snowflake.client.jdbc.ErrorCode;
 import net.snowflake.common.core.SFBinaryFormat;
 import net.snowflake.common.core.SnowflakeDateTimeFormat;
-<<<<<<< HEAD
-import org.junit.After;
-import org.junit.Assume;
-import org.junit.Before;
-=======
 import org.junit.jupiter.api.AfterEach;
 import org.junit.jupiter.api.Assumptions;
 import org.junit.jupiter.api.BeforeEach;
->>>>>>> 3236d984
 
 public class BaseConverterTest implements DataConversionContext {
   private SnowflakeDateTimeFormat dateTimeFormat =
@@ -41,19 +35,11 @@
     System.clearProperty("user.timezone");
   }
 
-<<<<<<< HEAD
-  @Before
-  public void assumeLittleEndian() {
-    Assume.assumeTrue(
-        "Arrow doesn't support cross endianness",
-        ByteOrder.nativeOrder().equals(ByteOrder.LITTLE_ENDIAN));
-=======
   @BeforeEach
   public void assumeLittleEndian() {
     Assumptions.assumeTrue(
         ByteOrder.nativeOrder().equals(ByteOrder.LITTLE_ENDIAN),
         "Arrow doesn't support cross endianness");
->>>>>>> 3236d984
   }
 
   @Override
