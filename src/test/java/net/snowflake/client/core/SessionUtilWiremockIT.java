package net.snowflake.client.core;

import static org.hamcrest.MatcherAssert.assertThat;
import static org.hamcrest.Matchers.equalTo;
import static org.hamcrest.Matchers.greaterThan;
<<<<<<< HEAD
import static org.hamcrest.Matchers.not;
=======
>>>>>>> ad6f2aba
import static org.junit.jupiter.api.Assertions.fail;

import java.util.Comparator;
import java.util.HashMap;
import java.util.List;
import java.util.Map;
import java.util.Objects;
import java.util.Properties;
import java.util.stream.Collectors;
import net.snowflake.client.category.TestTags;
import net.snowflake.client.jdbc.BaseWiremockTest;
import net.snowflake.client.jdbc.ErrorCode;
import net.snowflake.client.jdbc.SnowflakeSQLException;
import org.junit.jupiter.api.Disabled;
import org.junit.jupiter.api.Tag;
import org.junit.jupiter.api.Test;

@Disabled
@Tag(TestTags.CORE)
public class SessionUtilWiremockIT extends BaseWiremockTest {
  final int DECREASED_LOGIN_TIMEOUT = 5;
  private static final String OKTA_VANITY_PATH = "/okta-stub/vanity-url";
  private static final String OKTA_AUTH_API_ENDPOINT = OKTA_VANITY_PATH + "/api/v1";
  private static final String OKTA_SAML_RESPONSE_SUBPATH = "/sso/saml";
  private static final String ALWAYS_429_IN_FEDERATED_STEP_3 =
      "/wiremock/mappings/session/session-util-wiremock-it-always-429-in-federated-step-3.json";
  private static final String ALWAYS_429_IN_FEDERATED_STEP_4 =
      "/wiremock/mappings/session/session-util-wiremock-it-always-429-in-federated-step-4.json";
  private static final String MULTIPLE_429_IN_FEDERATED_STEP_3 =
      "/wiremock/mappings/session/session-util-wiremock-it-multiple-429-in-federated-step-3.json";
  private static final String MULTIPLE_429_IN_FEDERATED_STEP_4 =
      "/wiremock/mappings/session/session-util-wiremock-it-multiple-429-in-federated-step-4.json";

  /**
   * Minimum spacing we expect between consecutive requests, in milliseconds - associated with
   * RestRequest minBackoff.
   */
  private static final long EXPECTED_MIN_RETRY_DELAY_MS = 1000;

  private final String WIREMOCK_HOST_WITH_HTTPS = "https://" + WIREMOCK_HOST;
  private final String WIREMOCK_HOST_WITH_HTTPS_AND_PORT =
      WIREMOCK_HOST_WITH_HTTPS + ":" + wiremockHttpsPort;

  private SFLoginInput createOktaLoginInputBase() {
    SFLoginInput input = new SFLoginInput();
    input.setServerUrl(WIREMOCK_HOST_WITH_HTTPS_AND_PORT);
    input.setUserName("MOCK_USERNAME");
    input.setPassword("MOCK_PASSWORD");
    input.setAccountName("MOCK_ACCOUNT_NAME");
    input.setAppId("MOCK_APP_ID");
    input.setOCSPMode(OCSPMode.FAIL_OPEN);
    input.setHttpClientSettingsKey(new HttpClientSettingsKey(OCSPMode.FAIL_OPEN));
    input.setLoginTimeout(1000);
    input.setSessionParameters(new HashMap<>());
    input.setAuthenticator(WIREMOCK_HOST_WITH_HTTPS_AND_PORT + OKTA_VANITY_PATH);
    return input;
  }

  private String getProxyProtocol(Properties props) {
    return props.get("ssl").toString().equals("on") ? "https" : "http";
  }

  private int getProxyPort(String proxyProtocol) {
    return Objects.equals(proxyProtocol, "http") ? wiremockHttpPort : wiremockHttpsPort;
  }

  private void setJvmProperties(Properties props) {
    String proxyProtocol = getProxyProtocol(props);
    System.setProperty("http.useProxy", "true");
    System.setProperty("http.proxyProtocol", proxyProtocol);
    if (Objects.equals(proxyProtocol, "http")) {
      System.setProperty("http.proxyHost", WIREMOCK_HOST);
      System.setProperty("http.proxyPort", String.valueOf(getProxyPort(proxyProtocol)));
    } else {
      System.setProperty("https.proxyHost", WIREMOCK_HOST);
      System.setProperty("https.proxyPort", String.valueOf(getProxyPort(proxyProtocol)));
    }
  }

  private Map<SFSessionProperty, Object> initConnectionPropertiesMap() {
    Map<SFSessionProperty, Object> connectionPropertiesMap = new HashMap<>();
    connectionPropertiesMap.put(SFSessionProperty.TRACING, "ALL");
    return connectionPropertiesMap;
  }

  @Test
  public void testOktaRetryWaitsUsingDefaultRetryStrategyWhen429InFederatedStep3()
      throws Throwable {
    // GIVEN
    Map<String, Object> placeholders = new HashMap<>();
    placeholders.put("{{WIREMOCK_HOST_WITH_HTTPS_AND_PORT}}", WIREMOCK_HOST_WITH_HTTPS_AND_PORT);

    String wireMockMapping =
        getWireMockMappingFromFile(MULTIPLE_429_IN_FEDERATED_STEP_3, placeholders);
    importMapping(wireMockMapping);

    setCustomTrustStorePropertyPath();
    Properties props = getProperties();
    setJvmProperties(props);

    SFLoginInput loginInput = createOktaLoginInputBase();
    Map<SFSessionProperty, Object> connectionPropertiesMap = initConnectionPropertiesMap();

    // WHEN
    try {
      SessionUtil.openSession(loginInput, connectionPropertiesMap, "ALL");
    } catch (SnowflakeSQLException ex) {
<<<<<<< HEAD
      fail(ex.getMessage());
=======
      fail("SessionUtil test failed with error: " + ex.getMessage());
>>>>>>> ad6f2aba
    }

    // THEN
    List<MinimalServeEvent> allEvents = getAllServeEvents();

    // Filter only events that hit "/okta-stub/vanity-url/".
    List<MinimalServeEvent> vanityUrlCalls =
        allEvents.stream()
            .filter(e -> e.getRequest().getUrl().contains(OKTA_AUTH_API_ENDPOINT))
            .sorted(Comparator.comparing(e -> e.getRequest().getLoggedDate()))
            .collect(Collectors.toList());

    assertThat(
        "Expected multiple calls to " + OKTA_AUTH_API_ENDPOINT + ", got " + vanityUrlCalls.size(),
        vanityUrlCalls.size(),
        greaterThan(2));

    // Ensure each consecutive pair of calls has at least EXPECTED_MIN_RETRY_DELAY_MS gap
    // (determined by RestRequest.minBackoffInMilli (=1000 ms)).
    assertRequestsToWiremockHaveDelay(vanityUrlCalls, EXPECTED_MIN_RETRY_DELAY_MS);
  }

  @Test
  public void testOktaRetryWaitsUsingDefaultRetryStrategyWhen429InFederatedStep4()
      throws Throwable {
    // GIVEN
    Map<String, Object> placeholders = new HashMap<>();
    placeholders.put("{{WIREMOCK_HOST_WITH_HTTPS_AND_PORT}}", WIREMOCK_HOST_WITH_HTTPS_AND_PORT);

    String wireMockMapping =
        getWireMockMappingFromFile(MULTIPLE_429_IN_FEDERATED_STEP_4, placeholders);
    importMapping(wireMockMapping);

    setCustomTrustStorePropertyPath();
    Properties props = getProperties();
    setJvmProperties(props);

    SFLoginInput loginInput = createOktaLoginInputBase();
    Map<SFSessionProperty, Object> connectionPropertiesMap = initConnectionPropertiesMap();

    // WHEN
    try {
      SessionUtil.openSession(loginInput, connectionPropertiesMap, "ALL");
    } catch (SnowflakeSQLException ex) {
      fail(ex.getMessage());
    }

    // THEN
    List<MinimalServeEvent> allEvents = getAllServeEvents();

    // Filter only events that hit the final endpoint (federated step 4) - using the retrieved
    // token.
    List<MinimalServeEvent> vanityUrlCalls =
        allEvents.stream()
            .filter(e -> e.getRequest().getUrl().contains(OKTA_SAML_RESPONSE_SUBPATH))
            .sorted(Comparator.comparing(e -> e.getRequest().getLoggedDate()))
            .collect(Collectors.toList());

    assertThat(
        "Expected multiple calls to "
            + OKTA_SAML_RESPONSE_SUBPATH
            + ", got "
            + vanityUrlCalls.size(),
        vanityUrlCalls.size(),
        greaterThan(2));

    assertRequestsToWiremockHaveDelay(vanityUrlCalls, EXPECTED_MIN_RETRY_DELAY_MS);
    assertRequestsToWiremockHaveDifferentValuesOfParameter(vanityUrlCalls, "onetimetoken");
  }

  @Test
  public void testOktaRetriesUntilTimeoutThenRaisesAuthTimeoutExceptionWhen429InFederatedStep3()
      throws Throwable {
    // GIVEN
    Map<String, Object> placeholders = new HashMap<>();
    placeholders.put("{{WIREMOCK_HOST_WITH_HTTPS_AND_PORT}}", WIREMOCK_HOST_WITH_HTTPS_AND_PORT);

    String wireMockMapping =
        getWireMockMappingFromFile(ALWAYS_429_IN_FEDERATED_STEP_3, placeholders);
    importMapping(wireMockMapping);

    setCustomTrustStorePropertyPath();
    Properties props = getProperties();
    setJvmProperties(props);

    SFLoginInput loginInput = createOktaLoginInputBase();
    loginInput.setLoginTimeout(5); // decreased timeout for test purposes
    Map<SFSessionProperty, Object> connectionPropertiesMap = initConnectionPropertiesMap();

    // WHEN
    try {
      SessionUtil.openSession(loginInput, connectionPropertiesMap, "ALL");
    } catch (SnowflakeSQLException ex) {
      assertThat(
          "When timeout for login in retrieving OKTA auth response is reached NETWORK_ERROR should be raised",
          ex.getErrorCode(),
          equalTo(ErrorCode.NETWORK_ERROR.getMessageCode()));
    }
  }

  @Test
  public void testOktaRetriesUntilTimeoutThenRaisesAuthTimeoutExceptionWhen429InFederatedStep4()
      throws Throwable {
    // GIVEN
    Map<String, Object> placeholders = new HashMap<>();
    placeholders.put("{{WIREMOCK_HOST_WITH_HTTPS_AND_PORT}}", WIREMOCK_HOST_WITH_HTTPS_AND_PORT);
    String wireMockMapping =
        getWireMockMappingFromFile(ALWAYS_429_IN_FEDERATED_STEP_4, placeholders);
    importMapping(wireMockMapping);

    setCustomTrustStorePropertyPath();
    Properties props = getProperties();
    setJvmProperties(props);

    SFLoginInput loginInput = createOktaLoginInputBase();
    loginInput.setLoginTimeout(DECREASED_LOGIN_TIMEOUT); // decreased timeout for test purposes
    Map<SFSessionProperty, Object> connectionPropertiesMap = initConnectionPropertiesMap();

    // WHEN
    try {
      SessionUtil.openSession(loginInput, connectionPropertiesMap, "ALL");
    } catch (SnowflakeSQLException ex) {
      assertThat(
          "When timeout for login in retrieving OKTA auth response is reached NETWORK_ERROR should be raised",
          ex.getErrorCode(),
          equalTo(ErrorCode.NETWORK_ERROR.getMessageCode()));
    }
  }

  @Test
  public void
      testTotalLoginTimeoutIsKeptWhenOktaRetriesUntilTimeoutThenRaisesAuthTimeoutExceptionWhen429InFederatedStep4()
          throws Throwable {
    // GIVEN
    Map<String, Object> placeholders = new HashMap<>();
    placeholders.put("{{WIREMOCK_HOST_WITH_HTTPS_AND_PORT}}", WIREMOCK_HOST_WITH_HTTPS_AND_PORT);

    String wireMockMapping =
        getWireMockMappingFromFile(ALWAYS_429_IN_FEDERATED_STEP_4, placeholders);
    importMapping(wireMockMapping);

    setCustomTrustStorePropertyPath();
    Properties props = getProperties();
    setJvmProperties(props);

    SFLoginInput loginInput = createOktaLoginInputBase();
    loginInput.setLoginTimeout(DECREASED_LOGIN_TIMEOUT); // decreased timeout for test purposes
    Map<SFSessionProperty, Object> connectionPropertiesMap = initConnectionPropertiesMap();

    // WHEN
    try {
      SessionUtil.openSession(loginInput, connectionPropertiesMap, "ALL");
    } catch (SnowflakeSQLException ex) {
      assertThat(
          "When timeout for login in retrieving OKTA auth response is reached NETWORK_ERROR should be raised",
          ex.getErrorCode(),
          equalTo(ErrorCode.NETWORK_ERROR.getMessageCode()));
    }
  }

  private void assertRequestsToWiremockHaveDelay(
      List<MinimalServeEvent> requestEvents, long minExpectedDelayBetweenCalls) {
    for (int i = 1; i < requestEvents.size(); i++) {
      long t1 = requestEvents.get(i - 1).getRequest().getLoggedDate().getTime();
      long t2 = requestEvents.get(i).getRequest().getLoggedDate().getTime();
      long deltaMillis = t2 - t1;
      assertThat(
          String.format(
              "Consecutive calls were only %d ms apart (index %d -> %d).", deltaMillis, i - 1, i),
          deltaMillis,
          greaterThan(minExpectedDelayBetweenCalls));
    }
  }

  /**
   * Ensures that each request *with* the given parameter uses a unique value. Requests that do not
   * have the parameter are ignored. Fails if any duplicate parameter values are detected.
   */
  private void assertRequestsToWiremockHaveDifferentValuesOfParameter(
      List<MinimalServeEvent> requestEvents, String parameterName) {
    // Extract all parameter values from requests that have this parameter
    List<String> paramValues =
        requestEvents.stream()
            .filter(e -> e.getRequest().getQueryParams().containsKey(parameterName))
            .map(e -> e.getRequest().getQueryParams().get(parameterName).firstValue())
            .collect(Collectors.toList());

    long distinctCount = paramValues.stream().distinct().count();
    assertThat(
        "Found duplicate value(s) for parameter '" + parameterName + "'. Values: " + paramValues,
        distinctCount,
        not(equalTo(paramValues.size())));
  }
}<|MERGE_RESOLUTION|>--- conflicted
+++ resolved
@@ -3,10 +3,7 @@
 import static org.hamcrest.MatcherAssert.assertThat;
 import static org.hamcrest.Matchers.equalTo;
 import static org.hamcrest.Matchers.greaterThan;
-<<<<<<< HEAD
 import static org.hamcrest.Matchers.not;
-=======
->>>>>>> ad6f2aba
 import static org.junit.jupiter.api.Assertions.fail;
 
 import java.util.Comparator;
@@ -20,12 +17,10 @@
 import net.snowflake.client.jdbc.BaseWiremockTest;
 import net.snowflake.client.jdbc.ErrorCode;
 import net.snowflake.client.jdbc.SnowflakeSQLException;
-import org.junit.jupiter.api.Disabled;
 import org.junit.jupiter.api.Tag;
 import org.junit.jupiter.api.Test;
 
-@Disabled
-@Tag(TestTags.CORE)
+@Tag(TestTags.OTHERS)
 public class SessionUtilWiremockIT extends BaseWiremockTest {
   final int DECREASED_LOGIN_TIMEOUT = 5;
   private static final String OKTA_VANITY_PATH = "/okta-stub/vanity-url";
@@ -114,11 +109,7 @@
     try {
       SessionUtil.openSession(loginInput, connectionPropertiesMap, "ALL");
     } catch (SnowflakeSQLException ex) {
-<<<<<<< HEAD
-      fail(ex.getMessage());
-=======
       fail("SessionUtil test failed with error: " + ex.getMessage());
->>>>>>> ad6f2aba
     }
 
     // THEN
