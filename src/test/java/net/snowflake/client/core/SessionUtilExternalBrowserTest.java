--- conflicted
+++ resolved
@@ -248,11 +248,7 @@
   // Run this test manually to test disabling storing temporary credetials with external browser
   // auth. This is valid for versions after 3.18.0.
   @Test
-<<<<<<< HEAD
-  @Ignore
-=======
   @Disabled
->>>>>>> 3236d984
   public void testEnableClientStoreTemporaryCredential() throws Exception {
     Map<String, String> params = AbstractDriverIT.getConnectionParameters();
     SnowflakeBasicDataSource ds = new SnowflakeBasicDataSource();
