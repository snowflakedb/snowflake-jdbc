--- conflicted
+++ resolved
@@ -328,13 +328,8 @@
       String redirectUri) {
     SFLoginInput loginInput = new SFLoginInput();
     loginInput.setOauthLoginInput(
-<<<<<<< HEAD
         createOauthLoginInputStub(clientId, clientSecret, redirectUri, authorizationUrl, tokenUrl));
-=======
-        new SFOauthLoginInput(
-            clientId, clientSecret, redirectUri, authorizationUrl, tokenUrl, null));
     loginInput.setBrowserResponseTimeout(Duration.ofSeconds(20));
->>>>>>> 89ae957f
     return loginInput;
   }
 
