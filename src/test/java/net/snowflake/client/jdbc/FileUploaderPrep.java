--- conflicted
+++ resolved
@@ -10,21 +10,9 @@
 import java.io.InputStream;
 import java.util.Arrays;
 import java.util.List;
-<<<<<<< HEAD
-import org.junit.jupiter.api.BeforeEach;
 
 /** File uploader test prep reused by IT/connection tests and sessionless tests */
 abstract class FileUploaderPrep extends BaseJDBCTest {
-  private ObjectMapper mapper = new ObjectMapper();
-=======
-import org.junit.BeforeClass;
-import org.junit.Rule;
-import org.junit.rules.TemporaryFolder;
-
-/** File uploader test prep reused by IT/connection tests and sessionless tests */
-abstract class FileUploaderPrep extends BaseJDBCTest {
-  @Rule public TemporaryFolder folder = new TemporaryFolder();
->>>>>>> 930f419c
 
   private static final ObjectMapper mapper = new ObjectMapper();
 
@@ -43,16 +31,7 @@
     }
   }
 
-<<<<<<< HEAD
-  @BeforeEach
-  public void setup() throws Exception {
-    exampleS3JsonNode = mapper.readTree(exampleS3JsonString);
-    exampleS3StageEndpointJsonNode = mapper.readTree(exampleS3JsonStringWithStageEndpoint);
-    exampleAzureJsonNode = mapper.readTree(exampleAzureJsonString);
-    exampleGCSJsonNode = mapper.readTree(exampleGCSJsonString);
-    exampleNodes = Arrays.asList(exampleS3JsonNode, exampleAzureJsonNode, exampleGCSJsonNode);
-=======
-  @BeforeClass
+  @BeforeAll
   public static void setup() throws Exception {
     exampleS3JsonNode = readJsonFromFile("exampleS3");
     exampleS3StageEndpointJsonNode = readJsonFromFile("exampleS3WithStageEndpoint");
@@ -67,6 +46,5 @@
             exampleGCSJsonNode,
             exampleGCSJsonNodeWithUseRegionalUrl,
             exampleGCSJsonNodeWithEndPoint);
->>>>>>> 930f419c
   }
 }