--- conflicted
+++ resolved
@@ -3,18 +3,11 @@
  */
 package net.snowflake.client.jdbc.structuredtypes;
 
-<<<<<<< HEAD
-import static org.junit.Assert.assertArrayEquals;
-import static org.junit.Assert.assertEquals;
-import static org.junit.Assert.assertNull;
-import static org.junit.Assert.assertTrue;
-=======
 import static org.junit.jupiter.api.Assertions.assertArrayEquals;
 import static org.junit.jupiter.api.Assertions.assertEquals;
 import static org.junit.jupiter.api.Assertions.assertNull;
 import static org.junit.jupiter.api.Assertions.assertThrows;
 import static org.junit.jupiter.api.Assertions.assertTrue;
->>>>>>> a20f2cff
 
 import java.math.BigDecimal;
 import java.sql.Connection;
@@ -46,6 +39,7 @@
 import net.snowflake.client.jdbc.structuredtypes.sqldata.SimpleClass;
 import net.snowflake.client.jdbc.structuredtypes.sqldata.StringClass;
 import net.snowflake.client.providers.ResultFormatProvider;
+import org.junit.Assert;
 import org.junit.jupiter.api.AfterEach;
 import org.junit.jupiter.api.Assumptions;
 import org.junit.jupiter.api.BeforeEach;
@@ -186,12 +180,6 @@
     }
   }
 
-<<<<<<< HEAD
-  @Test
-  @ConditionalIgnoreRule.ConditionalIgnore(condition = RunningOnGithubAction.class)
-  public void testReturnStructAsStringIfTypeWasNotIndicated() throws SQLException {
-    try (Connection connection = init();
-=======
   @ParameterizedTest
   @ArgumentsSource(ResultFormatProvider.class)
   @DontRunOnGithubActions
@@ -199,7 +187,6 @@
       throws SQLException {
     Assumptions.assumeTrue(format != ResultSetFormatType.NATIVE_ARROW);
     try (Connection connection = init(format);
->>>>>>> a20f2cff
         Statement statement = connection.createStatement()) {
       statement.execute(
           "alter session set "
@@ -237,51 +224,45 @@
                 + "    \"intValue\": 2\n"
                 + "  }\n"
                 + "}";
-        String expectedJsonFromArrow =
-            "{\"string\": \"a\",\"b\": 1,\"s\": 2,\"i\": 3,\"l\": 4,\"f\": 1.1,\"d\": 2.2,\"bd\": 3.3,"
-                + "\"bool\": true,\"timestamp_ltz\": \"2021-12-22 09:43:44.000 +0100\",\"timestamp_ntz\": \"2021-12-23 09:44:44.000\","
-                + "\"timestamp_tz\": \"2021-12-24 09:45:45.000 +0800\",\"date\": \"2023-12-24\",\"time\": \"12:34:56\",\"binary\": \"616263\","
-                + "\"simpleClass\": {\"string\": \"b\",\"intValue\": 2}}";
-
-        if (queryResultFormat == ResultSetFormatType.NATIVE_ARROW) {
-          assertEquals(expectedJsonFromArrow, object);
-        } else {
-          assertEquals(expectedJson, object);
-        }
+          String expectedJsonFromArrow =
+                  "{\"string\": \"a\",\"b\": 1,\"s\": 2,\"i\": 3,\"l\": 4,\"f\": 1.1,\"d\": 2.2,\"bd\": 3.3,"
+                          + "\"bool\": true,\"timestamp_ltz\": \"2021-12-22 09:43:44.000 +0100\",\"timestamp_ntz\": \"2021-12-23 09:44:44.000\","
+                          + "\"timestamp_tz\": \"2021-12-24 09:45:45.000 +0800\",\"date\": \"2023-12-24\",\"time\": \"12:34:56\",\"binary\": \"616263\","
+                          + "\"simpleClass\": {\"string\": \"b\",\"intValue\": 2}}";
+          if (format == ResultSetFormatType.NATIVE_ARROW) {
+              Assert.assertEquals(expectedJsonFromArrow, object);
+          } else {
+              Assert.assertEquals(expectedJson, object);
+          }
       }
     }
   }
 
-<<<<<<< HEAD
-  @Test
-  @ConditionalIgnoreRule.ConditionalIgnore(condition = RunningOnGithubAction.class)
-  public void testReturnAsArrayOfSqlData() throws SQLException {
-=======
-  @ParameterizedTest
-  @ArgumentsSource(ResultFormatProvider.class)
-  @DontRunOnGithubActions
-  public void testThrowingGettingObjectIfTypeWasNotIndicatedAndFormatNativeArrow(
-      ResultSetFormatType format) throws SQLException {
-    Assumptions.assumeTrue(format == ResultSetFormatType.NATIVE_ARROW);
-    withFirstRow(
-        "select {'string':'a'}::OBJECT(string VARCHAR)",
-        (resultSet) -> {
-          assertThrows(SQLException.class, () -> resultSet.getObject(1));
-        },
-        format);
-    withFirstRow(
-        "select {'x':{'string':'one'},'y':{'string':'two'},'z':{'string':'three'}}::MAP(VARCHAR, OBJECT(string VARCHAR));",
-        (resultSet) -> {
-          assertThrows(SQLException.class, () -> resultSet.getObject(1, Map.class));
-        },
-        format);
-  }
+
+    @ParameterizedTest
+    @ArgumentsSource(ResultFormatProvider.class)
+    @DontRunOnGithubActions
+    public void testThrowingGettingObjectIfTypeWasNotIndicatedAndFormatNativeArrow(
+            ResultSetFormatType format) throws SQLException {
+        Assumptions.assumeTrue(format == ResultSetFormatType.NATIVE_ARROW);
+        withFirstRow(
+                "select {'string':'a'}::OBJECT(string VARCHAR)",
+                (resultSet) -> {
+                    assertThrows(SQLException.class, () -> resultSet.getObject(1));
+                },
+                format);
+        withFirstRow(
+                "select {'x':{'string':'one'},'y':{'string':'two'},'z':{'string':'three'}}::MAP(VARCHAR, OBJECT(string VARCHAR));",
+                (resultSet) -> {
+                    assertThrows(SQLException.class, () -> resultSet.getObject(1, Map.class));
+                },
+                format);
+    }
 
   @ParameterizedTest
   @ArgumentsSource(ResultFormatProvider.class)
   @DontRunOnGithubActions
   public void testReturnAsArrayOfSqlData(ResultSetFormatType format) throws SQLException {
->>>>>>> a20f2cff
     withFirstRow(
         "SELECT ARRAY_CONSTRUCT({'string':'one'}, {'string':'two'}, {'string':'three'})::ARRAY(OBJECT(string VARCHAR))",
         (resultSet) -> {
