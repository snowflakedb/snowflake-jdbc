/*
 * Copyright (c) 2012-2024 Snowflake Computing Inc. All right reserved.
 */
package net.snowflake.client.jdbc.structuredtypes;

import static org.junit.jupiter.api.Assertions.assertArrayEquals;
import static org.junit.jupiter.api.Assertions.assertEquals;
import static org.junit.jupiter.api.Assertions.assertNull;
import static org.junit.jupiter.api.Assertions.assertTrue;

import java.math.BigDecimal;
import java.sql.Connection;
import java.sql.Date;
import java.sql.ResultSet;
import java.sql.SQLException;
import java.sql.Statement;
import java.sql.Time;
import java.sql.Timestamp;
import java.sql.Types;
import java.time.LocalDate;
import java.time.LocalDateTime;
import java.time.LocalTime;
import java.time.ZoneId;
import java.util.List;
import java.util.Map;
<<<<<<< HEAD
import net.snowflake.client.ConditionalIgnoreRule;
import net.snowflake.client.RunningOnGithubAction;
=======
>>>>>>> 3236d984
import net.snowflake.client.TestUtil;
import net.snowflake.client.ThrowingConsumer;
import net.snowflake.client.annotations.DontRunOnGithubActions;
import net.snowflake.client.category.TestTags;
import net.snowflake.client.core.structs.SnowflakeObjectTypeFactories;
import net.snowflake.client.jdbc.BaseJDBCTest;
import net.snowflake.client.jdbc.ResultSetFormatType;
import net.snowflake.client.jdbc.SnowflakeBaseResultSet;
import net.snowflake.client.jdbc.SnowflakeResultSetMetaData;
import net.snowflake.client.jdbc.structuredtypes.sqldata.AllTypesClass;
import net.snowflake.client.jdbc.structuredtypes.sqldata.NestedStructSqlData;
import net.snowflake.client.jdbc.structuredtypes.sqldata.NullableFieldsSqlData;
import net.snowflake.client.jdbc.structuredtypes.sqldata.SimpleClass;
import net.snowflake.client.jdbc.structuredtypes.sqldata.StringClass;
import net.snowflake.client.providers.ResultFormatProvider;
import org.junit.Assert;
import org.junit.jupiter.api.AfterEach;
import org.junit.jupiter.api.Assumptions;
import org.junit.jupiter.api.BeforeEach;
import org.junit.jupiter.api.Tag;
import org.junit.jupiter.params.ParameterizedTest;
import org.junit.jupiter.params.provider.ArgumentsSource;

@Tag(TestTags.RESULT_SET)
public class ResultSetStructuredTypesLatestIT extends BaseJDBCTest {
  @BeforeEach
  public void setup() {
    SnowflakeObjectTypeFactories.register(StringClass.class, StringClass::new);
    SnowflakeObjectTypeFactories.register(SimpleClass.class, SimpleClass::new);
    SnowflakeObjectTypeFactories.register(AllTypesClass.class, AllTypesClass::new);
    SnowflakeObjectTypeFactories.register(NullableFieldsSqlData.class, NullableFieldsSqlData::new);
  }

  @AfterEach
  public void clean() {
    SnowflakeObjectTypeFactories.unregister(StringClass.class);
    SnowflakeObjectTypeFactories.unregister(SimpleClass.class);
    SnowflakeObjectTypeFactories.unregister(AllTypesClass.class);
    SnowflakeObjectTypeFactories.unregister(NullableFieldsSqlData.class);
  }

  public Connection init(ResultSetFormatType format) throws SQLException {
    Connection conn = BaseJDBCTest.getConnection(BaseJDBCTest.DONT_INJECT_SOCKET_TIMEOUT);
    try (Statement stmt = conn.createStatement()) {
      stmt.execute("alter session set ENABLE_STRUCTURED_TYPES_IN_CLIENT_RESPONSE = true");
      stmt.execute("alter session set IGNORE_CLIENT_VESRION_IN_STRUCTURED_TYPES_RESPONSE = true");
      stmt.execute("ALTER SESSION SET TIMEZONE = 'Europe/Warsaw'");
      stmt.execute(
          "alter session set jdbc_query_result_format = '"
              + format.sessionParameterTypeValue
              + "'");
      if (format == ResultSetFormatType.NATIVE_ARROW) {
        stmt.execute("alter session set ENABLE_STRUCTURED_TYPES_NATIVE_ARROW_FORMAT = true");
        stmt.execute("alter session set FORCE_ENABLE_STRUCTURED_TYPES_NATIVE_ARROW_FORMAT = true");
      }
    }
    return conn;
  }

  @ParameterizedTest
  @ArgumentsSource(ResultFormatProvider.class)
  @DontRunOnGithubActions
  public void testMapStructToObjectWithFactory(ResultSetFormatType format) throws SQLException {
    testMapJson(true, format);
  }

  @ParameterizedTest
  @ArgumentsSource(ResultFormatProvider.class)
  @DontRunOnGithubActions
  public void testMapStructToObjectWithReflection(ResultSetFormatType format) throws SQLException {
    testMapJson(false, format);
    testMapJson(true, format);
  }

  private void testMapJson(boolean registerFactory, ResultSetFormatType format)
      throws SQLException {
    if (registerFactory) {
      SnowflakeObjectTypeFactories.register(StringClass.class, StringClass::new);
    } else {
      SnowflakeObjectTypeFactories.unregister(StringClass.class);
    }
    withFirstRow(
        "select {'string':'a'}::OBJECT(string VARCHAR)",
        (resultSet) -> {
          StringClass object = resultSet.getObject(1, StringClass.class);
          assertEquals("a", object.getString());
        },
        format);
    SnowflakeObjectTypeFactories.register(StringClass.class, StringClass::new);
  }

  @ParameterizedTest
  @ArgumentsSource(ResultFormatProvider.class)
  @DontRunOnGithubActions
  public void testMapNullStruct(ResultSetFormatType format) throws SQLException {
    withFirstRow(
        "select null::OBJECT(string VARCHAR)",
        (resultSet) -> {
          StringClass object = resultSet.getObject(1, StringClass.class);
          assertNull(object);
        },
        format);
  }

  @ParameterizedTest
  @ArgumentsSource(ResultFormatProvider.class)
  @DontRunOnGithubActions
  public void testMapStructAllTypes(ResultSetFormatType format) throws SQLException {
    try (Connection connection = init(format);
        Statement statement = connection.createStatement()) {
      statement.execute("ALTER SESSION SET TIMEZONE = 'Europe/Warsaw'");
      try (ResultSet resultSet = statement.executeQuery(AllTypesClass.ALL_TYPES_QUERY); ) {
        resultSet.next();
        AllTypesClass object = resultSet.getObject(1, AllTypesClass.class);
        assertEquals("a", object.getString());
        assertEquals(new Byte("1"), object.getB());
        assertEquals(Short.valueOf("2"), object.getS());
        assertEquals(Integer.valueOf(3), object.getI());
        assertEquals(Long.valueOf(4), object.getL());
        assertEquals(Float.valueOf(1.1f), object.getF(), 0.01);
        assertEquals(Double.valueOf(2.2), object.getD(), 0.01);
        assertEquals(BigDecimal.valueOf(3.3), object.getBd());
        assertEquals(
            LocalDateTime.of(2021, 12, 22, 9, 43, 44)
                .atZone(ZoneId.of("Europe/Warsaw"))
                .toInstant(),
            object.getTimestampLtz().toInstant());
        assertEquals(
            Timestamp.valueOf(LocalDateTime.of(2021, 12, 23, 9, 44, 44)), object.getTimestampNtz());
        assertEquals(
            LocalDateTime.of(2021, 12, 24, 2, 45, 45)
                .atZone(ZoneId.of("Europe/Warsaw"))
                .toInstant(),
            object.getTimestampTz().toInstant());
        // TODO uncomment after merge SNOW-928973: Date field is returning one day less when getting
        // through getString method
        //                assertEquals(
        //                    Date.valueOf(LocalDate.of(2023, 12, 24)).toString(),
        //         object.getDate().toString());
        assertEquals(Time.valueOf(LocalTime.of(12, 34, 56)), object.getTime());
        assertArrayEquals(new byte[] {'a', 'b', 'c'}, object.getBinary());
        assertTrue(object.getBool());
        assertEquals("b", object.getSimpleClass().getString());
        assertEquals(Integer.valueOf(2), object.getSimpleClass().getIntValue());

<<<<<<< HEAD
        if (queryResultFormat == ResultSetFormatType.NATIVE_ARROW) {
=======
        if (format == ResultSetFormatType.NATIVE_ARROW) {
>>>>>>> 3236d984
          // Only verify getString for Arrow since JSON representations have difficulties with
          // floating point toString conversion (3.300000000000000e+00 vs 3.3 in native arrow)
          String expectedArrowGetStringResult =
              "{\"string\": \"a\",\"b\": 1,\"s\": 2,\"i\": 3,\"l\": 4,\"f\": 1.1,\"d\": 2.2,\"bd\": 3.3,\"bool\": true,\"timestamp_ltz\": \"Wed, 22 Dec 2021 09:43:44 +0100\",\"timestamp_ntz\": \"Thu, 23 Dec 2021 09:44:44 Z\",\"timestamp_tz\": \"Fri, 24 Dec 2021 09:45:45 +0800\",\"date\": \"2023-12-24\",\"time\": \"12:34:56\",\"binary\": \"616263\",\"simpleClass\": {\"string\": \"b\",\"intValue\": 2}}";
          assertEquals(expectedArrowGetStringResult, resultSet.getString(1));
        }
      }
    }
  }

  @ParameterizedTest
  @ArgumentsSource(ResultFormatProvider.class)
  @DontRunOnGithubActions
  public void testReturnStructAsStringIfTypeWasNotIndicated(ResultSetFormatType format)
      throws SQLException {
    Assumptions.assumeTrue(format != ResultSetFormatType.NATIVE_ARROW);
    try (Connection connection = init(format);
        Statement statement = connection.createStatement()) {
      statement.execute(
          "alter session set "
              + "TIMEZONE='Europe/Warsaw',"
              + "TIME_OUTPUT_FORMAT = 'HH24:MI:SS',"
              + "DATE_OUTPUT_FORMAT = 'YYYY-MM-DD',"
              + "TIMESTAMP_TYPE_MAPPING='TIMESTAMP_LTZ',"
              + "TIMESTAMP_OUTPUT_FORMAT='YYYY-MM-DD HH24:MI:SS.FF3 TZHTZM',"
              + "TIMESTAMP_TZ_OUTPUT_FORMAT='YYYY-MM-DD HH24:MI:SS.FF3 TZHTZM',"
              + "TIMESTAMP_LTZ_OUTPUT_FORMAT='YYYY-MM-DD HH24:MI:SS.FF3 TZHTZM',"
              + "TIMESTAMP_NTZ_OUTPUT_FORMAT='YYYY-MM-DD HH24:MI:SS.FF3'");

      try (ResultSet resultSet = statement.executeQuery(AllTypesClass.ALL_TYPES_QUERY); ) {
        resultSet.next();
        String object = (String) resultSet.getObject(1);
        String expectedJson =
            "{\n"
                + "  \"string\": \"a\",\n"
                + "  \"b\": 1,\n"
                + "  \"s\": 2,\n"
                + "  \"i\": 3,\n"
                + "  \"l\": 4,\n"
                + "  \"f\": 1.100000000000000e+00,\n"
                + "  \"d\": 2.200000000000000e+00,\n"
                + "  \"bd\": 3.300000000000000e+00,\n"
                + "  \"bool\": true,\n"
                + "  \"timestamp_ltz\": \"2021-12-22 09:43:44.000 +0100\",\n"
                + "  \"timestamp_ntz\": \"2021-12-23 09:44:44.000\",\n"
                + "  \"timestamp_tz\": \"2021-12-24 09:45:45.000 +0800\",\n"
                + "  \"date\": \"2023-12-24\",\n"
                + "  \"time\": \"12:34:56\",\n"
                + "  \"binary\": \"616263\",\n"
                + "  \"simpleClass\": {\n"
                + "    \"string\": \"b\",\n"
                + "    \"intValue\": 2\n"
                + "  }\n"
                + "}";
        String expectedJsonFromArrow =
            "{\"string\": \"a\",\"b\": 1,\"s\": 2,\"i\": 3,\"l\": 4,\"f\": 1.1,\"d\": 2.2,\"bd\": 3.3,"
                + "\"bool\": true,\"timestamp_ltz\": \"2021-12-22 09:43:44.000 +0100\",\"timestamp_ntz\": \"2021-12-23 09:44:44.000\","
                + "\"timestamp_tz\": \"2021-12-24 09:45:45.000 +0800\",\"date\": \"2023-12-24\",\"time\": \"12:34:56\",\"binary\": \"616263\","
                + "\"simpleClass\": {\"string\": \"b\",\"intValue\": 2}}";
        if (format == ResultSetFormatType.NATIVE_ARROW) {
          Assert.assertEquals(expectedJsonFromArrow, object);
        } else {
          Assert.assertEquals(expectedJson, object);
        }
      }
    }
  }

  @ParameterizedTest
  @ArgumentsSource(ResultFormatProvider.class)
  @DontRunOnGithubActions
  public void testReturnAsArrayOfSqlData(ResultSetFormatType format) throws SQLException {
    withFirstRow(
        "SELECT ARRAY_CONSTRUCT({'string':'one'}, {'string':'two'}, {'string':'three'})::ARRAY(OBJECT(string VARCHAR))",
        (resultSet) -> {
          StringClass[] resultArray =
              resultSet.unwrap(SnowflakeBaseResultSet.class).getArray(1, StringClass.class);
          assertEquals("one", resultArray[0].getString());
          assertEquals("two", resultArray[1].getString());
          assertEquals("three", resultArray[2].getString());
        },
        format);
  }

  @ParameterizedTest
  @ArgumentsSource(ResultFormatProvider.class)
  @DontRunOnGithubActions
  public void testReturnAsArrayOfNullableFieldsInSqlData(ResultSetFormatType format)
      throws SQLException {
    withFirstRow(
        "SELECT OBJECT_CONSTRUCT_KEEP_NULL('string', null, 'nullableIntValue', null, 'nullableLongValue', null, "
            + "'date', null, 'bd', null, 'bytes', null, 'longValue', null)"
            + "::OBJECT(string VARCHAR, nullableIntValue INTEGER, nullableLongValue INTEGER, date DATE, bd DOUBLE, bytes BINARY, longValue INTEGER)",
        (resultSet) -> {
          NullableFieldsSqlData result = resultSet.getObject(1, NullableFieldsSqlData.class);
          assertNull(result.getString());
          assertNull(result.getNullableIntValue());
          assertNull(result.getNullableLongValue());
          assertNull(result.getDate());
          assertNull(result.getBd());
          assertNull(result.getBytes());
          assertEquals(Long.valueOf(0), result.getLongValue());
        },
        format);
  }

  @ParameterizedTest
  @ArgumentsSource(ResultFormatProvider.class)
  @DontRunOnGithubActions
  public void testReturnNullsForAllTpesInSqlData(ResultSetFormatType format) throws SQLException {
    try (Connection connection = init(format);
        Statement statement = connection.createStatement()) {
      statement.execute("ALTER SESSION SET TIMEZONE = 'Europe/Warsaw'");
      try (ResultSet resultSet =
          statement.executeQuery(
              "SELECT OBJECT_CONSTRUCT_KEEP_NULL('string', null, 'b', null, 's', null, 'i', null, 'l', null, 'f', null,'d', null, 'bd', null, 'bool', null,"
                  + " 'timestamp_ltz', null, 'timestamp_ntz', null, 'timestamp_tz', null, 'date', null, 'time', null, 'binary', null, 'StringClass', null)"
                  + "::OBJECT(string VARCHAR, b TINYINT, s SMALLINT, i INTEGER, l BIGINT, f FLOAT, d DOUBLE, bd DOUBLE, bool BOOLEAN, timestamp_ltz TIMESTAMP_LTZ, "
                  + "timestamp_ntz TIMESTAMP_NTZ, timestamp_tz TIMESTAMP_TZ, date DATE, time TIME, binary BINARY, StringClass OBJECT(string VARCHAR))"); ) {
        resultSet.next();
        AllTypesClass object = resultSet.getObject(1, AllTypesClass.class);
        assertNull(object.getString());
        assertNull(object.getB());
        assertNull(object.getS());
        assertNull(object.getI());
        assertNull(object.getL());
        assertNull(object.getF());
        assertNull(object.getD());
        assertNull(object.getBd());
        assertNull(object.getTimestampLtz());
        assertNull(object.getTimestampNtz());
        assertNull(object.getTimestampTz());
        assertNull(object.getDate());
        assertNull(object.getTime());
        assertNull(object.getBinary());
        assertNull(object.getBool());
        assertNull(object.getSimpleClass());
      }
    }
  }

  @ParameterizedTest
  @ArgumentsSource(ResultFormatProvider.class)
  @DontRunOnGithubActions
  public void testReturnAsArrayOfString(ResultSetFormatType format) throws SQLException {
    withFirstRow(
        "SELECT ARRAY_CONSTRUCT('one', 'two','three')::ARRAY(VARCHAR)",
        (resultSet) -> {
          String[] resultArray =
              resultSet.unwrap(SnowflakeBaseResultSet.class).getArray(1, String.class);
          assertEquals("one", resultArray[0]);
          assertEquals("two", resultArray[1]);
          assertEquals("three", resultArray[2]);
        },
        format);
  }

  @ParameterizedTest
  @ArgumentsSource(ResultFormatProvider.class)
  @DontRunOnGithubActions
  public void testReturnAsArrayOfNullableString(ResultSetFormatType format) throws SQLException {
    Assumptions.assumeTrue(format == ResultSetFormatType.NATIVE_ARROW);
    withFirstRow(
        "SELECT ARRAY_CONSTRUCT('one', 'two', null)::ARRAY(VARCHAR)",
        (resultSet) -> {
          String[] resultArray =
              resultSet.unwrap(SnowflakeBaseResultSet.class).getArray(1, String.class);
          assertEquals("one", resultArray[0]);
          assertEquals("two", resultArray[1]);
          assertNull(resultArray[2]);
        },
        format);
  }

  @ParameterizedTest
  @ArgumentsSource(ResultFormatProvider.class)
  @DontRunOnGithubActions
  public void testReturnNullAsArray(ResultSetFormatType format) throws SQLException {
    withFirstRow(
        "SELECT null::ARRAY(VARCHAR)",
        (resultSet) -> {
          String[] resultArray =
              resultSet.unwrap(SnowflakeBaseResultSet.class).getArray(1, String.class);
          assertNull(resultArray);
        },
        format);
  }

  @ParameterizedTest
  @ArgumentsSource(ResultFormatProvider.class)
  @DontRunOnGithubActions
  public void testReturnAsListOfIntegers(ResultSetFormatType format) throws SQLException {
    withFirstRow(
        "SELECT ARRAY_CONSTRUCT(1,2,3)::ARRAY(INTEGER)",
        (resultSet) -> {
          List<Integer> resultList =
              resultSet.unwrap(SnowflakeBaseResultSet.class).getList(1, Integer.class);
          assertEquals(Integer.valueOf(1), resultList.get(0));
          assertEquals(Integer.valueOf(2), resultList.get(1));
          assertEquals(Integer.valueOf(3), resultList.get(2));
        },
        format);
  }

  @ParameterizedTest
  @ArgumentsSource(ResultFormatProvider.class)
  @DontRunOnGithubActions
  public void testReturnAsListOfFloat(ResultSetFormatType format) throws SQLException {
    withFirstRow(
        "SELECT ARRAY_CONSTRUCT(1.1,2.2,3.3)::ARRAY(FLOAT)",
        (resultSet) -> {
          Float[] resultList =
              resultSet.unwrap(SnowflakeBaseResultSet.class).getArray(1, Float.class);
          assertEquals(Float.valueOf(1.1f), resultList[0]);
          assertEquals(Float.valueOf(2.2f), resultList[1]);
          assertEquals(Float.valueOf(3.3f), resultList[2]);
        },
        format);
  }

  @ParameterizedTest
  @ArgumentsSource(ResultFormatProvider.class)
  @DontRunOnGithubActions
  public void testReturnAsListOfDouble(ResultSetFormatType format) throws SQLException {
    withFirstRow(
        "SELECT ARRAY_CONSTRUCT(1.1,2.2,3.3)::ARRAY(DOUBLE)",
        (resultSet) -> {
          List<Double> resultList =
              resultSet.unwrap(SnowflakeBaseResultSet.class).getList(1, Double.class);
          assertEquals(Double.valueOf(1.1), resultList.get(0));
          assertEquals(Double.valueOf(2.2), resultList.get(1));
          assertEquals(Double.valueOf(3.3), resultList.get(2));
        },
        format);
  }

  @ParameterizedTest
  @ArgumentsSource(ResultFormatProvider.class)
  @DontRunOnGithubActions
  public void testReturnAsMap(ResultSetFormatType format) throws SQLException {
    withFirstRow(
        "select {'x':{'string':'one'},'y':{'string':'two'},'z':{'string':'three'}}::MAP(VARCHAR, OBJECT(string VARCHAR));",
        (resultSet) -> {
          Map<String, StringClass> map =
              resultSet.unwrap(SnowflakeBaseResultSet.class).getMap(1, StringClass.class);
          assertEquals("one", map.get("x").getString());
          assertEquals("two", map.get("y").getString());
          assertEquals("three", map.get("z").getString());
        },
        format);
  }

  @ParameterizedTest
  @ArgumentsSource(ResultFormatProvider.class)
  @DontRunOnGithubActions
  public void testReturnAsMapByGetObject(ResultSetFormatType format) throws SQLException {
    Assumptions.assumeTrue(format != ResultSetFormatType.NATIVE_ARROW);
    withFirstRow(
        "select {'x':{'string':'one'},'y':{'string':'two'},'z':{'string':'three'}}::MAP(VARCHAR, OBJECT(string VARCHAR));",
        (resultSet) -> {
          Map<String, Map<String, Object>> map = resultSet.getObject(1, Map.class);
          assertEquals("one", map.get("x").get("string"));
          assertEquals("two", map.get("y").get("string"));
          assertEquals("three", map.get("z").get("string"));
        },
        format);
  }

  @ParameterizedTest
  @ArgumentsSource(ResultFormatProvider.class)
  @DontRunOnGithubActions
  public void testReturnAsMapWithNullableValues(ResultSetFormatType format) throws SQLException {
    withFirstRow(
        "select {'x':{'string':'one'},'y':null,'z':{'string':'three'}}::MAP(VARCHAR, OBJECT(string VARCHAR));",
        (resultSet) -> {
          Map<String, StringClass> map =
              resultSet.unwrap(SnowflakeBaseResultSet.class).getMap(1, StringClass.class);
          assertEquals("one", map.get("x").getString());
          assertNull(map.get("y"));
          assertEquals("three", map.get("z").getString());
        },
        format);
  }

  @ParameterizedTest
  @ArgumentsSource(ResultFormatProvider.class)
  @DontRunOnGithubActions
  public void testReturnNullAsObjectOfTypeMap(ResultSetFormatType format) throws SQLException {
    withFirstRow(
        "select null::MAP(VARCHAR, OBJECT(string VARCHAR));",
        (resultSet) -> {
          Map<String, Object> map =
              resultSet.unwrap(SnowflakeBaseResultSet.class).getObject(1, Map.class);
          assertNull(map);
        },
        format);
  }

  @ParameterizedTest
  @ArgumentsSource(ResultFormatProvider.class)
  @DontRunOnGithubActions
  public void testReturnNullAsMap(ResultSetFormatType format) throws SQLException {
    withFirstRow(
        "select null::MAP(VARCHAR, OBJECT(string VARCHAR));",
        (resultSet) -> {
          Map<String, StringClass> map =
              resultSet.unwrap(SnowflakeBaseResultSet.class).getMap(1, StringClass.class);
          assertNull(map);
        },
        format);
  }

  @ParameterizedTest
  @ArgumentsSource(ResultFormatProvider.class)
  @DontRunOnGithubActions
  public void testReturnAsMapOfTimestampsNtz(ResultSetFormatType format) throws SQLException {
    withFirstRow(
        "SELECT {'x': TO_TIMESTAMP_NTZ('2021-12-23 09:44:44'), 'y': TO_TIMESTAMP_NTZ('2021-12-24 09:55:55')}::MAP(VARCHAR, TIMESTAMP)",
        (resultSet) -> {
          Map<String, Timestamp> map =
              resultSet.unwrap(SnowflakeBaseResultSet.class).getMap(1, Timestamp.class);
          assertEquals(
              LocalDateTime.of(2021, 12, 23, 9, 44, 44)
                  .atZone(ZoneId.of("Europe/Warsaw"))
                  .toInstant(),
              map.get("x").toInstant());
          assertEquals(
              LocalDateTime.of(2021, 12, 24, 9, 55, 55)
                  .atZone(ZoneId.of("Europe/Warsaw"))
                  .toInstant(),
              map.get("y").toInstant());
        },
        format);
  }

  @ParameterizedTest
  @ArgumentsSource(ResultFormatProvider.class)
  @DontRunOnGithubActions
  public void testReturnAsMapOfTimestampsLtz(ResultSetFormatType format) throws SQLException {
    withFirstRow(
        "SELECT {'x': TO_TIMESTAMP_LTZ('2021-12-23 09:44:44'), 'y': TO_TIMESTAMP_LTZ('2021-12-24 09:55:55')}::MAP(VARCHAR, TIMESTAMP_LTZ)",
        (resultSet) -> {
          Map<String, Timestamp> map =
              resultSet.unwrap(SnowflakeBaseResultSet.class).getMap(1, Timestamp.class);
          assertEquals(
              LocalDateTime.of(2021, 12, 23, 9, 44, 44)
                  .atZone(ZoneId.of("Europe/Warsaw"))
                  .toInstant(),
              map.get("x").toInstant());
          assertEquals(
              LocalDateTime.of(2021, 12, 24, 9, 55, 55)
                  .atZone(ZoneId.of("Europe/Warsaw"))
                  .toInstant(),
              map.get("y").toInstant());
        },
        format);
  }

  @ParameterizedTest
  @ArgumentsSource(ResultFormatProvider.class)
  @DontRunOnGithubActions
  public void testReturnAsMapOfLong(ResultSetFormatType format) throws SQLException {
    withFirstRow(
        "SELECT {'x':1, 'y':2, 'z':3}::MAP(VARCHAR, BIGINT)",
        (resultSet) -> {
          Map<String, Long> map =
              resultSet.unwrap(SnowflakeBaseResultSet.class).getMap(1, Long.class);
          assertEquals(Long.valueOf(1), map.get("x"));
          assertEquals(Long.valueOf(2), map.get("y"));
          assertEquals(Long.valueOf(3), map.get("z"));
        },
        format);
  }

  @ParameterizedTest
  @ArgumentsSource(ResultFormatProvider.class)
  @DontRunOnGithubActions
  public void testReturnAsMapOfDate(ResultSetFormatType format) throws SQLException {
    withFirstRow(
        "SELECT {'x':'2023-12-24', 'y':'2023-12-25'}::MAP(VARCHAR, DATE)",
        (resultSet) -> {
          Map<String, Date> map =
              resultSet.unwrap(SnowflakeBaseResultSet.class).getMap(1, Date.class);
          assertEquals(
              Date.valueOf(LocalDate.of(2023, 12, 24)).toString(), map.get("x").toString());
          assertEquals(
              Date.valueOf(LocalDate.of(2023, 12, 25)).toString(), map.get("y").toString());
        },
        format);
  }

  @ParameterizedTest
  @ArgumentsSource(ResultFormatProvider.class)
  @DontRunOnGithubActions
  public void testReturnAsMapOfTime(ResultSetFormatType format) throws SQLException {
    withFirstRow(
        "SELECT {'x':'12:34:56', 'y':'12:34:58'}::MAP(VARCHAR, TIME)",
        (resultSet) -> {
          Map<String, Time> map =
              resultSet.unwrap(SnowflakeBaseResultSet.class).getMap(1, Time.class);
          assertEquals(Time.valueOf(LocalTime.of(12, 34, 56)), map.get("x"));
          assertEquals(Time.valueOf(LocalTime.of(12, 34, 58)), map.get("y"));
        },
        format);
  }

  @ParameterizedTest
  @ArgumentsSource(ResultFormatProvider.class)
  @DontRunOnGithubActions
  public void testReturnAsMapOfBoolean(ResultSetFormatType format) throws SQLException {
    withFirstRow(
        "SELECT {'x':'true', 'y':0}::MAP(VARCHAR, BOOLEAN)",
        (resultSet) -> {
          Map<String, Boolean> map =
              resultSet.unwrap(SnowflakeBaseResultSet.class).getMap(1, Boolean.class);
          assertEquals(Boolean.TRUE, map.get("x"));
          assertEquals(Boolean.FALSE, map.get("y"));
        },
        format);
  }

  @ParameterizedTest
  @ArgumentsSource(ResultFormatProvider.class)
  @DontRunOnGithubActions
  public void testReturnAsList(ResultSetFormatType format) throws SQLException {
    withFirstRow(
        "select [{'string':'one'},{'string': 'two'}]::ARRAY(OBJECT(string varchar))",
        (resultSet) -> {
          List<StringClass> map =
              resultSet.unwrap(SnowflakeBaseResultSet.class).getList(1, StringClass.class);
          assertEquals("one", map.get(0).getString());
          assertEquals("two", map.get(1).getString());
        },
        format);
  }

  @ParameterizedTest
  @ArgumentsSource(ResultFormatProvider.class)
  @DontRunOnGithubActions
  public void testMapStructsFromChunks(ResultSetFormatType format) throws SQLException {
    withFirstRow(
        "select {'string':'a'}::OBJECT(string VARCHAR) FROM TABLE(GENERATOR(ROWCOUNT=>30000))",
        (resultSet) -> {
          while (resultSet.next()) {
            StringClass object = resultSet.getObject(1, StringClass.class);
            assertEquals("a", object.getString());
          }
        },
        format);
  }

  @ParameterizedTest
  @ArgumentsSource(ResultFormatProvider.class)
  @DontRunOnGithubActions
  public void testMapIntegerArray(ResultSetFormatType format) throws SQLException {
    withFirstRow(
        "SELECT ARRAY_CONSTRUCT(10, 20, 30)::ARRAY(INTEGER)",
        (resultSet) -> {
          Long[] resultArray = (Long[]) resultSet.getArray(1).getArray();
          assertEquals(Long.valueOf(10), resultArray[0]);
          assertEquals(Long.valueOf(20), resultArray[1]);
          assertEquals(Long.valueOf(30), resultArray[2]);
        },
        format);
  }

  @ParameterizedTest
  @ArgumentsSource(ResultFormatProvider.class)
  @DontRunOnGithubActions
  public void testMapIntegerArrayGetObject(ResultSetFormatType format) throws SQLException {
    withFirstRow(
        "SELECT ARRAY_CONSTRUCT(10, 20, 30)::ARRAY(INTEGER)",
        (resultSet) -> {
          Object resultArray = resultSet.getObject(1);
          TestUtil.assertEqualsIgnoringWhitespace("[10,20,30]", (String) resultArray);
        },
        format);
  }

  @ParameterizedTest
  @ArgumentsSource(ResultFormatProvider.class)
  @DontRunOnGithubActions
  public void testMapFixedToLongArray(ResultSetFormatType format) throws SQLException {
    withFirstRow(
        "SELECT ARRAY_CONSTRUCT(10, 20, 30)::ARRAY(SMALLINT)",
        (resultSet) -> {
          Long[] resultArray = (Long[]) resultSet.getArray(1).getArray();
          assertEquals(Long.valueOf("10"), resultArray[0]);
          assertEquals(Long.valueOf("20"), resultArray[1]);
          assertEquals(Long.valueOf("30"), resultArray[2]);
        },
        format);
  }

  @ParameterizedTest
  @ArgumentsSource(ResultFormatProvider.class)
  @DontRunOnGithubActions
  public void testMapDecimalArray(ResultSetFormatType format) throws SQLException {
    //    when: jdbc_treat_decimal_as_int=true scale=0
    try (Connection connection = init(format);
        Statement statement = connection.createStatement();
        ResultSet resultSet =
            statement.executeQuery(
                "SELECT ARRAY_CONSTRUCT(10.2, 20.02, 30)::ARRAY(DECIMAL(20,0))"); ) {
      resultSet.next();
      Long[] resultArray = (Long[]) resultSet.getArray(1).getArray();
      assertEquals(resultArray[0], Long.valueOf(10));
      assertEquals(resultArray[1], Long.valueOf(20));
      assertEquals(resultArray[2], Long.valueOf(30));
    }

    //    when: jdbc_treat_decimal_as_int=true scale=2
    try (Connection connection = init(format);
        Statement statement = connection.createStatement();
        ResultSet resultSet =
            statement.executeQuery(
                "SELECT ARRAY_CONSTRUCT(10.2, 20.02, 30)::ARRAY(DECIMAL(20,2))"); ) {
      resultSet.next();
      BigDecimal[] resultArray2 = (BigDecimal[]) resultSet.getArray(1).getArray();
      assertEquals(BigDecimal.valueOf(10.20).doubleValue(), resultArray2[0].doubleValue(), 0);
      assertEquals(BigDecimal.valueOf(20.02).doubleValue(), resultArray2[1].doubleValue(), 0);
      assertEquals(BigDecimal.valueOf(30.00).doubleValue(), resultArray2[2].doubleValue(), 0);
    }

    //    when: jdbc_treat_decimal_as_int=false scale=0
    try (Connection connection = init(format);
        Statement statement = connection.createStatement(); ) {
      statement.execute("alter session set jdbc_treat_decimal_as_int = false");
      try (ResultSet resultSet =
          statement.executeQuery("SELECT ARRAY_CONSTRUCT(10.2, 20.02, 30)::ARRAY(DECIMAL(20,0))")) {
        resultSet.next();
        BigDecimal[] resultArray = (BigDecimal[]) resultSet.getArray(1).getArray();
        assertEquals(BigDecimal.valueOf(10), resultArray[0]);
        assertEquals(BigDecimal.valueOf(20), resultArray[1]);
        assertEquals(BigDecimal.valueOf(30), resultArray[2]);
      }
    }
  }

  @ParameterizedTest
  @ArgumentsSource(ResultFormatProvider.class)
  @DontRunOnGithubActions
  public void testMapVarcharArray(ResultSetFormatType format) throws SQLException {
    withFirstRow(
        "SELECT 'text', ARRAY_CONSTRUCT('10', '20','30')::ARRAY(VARCHAR)",
        (resultSet) -> {
          String t = resultSet.getString(1);
          String[] resultArray = (String[]) resultSet.getArray(2).getArray();
          assertEquals("10", resultArray[0]);
          assertEquals("20", resultArray[1]);
          assertEquals("30", resultArray[2]);
        },
        format);
  }

  @ParameterizedTest
  @ArgumentsSource(ResultFormatProvider.class)
  @DontRunOnGithubActions
  public void testMapDatesArray(ResultSetFormatType format) throws SQLException {
    withFirstRow(
        "SELECT ARRAY_CONSTRUCT(to_date('2023-12-24', 'YYYY-MM-DD'), to_date('2023-12-25', 'YYYY-MM-DD'))::ARRAY(DATE)",
        (resultSet) -> {
          Date[] resultArray = (Date[]) resultSet.getArray(1).getArray();
          assertEquals(
              Date.valueOf(LocalDate.of(2023, 12, 24)).toString(), resultArray[0].toString());
          assertEquals(
              Date.valueOf(LocalDate.of(2023, 12, 25)).toString(), resultArray[1].toString());
        },
        format);
  }

  @ParameterizedTest
  @ArgumentsSource(ResultFormatProvider.class)
  @DontRunOnGithubActions
  public void testMapTimeArray(ResultSetFormatType format) throws SQLException {
    withFirstRow(
        "SELECT ARRAY_CONSTRUCT(to_time('15:39:20.123'), to_time('09:12:20.123'))::ARRAY(TIME)",
        (resultSet) -> {
          Time[] resultArray = (Time[]) resultSet.getArray(1).getArray();
          assertEquals(
              Time.valueOf(LocalTime.of(15, 39, 20)).toString(), resultArray[0].toString());
          assertEquals(Time.valueOf(LocalTime.of(9, 12, 20)).toString(), resultArray[1].toString());
        },
        format);
  }

  @ParameterizedTest
  @ArgumentsSource(ResultFormatProvider.class)
  @DontRunOnGithubActions
  public void testMapTimestampArray(ResultSetFormatType format) throws SQLException {
    withFirstRow(
        "SELECT ARRAY_CONSTRUCT(TO_TIMESTAMP_NTZ('2021-12-23 09:44:44'), TO_TIMESTAMP_NTZ('2021-12-24 09:55:55'))::ARRAY(TIMESTAMP)",
        (resultSet) -> {
          Timestamp[] resultArray = (Timestamp[]) resultSet.getArray(1).getArray();
          assertEquals(
              LocalDateTime.of(2021, 12, 23, 9, 44, 44)
                  .atZone(ZoneId.of("Europe/Warsaw"))
                  .toInstant(),
              resultArray[0].toInstant());
          assertEquals(
              LocalDateTime.of(2021, 12, 24, 9, 55, 55)
                  .atZone(ZoneId.of("Europe/Warsaw"))
                  .toInstant(),
              resultArray[1].toInstant());
        },
        format);
  }

  @ParameterizedTest
  @ArgumentsSource(ResultFormatProvider.class)
  @DontRunOnGithubActions
  public void testMapBooleanArray(ResultSetFormatType format) throws SQLException {
    withFirstRow(
        "SELECT ARRAY_CONSTRUCT(true,false)::ARRAY(BOOLEAN)",
        (resultSet) -> {
          Boolean[] resultArray = (Boolean[]) resultSet.getArray(1).getArray();
          assertEquals(true, resultArray[0]);
          assertEquals(false, resultArray[1]);
        },
        format);
  }

  @ParameterizedTest
  @ArgumentsSource(ResultFormatProvider.class)
  @DontRunOnGithubActions
  public void testMapBinaryArray(ResultSetFormatType format) throws SQLException {
    withFirstRow(
        "SELECT ARRAY_CONSTRUCT(TO_BINARY('616263', 'HEX'),TO_BINARY('616263', 'HEX'))::ARRAY(BINARY)",
        (resultSet) -> {
          Byte[][] resultArray = (Byte[][]) resultSet.getArray(1).getArray();
          assertArrayEquals(new Byte[] {'a', 'b', 'c'}, resultArray[0]);
          assertArrayEquals(new Byte[] {'a', 'b', 'c'}, resultArray[1]);
        },
        format);
  }

  @ParameterizedTest
  @ArgumentsSource(ResultFormatProvider.class)
  @DontRunOnGithubActions
  public void testMapArrayOfStructToMap(ResultSetFormatType format) throws SQLException {
    withFirstRow(
        "SELECT ARRAY_CONSTRUCT({'x': 'abc', 'y': 1}, {'x': 'def', 'y': 2} )::ARRAY(OBJECT(x VARCHAR, y INTEGER))",
        (resultSet) -> {
          Map[] resultArray = (Map[]) resultSet.getArray(1).getArray();
          Map<String, Object> firstEntry = resultArray[0];
          Map<String, Object> secondEntry = resultArray[1];
          assertEquals(firstEntry.get("x").toString(), "abc");
          assertEquals(firstEntry.get("y").toString(), "1");
          assertEquals(secondEntry.get("x").toString(), "def");
          assertEquals(secondEntry.get("y").toString(), "2");
        },
        format);
  }

  @ParameterizedTest
  @ArgumentsSource(ResultFormatProvider.class)
  @DontRunOnGithubActions
  public void testMapArrayOfArrays(ResultSetFormatType format) throws SQLException {
    withFirstRow(
        "SELECT ARRAY_CONSTRUCT(ARRAY_CONSTRUCT({'x': 'abc', 'y': 1}, {'x': 'def', 'y': 2}) )::ARRAY(ARRAY(OBJECT(x VARCHAR, y INTEGER)))",
        (resultSet) -> {
          Map[][] resultArray = (Map[][]) resultSet.getArray(1).getArray();
          Map<String, Object> firstEntry = resultArray[0][0];
          Map<String, Object> secondEntry = resultArray[0][1];
          assertEquals(firstEntry.get("x").toString(), "abc");
          assertEquals(firstEntry.get("y").toString(), "1");
          assertEquals(secondEntry.get("x").toString(), "def");
          assertEquals(secondEntry.get("y").toString(), "2");
        },
        format);
  }

<<<<<<< HEAD
  @Test
  @ConditionalIgnoreRule.ConditionalIgnore(condition = RunningOnGithubAction.class)
  public void testMapNestedStructures() throws SQLException {
=======
  @ParameterizedTest
  @ArgumentsSource(ResultFormatProvider.class)
  @DontRunOnGithubActions
  public void testMapNestedStructures(ResultSetFormatType format) throws SQLException {
>>>>>>> 3236d984
    String structSelectStatement =
        "SELECT {'simpleClass': {'string': 'a', 'intValue': 2}, "
            + "'simpleClasses': ARRAY_CONSTRUCT({'string': 'a', 'intValue': 2}, {'string': 'b', 'intValue': 2}), "
            + "'arrayOfSimpleClasses': ARRAY_CONSTRUCT({'string': 'a', 'intValue': 2}, {'string': 'b', 'intValue': 2}), "
            + "'mapOfSimpleClasses':{'x':{'string': 'c', 'intValue': 2}, 'y':{'string': 'd', 'intValue': 2}},"
            + "'texts': ARRAY_CONSTRUCT('string', 'a'), "
            + "'arrayOfDates': ARRAY_CONSTRUCT(to_date('2023-12-24', 'YYYY-MM-DD'), to_date('2023-12-25', 'YYYY-MM-DD')), "
            + "'mapOfIntegers':{'x':3, 'y':4}}"
            + "::OBJECT(simpleClass OBJECT(string VARCHAR, intValue INTEGER), "
            + "simpleClasses ARRAY(OBJECT(string VARCHAR, intValue INTEGER)),"
            + "arrayOfSimpleClasses ARRAY(OBJECT(string VARCHAR, intValue INTEGER)),"
            + "mapOfSimpleClasses MAP(VARCHAR, OBJECT(string VARCHAR, intValue INTEGER)),"
            + "texts ARRAY(VARCHAR),"
            + "arrayOfDates ARRAY(DATE),"
            + "mapOfIntegers MAP(VARCHAR, INTEGER))";
    String expectedQueryResult =
        "{\"simpleClass\": {\"string\": \"a\",\"intValue\": 2},\"simpleClasses\": [{\"string\": \"a\",\"intValue\": 2},{\"string\": \"b\",\"intValue\": 2}],\"arrayOfSimpleClasses\": [{\"string\": \"a\",\"intValue\": 2},{\"string\": \"b\",\"intValue\": 2}],\"mapOfSimpleClasses\": {\"x\": {\"string\": \"c\",\"intValue\": 2},\"y\": {\"string\": \"d\",\"intValue\": 2}},\"texts\": [\"string\",\"a\"],\"arrayOfDates\": [\"2023-12-24\",\"2023-12-25\"],\"mapOfIntegers\": {\"x\": 3,\"y\": 4}}";
    withFirstRow(
        structSelectStatement,
        (resultSet) -> {
          NestedStructSqlData nestedStructSqlData =
              resultSet.getObject(1, NestedStructSqlData.class);
          ;
          assertEquals("a", nestedStructSqlData.getSimpleClass().getString());
          assertEquals(Integer.valueOf(2), nestedStructSqlData.getSimpleClass().getIntValue());

          assertEquals("a", nestedStructSqlData.getSimpleClassses().get(0).getString());
          assertEquals(
              Integer.valueOf(2), nestedStructSqlData.getSimpleClassses().get(0).getIntValue());
          assertEquals("b", nestedStructSqlData.getSimpleClassses().get(1).getString());
          assertEquals(
              Integer.valueOf(2), nestedStructSqlData.getSimpleClassses().get(1).getIntValue());

          assertEquals("a", nestedStructSqlData.getArrayOfSimpleClasses()[0].getString());
          assertEquals(
              Integer.valueOf(2), nestedStructSqlData.getArrayOfSimpleClasses()[0].getIntValue());
          assertEquals("b", nestedStructSqlData.getArrayOfSimpleClasses()[1].getString());
          assertEquals(
              Integer.valueOf(2), nestedStructSqlData.getArrayOfSimpleClasses()[1].getIntValue());

          assertEquals("c", nestedStructSqlData.getMapOfSimpleClasses().get("x").getString());
          assertEquals(
              Integer.valueOf(2),
              nestedStructSqlData.getMapOfSimpleClasses().get("x").getIntValue());
          assertEquals("d", nestedStructSqlData.getMapOfSimpleClasses().get("y").getString());
          assertEquals(
              Integer.valueOf(2),
              nestedStructSqlData.getMapOfSimpleClasses().get("y").getIntValue());

          assertEquals("string", nestedStructSqlData.getTexts().get(0));
          assertEquals("a", nestedStructSqlData.getTexts().get(1));

          // TODO uncomment after merge SNOW-928973: Date field is returning one day less when
          // getting
          //          assertEquals(
          //              Date.valueOf(LocalDate.of(2023, 12, 24)).toString(),
          //              nestedStructSqlData.getArrayOfDates()[0].toString());
          //          assertEquals(
          //              Date.valueOf(LocalDate.of(2023, 12, 25)).toString(),
          //              nestedStructSqlData.getArrayOfDates()[1].toString());

          assertEquals(Integer.valueOf(3), nestedStructSqlData.getMapOfIntegers().get("x"));
          assertEquals(Integer.valueOf(4), nestedStructSqlData.getMapOfIntegers().get("y"));
          TestUtil.assertEqualsIgnoringWhitespace(expectedQueryResult, resultSet.getString(1));
<<<<<<< HEAD
        });
=======
        },
        format);
>>>>>>> 3236d984
  }

  @ParameterizedTest
  @ArgumentsSource(ResultFormatProvider.class)
  @DontRunOnGithubActions
  public void testColumnTypeWhenStructureTypeIsDisabled(ResultSetFormatType format)
      throws Exception {
    withFirstRow(
        "SELECT {'string':'a'}",
        resultSet -> {
          assertEquals(Types.VARCHAR, resultSet.getMetaData().getColumnType(1));
        },
        format);
  }

  @ParameterizedTest
  @ArgumentsSource(ResultFormatProvider.class)
  @DontRunOnGithubActions
  public void testColumnTypeAndFieldsWhenStructureTypeIsReturned(ResultSetFormatType format)
      throws Exception {
    withFirstRow(
        "SELECT {'string':'a'}::OBJECT(string VARCHAR)",
        resultSet -> {
          assertEquals(Types.STRUCT, resultSet.getMetaData().getColumnType(1));
          assertEquals(
              1,
              resultSet
                  .getMetaData()
                  .unwrap(SnowflakeResultSetMetaData.class)
                  .getColumnFields(1)
                  .size());
          assertEquals(
              "VARCHAR",
              resultSet
                  .getMetaData()
                  .unwrap(SnowflakeResultSetMetaData.class)
                  .getColumnFields(1)
                  .get(0)
                  .getTypeName());
          assertEquals(
              "string",
              resultSet
                  .getMetaData()
                  .unwrap(SnowflakeResultSetMetaData.class)
                  .getColumnFields(1)
                  .get(0)
                  .getName());
        },
        format);
  }

  private void withFirstRow(
      String sqlText,
      ThrowingConsumer<ResultSet, SQLException> consumer,
      ResultSetFormatType format)
      throws SQLException {
    try (Connection connection = init(format);
        Statement statement = connection.createStatement();
        ResultSet rs = statement.executeQuery(sqlText); ) {
      assertTrue(rs.next());
      consumer.accept(rs);
    }
  }
}<|MERGE_RESOLUTION|>--- conflicted
+++ resolved
@@ -23,11 +23,6 @@
 import java.time.ZoneId;
 import java.util.List;
 import java.util.Map;
-<<<<<<< HEAD
-import net.snowflake.client.ConditionalIgnoreRule;
-import net.snowflake.client.RunningOnGithubAction;
-=======
->>>>>>> 3236d984
 import net.snowflake.client.TestUtil;
 import net.snowflake.client.ThrowingConsumer;
 import net.snowflake.client.annotations.DontRunOnGithubActions;
@@ -173,11 +168,7 @@
         assertEquals("b", object.getSimpleClass().getString());
         assertEquals(Integer.valueOf(2), object.getSimpleClass().getIntValue());
 
-<<<<<<< HEAD
-        if (queryResultFormat == ResultSetFormatType.NATIVE_ARROW) {
-=======
         if (format == ResultSetFormatType.NATIVE_ARROW) {
->>>>>>> 3236d984
           // Only verify getString for Arrow since JSON representations have difficulties with
           // floating point toString conversion (3.300000000000000e+00 vs 3.3 in native arrow)
           String expectedArrowGetStringResult =
@@ -850,16 +841,10 @@
         format);
   }
 
-<<<<<<< HEAD
-  @Test
-  @ConditionalIgnoreRule.ConditionalIgnore(condition = RunningOnGithubAction.class)
-  public void testMapNestedStructures() throws SQLException {
-=======
   @ParameterizedTest
   @ArgumentsSource(ResultFormatProvider.class)
   @DontRunOnGithubActions
   public void testMapNestedStructures(ResultSetFormatType format) throws SQLException {
->>>>>>> 3236d984
     String structSelectStatement =
         "SELECT {'simpleClass': {'string': 'a', 'intValue': 2}, "
             + "'simpleClasses': ARRAY_CONSTRUCT({'string': 'a', 'intValue': 2}, {'string': 'b', 'intValue': 2}), "
@@ -924,12 +909,8 @@
           assertEquals(Integer.valueOf(3), nestedStructSqlData.getMapOfIntegers().get("x"));
           assertEquals(Integer.valueOf(4), nestedStructSqlData.getMapOfIntegers().get("y"));
           TestUtil.assertEqualsIgnoringWhitespace(expectedQueryResult, resultSet.getString(1));
-<<<<<<< HEAD
-        });
-=======
-        },
-        format);
->>>>>>> 3236d984
+        },
+        format);
   }
 
   @ParameterizedTest
