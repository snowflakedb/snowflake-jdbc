--- conflicted
+++ resolved
@@ -12,17 +12,10 @@
 import java.sql.ResultSet;
 import java.sql.SQLException;
 import java.sql.Statement;
-<<<<<<< HEAD
-import net.snowflake.client.category.TestCategoryStatement;
-import org.junit.Before;
-import org.junit.Test;
-import org.junit.experimental.categories.Category;
-=======
 import net.snowflake.client.category.TestTags;
 import org.junit.jupiter.api.BeforeEach;
 import org.junit.jupiter.api.Tag;
 import org.junit.jupiter.api.Test;
->>>>>>> 3236d984
 
 /**
  * MultiStatement integration tests for the latest JDBC driver. This doesn't work for the oldest
@@ -30,19 +23,11 @@
  * if the tests still is not applicable. If it is applicable, move tests to MultiStatementIT so that
  * both the latest and oldest supported driver run the tests.
  */
-<<<<<<< HEAD
-@Category(TestCategoryStatement.class)
-public class MultiStatementLatestIT extends BaseJDBCWithSharedConnectionIT {
-  protected static String queryResultFormat = "json";
-
-  @Before
-=======
 @Tag(TestTags.STATEMENT)
 public class MultiStatementLatestIT extends BaseJDBCWithSharedConnectionIT {
   protected static String queryResultFormat = "json";
 
   @BeforeEach
->>>>>>> 3236d984
   public void setQueryResultFormat() throws SQLException {
     try (Statement stmt = connection.createStatement()) {
       stmt.execute("alter session set jdbc_query_result_format = '" + queryResultFormat + "'");
