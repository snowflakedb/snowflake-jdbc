--- conflicted
+++ resolved
@@ -12,16 +12,10 @@
 import java.sql.ResultSet;
 import java.sql.SQLException;
 import java.sql.Statement;
-<<<<<<< HEAD
 import net.snowflake.client.category.TestTags;
+import org.junit.jupiter.api.BeforeEach;
 import org.junit.jupiter.api.Tag;
 import org.junit.jupiter.api.Test;
-=======
-import net.snowflake.client.category.TestCategoryStatement;
-import org.junit.Before;
-import org.junit.Test;
-import org.junit.experimental.categories.Category;
->>>>>>> 83e58491
 
 /**
  * MultiStatement integration tests for the latest JDBC driver. This doesn't work for the oldest
@@ -29,17 +23,12 @@
  * if the tests still is not applicable. If it is applicable, move tests to MultiStatementIT so that
  * both the latest and oldest supported driver run the tests.
  */
-<<<<<<< HEAD
 // @Category(TestCategoryStatement.class)
 @Tag(TestTags.STATEMENT)
-public class MultiStatementLatestIT extends BaseJDBCTest {
-=======
-@Category(TestCategoryStatement.class)
 public class MultiStatementLatestIT extends BaseJDBCWithSharedConnectionIT {
->>>>>>> 83e58491
   protected static String queryResultFormat = "json";
 
-  @Before
+  @BeforeEach
   public void setQueryResultFormat() throws SQLException {
     try (Statement stmt = connection.createStatement()) {
       stmt.execute("alter session set jdbc_query_result_format = '" + queryResultFormat + "'");
