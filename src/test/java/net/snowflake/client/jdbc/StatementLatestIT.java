--- conflicted
+++ resolved
@@ -29,17 +29,9 @@
 import net.snowflake.client.core.QueryStatus;
 import net.snowflake.client.core.SFSession;
 import net.snowflake.client.core.bind.BindUploader;
-<<<<<<< HEAD
-import org.junit.Ignore;
-import org.junit.Rule;
-import org.junit.Test;
-import org.junit.experimental.categories.Category;
-import org.junit.rules.TemporaryFolder;
-=======
 import org.junit.jupiter.api.Tag;
 import org.junit.jupiter.api.Test;
 import org.junit.jupiter.api.io.TempDir;
->>>>>>> a20f2cff
 
 /**
  * Statement integration tests for the latest JDBC driver. This doesn't work for the oldest
@@ -312,7 +304,7 @@
    * @throws SQLException if there is an error when executing
    */
   @Test
-  @Ignore
+  @DontRunOnGithubActions
   public void testSetQueryTimeoutForAsnycQuery() throws SQLException {
     Statement statement = connection.createStatement();
 
