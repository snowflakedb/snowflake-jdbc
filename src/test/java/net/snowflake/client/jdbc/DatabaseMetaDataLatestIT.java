--- conflicted
+++ resolved
@@ -34,17 +34,11 @@
 import net.snowflake.client.category.TestTags;
 import net.snowflake.client.core.SFBaseSession;
 import net.snowflake.client.core.SFSessionProperty;
-<<<<<<< HEAD
 import org.hamcrest.MatcherAssert;
+import org.junit.jupiter.api.BeforeEach;
 import org.junit.jupiter.api.Disabled;
 import org.junit.jupiter.api.Tag;
 import org.junit.jupiter.api.Test;
-=======
-import org.junit.Before;
-import org.junit.Ignore;
-import org.junit.Test;
-import org.junit.experimental.categories.Category;
->>>>>>> 83e58491
 
 /**
  * DatabaseMetaData test for the latest JDBC driver. This doesn't work for the oldest supported
@@ -52,14 +46,9 @@
  * tests still is not applicable. If it is applicable, move tests to DatabaseMetaDataIT so that both
  * the latest and oldest supported driver run the tests.
  */
-<<<<<<< HEAD
 // @Category(TestCategoryOthers.class)
 @Tag(TestTags.OTHERS)
-public class DatabaseMetaDataLatestIT extends BaseJDBCTest {
-=======
-@Category(TestCategoryOthers.class)
 public class DatabaseMetaDataLatestIT extends BaseJDBCWithSharedConnectionIT {
->>>>>>> 83e58491
   private static final String TEST_PROC =
       "create or replace procedure testproc(param1 float, param2 string)\n"
           + "    returns varchar\n"
@@ -110,7 +99,7 @@
     statement.execute("create or replace schema \"dbwith\"\"quotes\".\"schemawith\"\"quotes\"");
   }
 
-  @Before
+  @BeforeEach
   public void setUp() throws SQLException {
     try (Statement stmt = connection.createStatement()) {
       stmt.execute("USE DATABASE " + startingDatabase);
