--- conflicted
+++ resolved
@@ -35,17 +35,10 @@
 import net.snowflake.client.category.TestTags;
 import net.snowflake.client.core.SFBaseSession;
 import net.snowflake.client.core.SFSessionProperty;
-<<<<<<< HEAD
-import org.junit.Before;
-import org.junit.Ignore;
-import org.junit.Test;
-import org.junit.experimental.categories.Category;
-=======
 import org.junit.jupiter.api.BeforeEach;
 import org.junit.jupiter.api.Disabled;
 import org.junit.jupiter.api.Tag;
 import org.junit.jupiter.api.Test;
->>>>>>> 3236d984
 
 /**
  * DatabaseMetaData test for the latest JDBC driver. This doesn't work for the oldest supported
@@ -53,11 +46,7 @@
  * tests still is not applicable. If it is applicable, move tests to DatabaseMetaDataIT so that both
  * the latest and oldest supported driver run the tests.
  */
-<<<<<<< HEAD
-@Category(TestCategoryOthers.class)
-=======
 @Tag(TestTags.OTHERS)
->>>>>>> 3236d984
 public class DatabaseMetaDataLatestIT extends BaseJDBCWithSharedConnectionIT {
   private static final String TEST_PROC =
       "create or replace procedure testproc(param1 float, param2 string)\n"
@@ -109,11 +98,7 @@
     statement.execute("create or replace schema \"dbwith\"\"quotes\".\"schemawith\"\"quotes\"");
   }
 
-<<<<<<< HEAD
-  @Before
-=======
   @BeforeEach
->>>>>>> 3236d984
   public void setUp() throws SQLException {
     try (Statement stmt = connection.createStatement()) {
       stmt.execute("USE DATABASE " + startingDatabase);
