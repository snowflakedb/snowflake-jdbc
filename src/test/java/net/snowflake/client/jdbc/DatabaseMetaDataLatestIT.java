/*
 * Copyright (c) 2012-2020 Snowflake Computing Inc. All right reserved.
 */
package net.snowflake.client.jdbc;

import static net.snowflake.client.jdbc.DatabaseMetaDataIT.verifyResultSetMetaDataColumns;
import static net.snowflake.client.jdbc.SnowflakeDatabaseMetaData.NumericFunctionsSupported;
import static net.snowflake.client.jdbc.SnowflakeDatabaseMetaData.StringFunctionsSupported;
import static net.snowflake.client.jdbc.SnowflakeDatabaseMetaData.SystemFunctionsSupported;
import static org.hamcrest.Matchers.greaterThanOrEqualTo;
import static org.junit.Assert.assertEquals;
import static org.junit.Assert.assertFalse;
import static org.junit.Assert.assertNull;
import static org.junit.Assert.assertThat;
import static org.junit.Assert.assertTrue;
import static org.junit.Assert.fail;

import java.lang.reflect.Field;
import java.sql.Connection;
import java.sql.DatabaseMetaData;
import java.sql.DriverManager;
import java.sql.ResultSet;
import java.sql.ResultSetMetaData;
import java.sql.SQLException;
import java.sql.Statement;
import java.sql.Types;
import java.util.HashSet;
import java.util.Map;
import java.util.Properties;
import java.util.Set;
import net.snowflake.client.ConditionalIgnoreRule;
import net.snowflake.client.RunningOnGithubAction;
import net.snowflake.client.TestUtil;
import net.snowflake.client.category.TestCategoryOthers;
import net.snowflake.client.core.SFBaseSession;
import org.junit.Ignore;
import org.junit.Test;
import org.junit.experimental.categories.Category;

/**
 * DatabaseMetaData test for the latest JDBC driver. This doesn't work for the oldest supported
 * driver. Revisit this tests whenever bumping up the oldest supported driver to examine if the
 * tests still is not applicable. If it is applicable, move tests to DatabaseMetaDataIT so that both
 * the latest and oldest supported driver run the tests.
 */
@Category(TestCategoryOthers.class)
public class DatabaseMetaDataLatestIT extends BaseJDBCTest {
  private static final String TEST_PROC =
      "create or replace procedure testproc(param1 float, param2 string)\n"
          + "    returns varchar\n"
          + "    language javascript\n"
          + "    as\n"
          + "    $$\n"
          + "    var sql_command = \"Hello, world!\"\n"
          + "    $$\n"
          + "    ;";

  private static final String PI_PROCEDURE =
      "create or replace procedure GETPI()\n"
          + "    returns float not null\n"
          + "    language javascript\n"
          + "    as\n"
          + "    $$\n"
          + "    return 3.1415926;\n"
          + "    $$\n"
          + "    ;";

  private static final String MESSAGE_PROCEDURE =
      "create or replace procedure MESSAGE_PROC(message varchar)\n"
          + "    returns varchar not null\n"
          + "    language javascript\n"
          + "    as\n"
          + "    $$\n"
          + "    return message;\n"
          + "    $$\n"
          + "    ;";
  private static final String ENABLE_PATTERN_SEARCH = "enablePatternSearch";

  /** Create catalog and schema for tests with double quotes */
  public void createDoubleQuotedSchemaAndCatalog(Statement statement) throws SQLException {
    statement.execute("create or replace database \"dbwith\"\"quotes\"");
    statement.execute("create or replace schema \"dbwith\"\"quotes\".\"schemawith\"\"quotes\"");
  }

  /**
   * Tests for getFunctions
   *
   * @throws Exception arises if any error occurs
   */
  @Test
  public void testUseConnectionCtx() throws Exception {
    try (Connection connection = getConnection();
        Statement statement = connection.createStatement()) {
      statement.execute("alter SESSION set CLIENT_METADATA_REQUEST_USE_CONNECTION_CTX=true");
      String schema = connection.getSchema();

      TestUtil.withRandomSchema(
          statement,
          customSchema -> {
            DatabaseMetaData databaseMetaData = connection.getMetaData();
            // create tables within current schema.
            statement.execute(
                "create or replace table CTX_TBL_A (colA string, colB decimal, "
                    + "colC number PRIMARY KEY);");
            statement.execute(
                "create or replace table CTX_TBL_B (colA string, colB decimal, "
                    + "colC number FOREIGN KEY REFERENCES CTX_TBL_A (colC));");
            statement.execute(
                "create or replace table CTX_TBL_C (colA string, colB decimal, "
                    + "colC number, colD int, colE timestamp, colF string, colG number);");
            // now create more tables under current schema
            statement.execute("use schema " + schema);
            statement.execute(
                "create or replace table CTX_TBL_D (colA string, colB decimal, "
                    + "colC number PRIMARY KEY);");
            statement.execute(
                "create or replace table CTX_TBL_E (colA string, colB decimal, "
                    + "colC number FOREIGN KEY REFERENCES CTX_TBL_D (colC));");
            statement.execute(
                "create or replace table CTX_TBL_F (colA string, colB decimal, "
                    + "colC number, colD int, colE timestamp, colF string, colG number);");

            // this should only return `customSchema` schema and tables
            statement.execute("use schema " + customSchema);

            ResultSet resultSet = databaseMetaData.getSchemas(null, null);
            assertEquals(1, getSizeOfResultSet(resultSet));

            resultSet = databaseMetaData.getTables(null, null, null, null);
            assertEquals(3, getSizeOfResultSet(resultSet));

            resultSet = databaseMetaData.getColumns(null, null, null, null);
            assertEquals(13, getSizeOfResultSet(resultSet));

            resultSet = databaseMetaData.getPrimaryKeys(null, null, null);
            assertEquals(1, getSizeOfResultSet(resultSet));

            resultSet = databaseMetaData.getImportedKeys(null, null, null);
            assertEquals(1, getSizeOfResultSet(resultSet));

            resultSet = databaseMetaData.getExportedKeys(null, null, null);
            assertEquals(1, getSizeOfResultSet(resultSet));

            resultSet = databaseMetaData.getCrossReference(null, null, null, null, null, null);
            assertEquals(1, getSizeOfResultSet(resultSet));

            // Now compare results to setting client metadata to false.
            statement.execute("alter SESSION set CLIENT_METADATA_REQUEST_USE_CONNECTION_CTX=false");
            databaseMetaData = connection.getMetaData();

            resultSet = databaseMetaData.getSchemas(null, null);
            assertThat(getSizeOfResultSet(resultSet), greaterThanOrEqualTo(2));

            resultSet = databaseMetaData.getTables(null, null, null, null);
            assertThat(getSizeOfResultSet(resultSet), greaterThanOrEqualTo(6));

            resultSet = databaseMetaData.getColumns(null, null, null, null);
            assertThat(getSizeOfResultSet(resultSet), greaterThanOrEqualTo(26));

            resultSet = databaseMetaData.getPrimaryKeys(null, null, null);
            assertThat(getSizeOfResultSet(resultSet), greaterThanOrEqualTo(2));

            resultSet = databaseMetaData.getImportedKeys(null, null, null);
            assertThat(getSizeOfResultSet(resultSet), greaterThanOrEqualTo(2));

            resultSet = databaseMetaData.getExportedKeys(null, null, null);
            assertThat(getSizeOfResultSet(resultSet), greaterThanOrEqualTo(2));

            resultSet = databaseMetaData.getCrossReference(null, null, null, null, null, null);
            assertThat(getSizeOfResultSet(resultSet), greaterThanOrEqualTo(2));
          });
    }
  }

  /**
   * This tests the ability to have quotes inside a schema or database. This fixes a bug where
   * double-quoted function arguments like schemas, databases, etc were returning empty resultsets.
   *
   * @throws Exception
   */
  @Test
  public void testDoubleQuotedDatabaseAndSchema() throws Exception {
    try (Connection con = getConnection();
        Statement statement = con.createStatement()) {
      String database = con.getCatalog();
      // To query the schema and table, we can use a normal java escaped quote. Wildcards are also
      // escaped here
      String schemaRandomPart = SnowflakeUtil.randomAlphaNumeric(5);
      String querySchema =
          TestUtil.ESCAPED_GENERATED_SCHEMA_PREFIX
              + "TEST\\_SCHEMA\\_\"WITH\\_QUOTES"
              + schemaRandomPart
              + "\"";
      String queryTable = "TESTTABLE\\_\"WITH\\_QUOTES\"";
      // Create the schema and table. With SQL commands, double quotes must be escaped with another
      // quote
      String schemaName =
          "\""
              + TestUtil.GENERATED_SCHEMA_PREFIX
              + "TEST_SCHEMA_\"\"WITH_QUOTES"
              + schemaRandomPart
              + "\"\"\"";
      TestUtil.withSchema(
          statement,
          schemaName,
          () -> {
            statement.execute(
                "create or replace table \"TESTTABLE_\"\"WITH_QUOTES\"\"\" (AMOUNT number,"
                    + " \"COL_\"\"QUOTED\"\"\" string)");
            DatabaseMetaData metaData = con.getMetaData();
            ResultSet rs = metaData.getTables(database, querySchema, queryTable, null);
            // Assert 1 row returned for the testtable_"with_quotes"
            assertEquals(1, getSizeOfResultSet(rs));
            rs = metaData.getColumns(database, querySchema, queryTable, null);
            // Assert 2 rows returned for the 2 rows in testtable_"with_quotes"
            assertEquals(2, getSizeOfResultSet(rs));
            rs = metaData.getColumns(database, querySchema, queryTable, "COL\\_\"QUOTED\"");
            // Assert 1 row returned for the column col_"quoted"
            assertEquals(1, getSizeOfResultSet(rs));
            rs = metaData.getSchemas(database, querySchema);
            // Assert 1 row returned for the schema test_schema_"with_quotes"
            assertEquals(1, getSizeOfResultSet(rs));
            rs.close();
          });
    }
  }

  /**
   * This tests the ability to have quotes inside a database or schema within getSchemas() function.
   */
  @Test
  @ConditionalIgnoreRule.ConditionalIgnore(condition = RunningOnGithubAction.class)
  public void testDoubleQuotedDatabaseInGetSchemas() throws SQLException {
    try (Connection con = getConnection()) {
      Statement statement = con.createStatement();
      // Create a database with double quotes inside the database name
      statement.execute("create or replace database \"\"\"quoteddb\"\"\"");
      // Create a database, lowercase, with no double quotes inside the database name
      statement.execute("create or replace database \"unquoteddb\"");
      DatabaseMetaData metaData = con.getMetaData();
      // Assert 2 rows returned for the PUBLIC and INFORMATION_SCHEMA schemas inside database
      ResultSet rs = metaData.getSchemas("\"quoteddb\"", null);
      assertEquals(2, getSizeOfResultSet(rs));
      // Assert no results are returned when failing to put quotes around quoted database
      rs = metaData.getSchemas("quoteddb", null);
      assertEquals(0, getSizeOfResultSet(rs));
      // Assert 2 rows returned for the PUBLIC and INFORMATION_SCHEMA schemas inside database
      rs = metaData.getSchemas("unquoteddb", null);
      assertEquals(2, getSizeOfResultSet(rs));
      // Assert no rows are returned when erroneously quoting unquoted database
      rs = metaData.getSchemas("\"unquoteddb\"", null);
      assertEquals(0, getSizeOfResultSet(rs));
      rs.close();
      statement.close();
    }
  }

  @Test
  @ConditionalIgnoreRule.ConditionalIgnore(condition = RunningOnGithubAction.class)
  public void testDoubleQuotedDatabaseInGetTables() throws SQLException {
    try (Connection con = getConnection()) {
      Statement statement = con.createStatement();
      // Create a database with double quotes inside the database name
      createDoubleQuotedSchemaAndCatalog(statement);
      // Create a table with two columns
      statement.execute(
          "create or replace table \"dbwith\"\"quotes\".\"schemawith\"\"quotes\".\"testtable\" (col1 string, col2 string)");
      DatabaseMetaData metaData = con.getMetaData();
      ResultSet rs = metaData.getTables("dbwith\"quotes", "schemawith\"quotes", null, null);
      assertEquals(1, getSizeOfResultSet(rs));
      rs.close();
      statement.close();
    }
  }

  @Test
  @ConditionalIgnoreRule.ConditionalIgnore(condition = RunningOnGithubAction.class)
  public void testDoubleQuotedDatabaseInGetColumns() throws SQLException {
    try (Connection con = getConnection()) {
      Statement statement = con.createStatement();
      // Create a database and schema with double quotes inside the database name
      createDoubleQuotedSchemaAndCatalog(statement);
      // Create a table with two columns
      statement.execute(
          "create or replace table \"dbwith\"\"quotes\".\"schemawith\"\"quotes\".\"testtable\"  (col1 string, col2 string)");
      DatabaseMetaData metaData = con.getMetaData();
      ResultSet rs = metaData.getColumns("dbwith\"quotes", "schemawith\"quotes", null, null);
      assertEquals(2, getSizeOfResultSet(rs));
      rs.close();
      statement.close();
    }
  }

  @Test
  @ConditionalIgnoreRule.ConditionalIgnore(condition = RunningOnGithubAction.class)
  public void testDoubleQuotedDatabaseforGetPrimaryKeysAndForeignKeys() throws SQLException {
    try (Connection con = getConnection()) {
      Statement statement = con.createStatement();
      // Create a database and schema with double quotes inside the database name
      createDoubleQuotedSchemaAndCatalog(statement);
      // Create a table with a primary key constraint
      statement.execute(
          "create or replace table \"dbwith\"\"quotes\".\"schemawith\"\"quotes\".\"test1\"  (col1 integer not null, col2 integer not null, constraint pkey_1 primary key (col1, col2) not enforced)");
      // Create a table with a foreign key constraint that points to same columns as test1's primary
      // key constraint
      statement.execute(
          "create or replace table \"dbwith\"\"quotes\".\"schemawith\"\"quotes\".\"test2\" (col_a integer not null, col_b integer not null, constraint fkey_1 foreign key (col_a, col_b) references \"test1\" (col1, col2) not enforced)");
      DatabaseMetaData metaData = con.getMetaData();
      ResultSet rs = metaData.getPrimaryKeys("dbwith\"quotes", "schemawith\"quotes", null);
      // Assert 2 rows are returned for primary key constraint for table and schema with quotes
      assertEquals(2, getSizeOfResultSet(rs));
      rs = metaData.getImportedKeys("dbwith\"quotes", "schemawith\"quotes", null);
      // Assert 2 rows are returned for foreign key constraint
      assertEquals(2, getSizeOfResultSet(rs));
      rs.close();
      statement.close();
    }
  }

  /**
   * As of driver version 3.14.16 we can disable the abilty to use pattern searches for
   * getPrimaryKey and getForeignKey functions by setting enablePatternSearch = false.
   */
  @Test
  @ConditionalIgnoreRule.ConditionalIgnore(condition = RunningOnGithubAction.class)
  public void testDoubleQuotedDatabaseforGetPrimaryKeysAndForeignKeysWithPatternSearchDisabled()
      throws SQLException {
    Properties properties = new Properties();
    properties.put(ENABLE_PATTERN_SEARCH, false);
    try (Connection con = getConnection(properties)) {
      Statement statement = con.createStatement();
      // Create a database and schema with double quotes inside the database name
      createDoubleQuotedSchemaAndCatalog(statement);
      // Create a table with a primary key constraint
      statement.execute(
          "create or replace table \"dbwith\"\"quotes\".\"schemawith\"\"quotes\".\"test1\"  (col1 integer not null, col2 integer not null, constraint pkey_1 primary key (col1, col2) not enforced)");
      // Create a table with a foreign key constraint that points to same columns as test1's primary
      // key constraint
      statement.execute(
          "create or replace table \"dbwith\"\"quotes\".\"schemawith\"\"quotes\".\"test2\" (col_a integer not null, col_b integer not null, constraint fkey_1 foreign key (col_a, col_b) references \"test1\" (col1, col2) not enforced)");
      DatabaseMetaData metaData = con.getMetaData();
      ResultSet rs = metaData.getPrimaryKeys("dbwith\"quotes", "schemawith\"quotes", null);
      // Assert 2 rows are returned for primary key constraint for table and schema with quotes
      assertEquals(2, getSizeOfResultSet(rs));
      rs = metaData.getImportedKeys("dbwith\"quotes", "schemawith\"quotes", null);
      // Assert 2 rows are returned for foreign key constraint
      assertEquals(2, getSizeOfResultSet(rs));
      rs.close();
      statement.close();
    }
  }

  @Test
  @ConditionalIgnoreRule.ConditionalIgnore(condition = RunningOnGithubAction.class)
  public void testDoubleQuotedDatabaseInGetProcedures() throws SQLException {
    try (Connection con = getConnection()) {
      Statement statement = con.createStatement();
      // Create a database and schema with double quotes inside the database name
      createDoubleQuotedSchemaAndCatalog(statement);
      // Create a procedure
      statement.unwrap(SnowflakeStatement.class).setParameter("MULTI_STATEMENT_COUNT", 3);
      statement.execute(
          "USE DATABASE \"dbwith\"\"quotes\"; USE SCHEMA \"schemawith\"\"quotes\"; " + TEST_PROC);
      DatabaseMetaData metaData = con.getMetaData();
      ResultSet rs = metaData.getProcedures("dbwith\"quotes", null, "TESTPROC");
      assertEquals(1, getSizeOfResultSet(rs));
      rs.close();
      statement.close();
    }
  }

  @Test
  @ConditionalIgnoreRule.ConditionalIgnore(condition = RunningOnGithubAction.class)
  public void testDoubleQuotedDatabaseInGetTablePrivileges() throws SQLException {
    try (Connection con = getConnection()) {
      Statement statement = con.createStatement();
      // Create a database and schema with double quotes inside the database name
      createDoubleQuotedSchemaAndCatalog(statement);
      // Create a table under the current user and role
      statement.execute(
          "create or replace table \"dbwith\"\"quotes\".\"schemawith\"\"quotes\".\"testtable\" (col1 string, col2 string)");
      DatabaseMetaData metaData = con.getMetaData();
      ResultSet rs = metaData.getTablePrivileges("dbwith\"quotes", null, "%");
      assertEquals(1, getSizeOfResultSet(rs));
      rs.close();
      statement.close();
    }
  }

  /**
   * Test that SQL injection with multistatements into DatabaseMetaData get functions are no longer
   * possible.
   *
   * @throws Throwable
   */
  @Test
  public void testGetFunctionSqlInjectionProtection() throws Throwable {
    try (Connection connection = getConnection()) {
      // Enable multistatements since this is the only way a sql injection could occur
      connection.createStatement().execute("alter session set MULTI_STATEMENT_COUNT=0");
      DatabaseMetaData metaData = connection.getMetaData();
      String schemaSqlInection = "%' in database testwh; select 11 as bar; show databases like '%";
      ResultSet resultSet = metaData.getSchemas(null, schemaSqlInection);
      // assert result set is empty
      assertFalse(resultSet.next());
      String columnSqlInjection = "%' in schema testschema; show columns like '%";
      resultSet = metaData.getColumns(null, null, null, columnSqlInjection);
      // assert result set is empty
      assertFalse(resultSet.next());
      String functionSqlInjection = "%' in account snowflake; show functions like '%";
      resultSet = metaData.getColumns(null, null, null, functionSqlInjection);
      // assert result set is empty
      assertFalse(resultSet.next());
      // Clean up by unsetting multistatement
      connection.createStatement().execute("alter session unset MULTI_STATEMENT_COUNT");
    }
  }

  /**
   * This tests that wildcards can be used for the schema name for getProcedureColumns().
   * Previously, only empty resultsets were returned.
   *
   * @throws SQLException
   */
  @Test
  public void testGetProcedureColumnsWildcards() throws Exception {
    try (Connection con = getConnection();
        Statement statement = con.createStatement()) {
      String database = con.getCatalog();
      String schemaPrefix =
          TestUtil.GENERATED_SCHEMA_PREFIX + SnowflakeUtil.randomAlphaNumeric(5).toUpperCase();
      String schema1 = schemaPrefix + "SCH1";
      String schema2 = schemaPrefix + "SCH2";
      TestUtil.withSchema(
          statement,
          schema1,
          () -> {
            statement.execute(TEST_PROC);
            TestUtil.withSchema(
                statement,
                schema2,
                () -> {
                  statement.execute(TEST_PROC);
                  // Create 2 schemas, each with the same stored procedure declared in them
                  DatabaseMetaData metaData = con.getMetaData();
                  try (ResultSet rs =
                      metaData.getProcedureColumns(
                          database, schemaPrefix + "SCH_", "TESTPROC", "PARAM1")) {
                    // Assert 4 rows returned for the param PARAM1 that's present in each of the 2
                    // identical stored procs in different schemas. A result row is returned for
                    // each procedure, making the total rowcount 4
                    assertEquals(4, getSizeOfResultSet(rs));
                  }
                });
          });
    }
  }

  @Test
  public void testGetFunctions() throws SQLException {
    try (Connection connection = getConnection()) {
      DatabaseMetaData metadata = connection.getMetaData();
      String supportedStringFuncs = metadata.getStringFunctions();
      assertEquals(StringFunctionsSupported, supportedStringFuncs);

      String supportedNumberFuncs = metadata.getNumericFunctions();
      assertEquals(NumericFunctionsSupported, supportedNumberFuncs);

      String supportedSystemFuncs = metadata.getSystemFunctions();
      assertEquals(SystemFunctionsSupported, supportedSystemFuncs);
    }
  }

  @Test
  public void testGetStringValueFromColumnDef() throws SQLException {
    Map<String, String> params = getConnectionParameters();
    Properties properties = new Properties();
    for (Map.Entry<?, ?> entry : params.entrySet()) {
      if (entry.getValue() != null) {
        properties.put(entry.getKey(), entry.getValue());
      }
    }
    // test out connection parameter stringsQuoted to remove strings from quotes
    properties.put("stringsQuotedForColumnDef", "true");
    Connection connection = DriverManager.getConnection(params.get("uri"), properties);
    String database = connection.getCatalog();
    String schema = connection.getSchema();
    final String targetTable = "T0";

    connection
        .createStatement()
        .execute(
            "create or replace table "
                + targetTable
                + "(C1 string, C2 string default '', C3 string default 'apples', C4 string default"
                + " '\"apples\"', C5 int, C6 int default 5, C7 string default '''', C8 string"
                + " default '''apples''''', C9  string default '%')");

    DatabaseMetaData metaData = connection.getMetaData();

    ResultSet resultSet = metaData.getColumns(database, schema, targetTable, "%");
    assertTrue(resultSet.next());
    assertNull(resultSet.getString("COLUMN_DEF"));
    assertTrue(resultSet.next());
    assertEquals("''", resultSet.getString("COLUMN_DEF"));
    assertTrue(resultSet.next());
    assertEquals("'apples'", resultSet.getString("COLUMN_DEF"));
    assertTrue(resultSet.next());
    assertEquals("'\"apples\"'", resultSet.getString("COLUMN_DEF"));
    assertTrue(resultSet.next());
    assertNull(resultSet.getString("COLUMN_DEF"));
    assertTrue(resultSet.next());
    assertEquals("5", resultSet.getString("COLUMN_DEF"));
    assertTrue(resultSet.next());
    assertEquals("''''", resultSet.getString("COLUMN_DEF"));
    assertTrue(resultSet.next());
    assertEquals("'''apples'''''", resultSet.getString("COLUMN_DEF"));
    assertTrue(resultSet.next());
    assertEquals("'%'", resultSet.getString("COLUMN_DEF"));
  }

  @Test
  public void testGetColumnsNullable() throws Throwable {
    try (Connection connection = getConnection(); ) {
      String database = connection.getCatalog();
      String schema = connection.getSchema();
      final String targetTable = "T0";

      connection
          .createStatement()
          .execute(
              "create or replace table "
                  + targetTable
                  + "(C1 int, C2 varchar(100), C3 string default '', C4 number(18,4), C5 double,"
                  + " C6 boolean, C7 date not null, C8 time, C9 timestamp_ntz(7), C10 binary,C11"
                  + " variant, C12 timestamp_ltz(8), C13 timestamp_tz(3))");

      DatabaseMetaData metaData = connection.getMetaData();

      ResultSet resultSet = metaData.getColumns(database, schema, targetTable, "%");
      verifyResultSetMetaDataColumns(resultSet, DBMetadataResultSetMetadata.GET_COLUMNS);

      // C1 metadata
      assertTrue(resultSet.next());
      assertTrue(resultSet.getBoolean("NULLABLE"));
    }
  }

  @Test
  @ConditionalIgnoreRule.ConditionalIgnore(condition = RunningOnGithubAction.class)
  public void testSessionDatabaseParameter() throws Throwable {
    String altdb = "ALTERNATEDB";
    String altschema1 = "ALTERNATESCHEMA1";
    String altschema2 = "ALTERNATESCHEMA2";
    try (Connection connection = getConnection();
        Statement statement = connection.createStatement()) {
      String catalog = connection.getCatalog();
      String schema = connection.getSchema();
      statement.execute("create or replace database " + altdb);
      statement.execute("create or replace schema " + altschema1);
      statement.execute("create or replace schema " + altschema2);
      statement.execute(
          "create or replace table "
              + altdb
              + "."
              + altschema1
              + ".testtable1 (colA string, colB number)");
      statement.execute(
          "create or replace table "
              + altdb
              + "."
              + altschema2
              + ".testtable2 (colA string, colB number)");
      statement.execute(
          "create or replace table "
              + catalog
              + "."
              + schema
              + ".testtable3 (colA string, colB number)");
      statement.execute("use database " + altdb);
      statement.execute("use schema " + altschema1);

      statement.execute("ALTER SESSION set CLIENT_METADATA_REQUEST_USE_CONNECTION_CTX=true");
      statement.execute("ALTER SESSION set CLIENT_METADATA_USE_SESSION_DATABASE=true");

      DatabaseMetaData metadata = connection.getMetaData();
      ResultSet resultSet = metadata.getColumns(null, null, "%", "COLA");
      assertTrue(resultSet.next());
      assertEquals(altschema1, resultSet.getString("TABLE_SCHEM"));
      assertFalse(resultSet.next());

      resultSet = metadata.getColumns(null, altschema2, "%", "COLA");
      assertTrue(resultSet.next());
      assertEquals(altschema2, resultSet.getString("TABLE_SCHEM"));
      assertFalse(resultSet.next());

      resultSet = metadata.getColumns(altdb, null, "%", "COLA");
      assertTrue(resultSet.next());
      assertEquals(altschema1, resultSet.getString("TABLE_SCHEM"));
      assertFalse(resultSet.next());

      resultSet = metadata.getColumns(altdb, altschema2, "%", "COLA");
      assertTrue(resultSet.next());
      assertEquals(altschema2, resultSet.getString("TABLE_SCHEM"));
      assertFalse(resultSet.next());

      statement.execute("ALTER SESSION set CLIENT_METADATA_REQUEST_USE_CONNECTION_CTX=false");

      metadata = connection.getMetaData();
      resultSet = metadata.getColumns(null, null, "%", "COLA");
      assertTrue(resultSet.next());
      assertEquals(altschema1, resultSet.getString("TABLE_SCHEM"));
      assertTrue(resultSet.next());
      assertEquals(altschema2, resultSet.getString("TABLE_SCHEM"));
      assertFalse(resultSet.next());

      resultSet = metadata.getColumns(null, altschema2, "%", "COLA");
      assertTrue(resultSet.next());
      assertEquals(altschema2, resultSet.getString("TABLE_SCHEM"));
      assertFalse(resultSet.next());

      resultSet = metadata.getColumns(altdb, null, "%", "COLA");
      assertTrue(resultSet.next());
      assertEquals(altschema1, resultSet.getString("TABLE_SCHEM"));
      assertTrue(resultSet.next());
      assertEquals(altschema2, resultSet.getString("TABLE_SCHEM"));
      assertFalse(resultSet.next());

      resultSet = metadata.getColumns(altdb, altschema2, "%", "COLA");
      assertTrue(resultSet.next());
      assertEquals(altschema2, resultSet.getString("TABLE_SCHEM"));
      assertFalse(resultSet.next());

      statement.execute("ALTER SESSION set CLIENT_METADATA_USE_SESSION_DATABASE=false");

      metadata = connection.getMetaData();
      resultSet = metadata.getColumns(null, null, "TESTTABLE_", "COLA");
      assertTrue(resultSet.next());
      assertEquals(altschema1, resultSet.getString("TABLE_SCHEM"));
      assertTrue(resultSet.next());
      assertEquals(altschema2, resultSet.getString("TABLE_SCHEM"));
      assertTrue(resultSet.next());
      assertEquals(schema, resultSet.getString("TABLE_SCHEM"));
      assertFalse(resultSet.next());

      resultSet = metadata.getColumns(null, altschema2, "%", "COLA");
      assertTrue(resultSet.next());
      assertEquals(altschema2, resultSet.getString("TABLE_SCHEM"));
      assertFalse(resultSet.next());

      resultSet = metadata.getColumns(altdb, null, "%", "COLA");
      assertTrue(resultSet.next());
      assertEquals(altschema1, resultSet.getString("TABLE_SCHEM"));
      assertTrue(resultSet.next());
      assertEquals(altschema2, resultSet.getString("TABLE_SCHEM"));
      assertFalse(resultSet.next());

      resultSet = metadata.getColumns(altdb, altschema2, "%", "COLA");
      assertTrue(resultSet.next());
      assertEquals(altschema2, resultSet.getString("TABLE_SCHEM"));
      assertFalse(resultSet.next());

      statement.execute("ALTER SESSION set CLIENT_METADATA_REQUEST_USE_CONNECTION_CTX=true");

      metadata = connection.getMetaData();
      resultSet = metadata.getColumns(null, null, "%", "COLA");
      assertTrue(resultSet.next());
      assertEquals(altschema1, resultSet.getString("TABLE_SCHEM"));
      assertFalse(resultSet.next());

      resultSet = metadata.getColumns(null, altschema2, "%", "COLA");
      assertTrue(resultSet.next());
      assertEquals(altschema2, resultSet.getString("TABLE_SCHEM"));
      assertFalse(resultSet.next());

      resultSet = metadata.getColumns(altdb, null, "%", "COLA");
      assertTrue(resultSet.next());
      assertEquals(altschema1, resultSet.getString("TABLE_SCHEM"));
      assertFalse(resultSet.next());

      resultSet = metadata.getColumns(altdb, altschema2, "%", "COLA");
      assertTrue(resultSet.next());
      assertEquals(altschema2, resultSet.getString("TABLE_SCHEM"));
      assertFalse(resultSet.next());

      // clean up after creating extra database and schema
      statement.execute("use database " + catalog);
      statement.execute("drop schema " + altdb + "." + altschema1);
      statement.execute("drop schema " + altdb + "." + altschema2);
      statement.execute("drop database " + altdb);
    }
  }

  /**
   * Test function getFunctionColumns. This function has input parameters of database, schema, UDF
   * name, and optional UDF parameter names. It returns rows of information about the UDF, and
   * returns 1 row per return value and 1 row per input parameter.
   */
  @Test
  @ConditionalIgnoreRule.ConditionalIgnore(condition = RunningOnGithubAction.class)
  public void testGetFunctionColumns() throws Exception {
    try (Connection connection = getConnection()) {
      String database = connection.getCatalog();
      String schema = connection.getSchema();

      /* Create a table and put values into it */
      connection
          .createStatement()
          .execute(
              "create or replace table FuncColTest (colA int, colB string, colC " + "number);");
      connection.createStatement().execute("INSERT INTO FuncColTest VALUES (4, 'Hello', 6);");
      connection.createStatement().execute("INSERT INTO FuncColTest VALUES (8, 'World', 10);");
      /* Create a UDF that counts up the total rows in the table just created */
      connection
          .createStatement()
          .execute(
              "create or replace function total_rows_in_table() returns number as "
                  + "'select count(*) from FuncColTest';");
      /* Create another UDF that takes in 2 numbers and multiplies them together */
      connection
          .createStatement()
          .execute(
              "create or replace function FUNC111 "
                  + "(a number, b number) RETURNS NUMBER COMMENT='multiply numbers' as 'a*b'");
      /* Create another 2 tables to be used for another UDF */
      connection
          .createStatement()
          .execute(
              "create or replace table BIN_TABLE(bin1 binary, bin2 binary(100), "
                  + "sharedCol decimal)");
      connection
          .createStatement()
          .execute(
              "create or replace table JDBC_TBL111(colA string, colB decimal, colC "
                  + "timestamp)");
      /* Create a UDF that returns a table made up of 4 columns from 2 different tables, joined together */
      connection
          .createStatement()
          .execute(
              "create or replace function FUNC112 () RETURNS TABLE(colA string, colB decimal, bin2"
                  + " binary, sharedCol decimal) COMMENT= 'returns table of 4 columns' as 'select"
                  + " JDBC_TBL111.colA, JDBC_TBL111.colB, BIN_TABLE.bin2, BIN_TABLE.sharedCol from"
                  + " JDBC_TBL111 inner join BIN_TABLE on JDBC_TBL111.colB =BIN_TABLE.sharedCol'");
      DatabaseMetaData metaData = connection.getMetaData();
      /* Call getFunctionColumns on FUNC111 and since there's no parameter name, get all rows back */
      ResultSet resultSet = metaData.getFunctionColumns(database, schema, "FUNC111", "%");
      verifyResultSetMetaDataColumns(resultSet, DBMetadataResultSetMetadata.GET_FUNCTION_COLUMNS);
      resultSet.next();
      assertEquals(database, resultSet.getString("FUNCTION_CAT"));
      assertEquals(schema, resultSet.getString("FUNCTION_SCHEM"));
      assertEquals("FUNC111", resultSet.getString("FUNCTION_NAME"));
      assertEquals("", resultSet.getString("COLUMN_NAME"));
      assertEquals(DatabaseMetaData.functionReturn, resultSet.getInt("COLUMN_TYPE"));
      assertEquals(Types.NUMERIC, resultSet.getInt("DATA_TYPE"));
      assertEquals("NUMBER(38,0)", resultSet.getString("TYPE_NAME"));
      assertEquals(38, resultSet.getInt("PRECISION"));
      // length column is not supported and will always be 0
      assertEquals(0, resultSet.getInt("LENGTH"));
      assertEquals(0, resultSet.getShort("SCALE"));
      // radix column is not supported and will always be default of 10 (assumes base 10 system)
      assertEquals(10, resultSet.getInt("RADIX"));
      // nullable column is not supported and always returns NullableUnknown
      assertEquals(DatabaseMetaData.functionNullableUnknown, resultSet.getInt("NULLABLE"));
      assertEquals("multiply numbers", resultSet.getString("REMARKS"));
      // char octet length column is not supported and always returns 0
      assertEquals(0, resultSet.getInt("CHAR_OCTET_LENGTH"));
      assertEquals(0, resultSet.getInt("ORDINAL_POSITION"));
      // is_nullable column is not supported and always returns empty string
      assertEquals("", resultSet.getString("IS_NULLABLE"));
      assertEquals("FUNC111(NUMBER, NUMBER) RETURN NUMBER", resultSet.getString("SPECIFIC_NAME"));
      /* Call next function to get next row in resultSet, which contains row with info about first parameter of FUNC111
      function */
      resultSet.next();
      assertEquals(database, resultSet.getString("FUNCTION_CAT"));
      assertEquals(schema, resultSet.getString("FUNCTION_SCHEM"));
      assertEquals("FUNC111", resultSet.getString("FUNCTION_NAME"));
      assertEquals("A", resultSet.getString("COLUMN_NAME"));
      assertEquals(1, resultSet.getInt("COLUMN_TYPE"));
      assertEquals(Types.NUMERIC, resultSet.getInt("DATA_TYPE"));
      assertEquals("NUMBER", resultSet.getString("TYPE_NAME"));
      assertEquals(38, resultSet.getInt("PRECISION"));
      // length column is not supported and will always be 0
      assertEquals(0, resultSet.getInt("LENGTH"));
      assertEquals(0, resultSet.getShort("SCALE"));
      // radix column is not supported and will always be default of 10 (assumes base 10 system)
      assertEquals(10, resultSet.getInt("RADIX"));
      // nullable column is not supported and always returns NullableUnknown
      assertEquals(DatabaseMetaData.functionNullableUnknown, resultSet.getInt("NULLABLE"));
      assertEquals("multiply numbers", resultSet.getString("REMARKS"));
      // char octet length column is not supported and always returns 0
      assertEquals(0, resultSet.getInt("CHAR_OCTET_LENGTH"));
      assertEquals(1, resultSet.getInt("ORDINAL_POSITION"));
      // is_nullable column is not supported and always returns empty string
      assertEquals("", resultSet.getString("IS_NULLABLE"));
      assertEquals("FUNC111(NUMBER, NUMBER) RETURN NUMBER", resultSet.getString("SPECIFIC_NAME"));
      /* Call next to get next row with info about second parameter of FUNC111 function */
      resultSet.next();
      assertEquals(database, resultSet.getString("FUNCTION_CAT"));
      assertEquals(schema, resultSet.getString("FUNCTION_SCHEM"));
      assertEquals("FUNC111", resultSet.getString("FUNCTION_NAME"));
      assertEquals("B", resultSet.getString("COLUMN_NAME"));
      assertEquals(1, resultSet.getInt("COLUMN_TYPE"));
      assertEquals(Types.NUMERIC, resultSet.getInt("DATA_TYPE"));
      assertEquals("NUMBER", resultSet.getString("TYPE_NAME"));
      assertEquals(38, resultSet.getInt("PRECISION"));
      // length column is not supported and will always be 0
      assertEquals(0, resultSet.getInt("LENGTH"));
      assertEquals(0, resultSet.getShort("SCALE"));
      // radix column is not supported and will always be default of 10 (assumes base 10 system)
      assertEquals(10, resultSet.getInt("RADIX"));
      // nullable column is not supported and always returns NullableUnknown
      assertEquals(DatabaseMetaData.functionNullableUnknown, resultSet.getInt("NULLABLE"));
      assertEquals("multiply numbers", resultSet.getString("REMARKS"));
      // char octet length column is not supported and always returns 0
      assertEquals(0, resultSet.getInt("CHAR_OCTET_LENGTH"));
      assertEquals(2, resultSet.getInt("ORDINAL_POSITION"));
      // is_nullable column is not supported and always returns empty string
      assertEquals("", resultSet.getString("IS_NULLABLE"));
      assertEquals("FUNC111(NUMBER, NUMBER) RETURN NUMBER", resultSet.getString("SPECIFIC_NAME"));
      /* Assert that there are no more rows left in resultSet */
      assertFalse(resultSet.next());
      /* Look at resultSet from calling getFunctionColumns on FUNC112 */
      resultSet = metaData.getFunctionColumns(database, schema, "FUNC112", "%");
      resultSet.next();
      assertEquals(database, resultSet.getString("FUNCTION_CAT"));
      assertEquals(schema, resultSet.getString("FUNCTION_SCHEM"));
      assertEquals("FUNC112", resultSet.getString("FUNCTION_NAME"));
      assertEquals("COLA", resultSet.getString("COLUMN_NAME"));
      assertEquals(DatabaseMetaData.functionColumnResult, resultSet.getInt("COLUMN_TYPE"));
      assertEquals(Types.VARCHAR, resultSet.getInt("DATA_TYPE"));
      assertEquals("VARCHAR", resultSet.getString("TYPE_NAME"));
      assertEquals(0, resultSet.getInt("PRECISION"));
      // length column is not supported and will always be 0
      assertEquals(0, resultSet.getInt("LENGTH"));
      assertEquals(0, resultSet.getInt("SCALE"));
      // radix column is not supported and will always be default of 10 (assumes base 10 system)
      assertEquals(10, resultSet.getInt("RADIX"));
      // nullable column is not supported and always returns NullableUnknown
      assertEquals(DatabaseMetaData.functionNullableUnknown, resultSet.getInt("NULLABLE"));
      assertEquals("returns table of 4 columns", resultSet.getString("REMARKS"));
      // char octet length column is not supported and always returns 0
      assertEquals(16777216, resultSet.getInt("CHAR_OCTET_LENGTH"));
      assertEquals(1, resultSet.getInt("ORDINAL_POSITION"));
      // is_nullable column is not supported and always returns empty string
      assertEquals("", resultSet.getString("IS_NULLABLE"));
      assertEquals(
          "FUNC112() RETURN TABLE (COLA VARCHAR, COLB NUMBER, BIN2 BINARY, SHAREDCOL NUMBER)",
          resultSet.getString("SPECIFIC_NAME"));
      resultSet.next();
      assertEquals(database, resultSet.getString("FUNCTION_CAT"));
      assertEquals(schema, resultSet.getString("FUNCTION_SCHEM"));
      assertEquals("FUNC112", resultSet.getString("FUNCTION_NAME"));
      assertEquals("COLB", resultSet.getString("COLUMN_NAME"));
      assertEquals(DatabaseMetaData.functionColumnResult, resultSet.getInt("COLUMN_TYPE"));
      assertEquals(Types.NUMERIC, resultSet.getInt("DATA_TYPE"));
      assertEquals("NUMBER", resultSet.getString("TYPE_NAME"));
      assertEquals(38, resultSet.getInt("PRECISION"));
      // length column is not supported and will always be 0
      assertEquals(0, resultSet.getInt("LENGTH"));
      assertEquals(0, resultSet.getInt("SCALE"));
      // radix column is not supported and will always be default of 10 (assumes base 10 system)
      assertEquals(10, resultSet.getInt("RADIX"));
      // nullable column is not supported and always returns NullableUnknown
      assertEquals(DatabaseMetaData.functionNullableUnknown, resultSet.getInt("NULLABLE"));
      assertEquals("returns table of 4 columns", resultSet.getString("REMARKS"));
      // char octet length column is not supported and always returns 0
      assertEquals(0, resultSet.getInt("CHAR_OCTET_LENGTH"));
      assertEquals(2, resultSet.getInt("ORDINAL_POSITION"));
      // is_nullable column is not supported and always returns empty string
      assertEquals("", resultSet.getString("IS_NULLABLE"));
      assertEquals(
          "FUNC112() RETURN TABLE (COLA VARCHAR, COLB NUMBER, BIN2 BINARY, SHAREDCOL NUMBER)",
          resultSet.getString("SPECIFIC_NAME"));
      resultSet.next();
      assertEquals(database, resultSet.getString("FUNCTION_CAT"));
      assertEquals(schema, resultSet.getString("FUNCTION_SCHEM"));
      assertEquals("FUNC112", resultSet.getString("FUNCTION_NAME"));
      assertEquals("BIN2", resultSet.getString("COLUMN_NAME"));
      assertEquals(DatabaseMetaData.functionColumnResult, resultSet.getInt("COLUMN_TYPE"));
      assertEquals(Types.BINARY, resultSet.getInt("DATA_TYPE"));
      assertEquals("BINARY", resultSet.getString("TYPE_NAME"));
      assertEquals(38, resultSet.getInt("PRECISION"));
      // length column is not supported and will always be 0
      assertEquals(0, resultSet.getInt("LENGTH"));
      assertEquals(0, resultSet.getInt("SCALE"));
      // radix column is not supported and will always be default of 10 (assumes base 10 system)
      assertEquals(10, resultSet.getInt("RADIX"));
      // nullable column is not supported and always returns NullableUnknown
      assertEquals(DatabaseMetaData.functionNullableUnknown, resultSet.getInt("NULLABLE"));
      assertEquals("returns table of 4 columns", resultSet.getString("REMARKS"));
      // char octet length column is not supported and always returns 0
      assertEquals(8388608, resultSet.getInt("CHAR_OCTET_LENGTH"));
      assertEquals(3, resultSet.getInt("ORDINAL_POSITION"));
      // is_nullable column is not supported and always returns empty string
      assertEquals("", resultSet.getString("IS_NULLABLE"));
      assertEquals(
          "FUNC112() RETURN TABLE (COLA VARCHAR, COLB NUMBER, BIN2 BINARY, SHAREDCOL NUMBER)",
          resultSet.getString("SPECIFIC_NAME"));
      resultSet.next();
      assertEquals(database, resultSet.getString("FUNCTION_CAT"));
      assertEquals(schema, resultSet.getString("FUNCTION_SCHEM"));
      assertEquals("FUNC112", resultSet.getString("FUNCTION_NAME"));
      assertEquals("SHAREDCOL", resultSet.getString("COLUMN_NAME"));
      assertEquals(DatabaseMetaData.functionColumnResult, resultSet.getInt("COLUMN_TYPE"));
      assertEquals(Types.NUMERIC, resultSet.getInt("DATA_TYPE"));
      assertEquals("NUMBER", resultSet.getString("TYPE_NAME"));
      assertEquals(38, resultSet.getInt("PRECISION"));
      // length column is not supported and will always be 0
      assertEquals(0, resultSet.getInt("LENGTH"));
      assertEquals(0, resultSet.getInt("SCALE"));
      // radix column is not supported and will always be default of 10 (assumes base 10 system)
      assertEquals(10, resultSet.getInt("RADIX"));
      // nullable column is not supported and always returns NullableUnknown
      assertEquals(DatabaseMetaData.functionNullableUnknown, resultSet.getInt("NULLABLE"));
      assertEquals("returns table of 4 columns", resultSet.getString("REMARKS"));
      // char octet length column is not supported and always returns 0
      assertEquals(0, resultSet.getInt("CHAR_OCTET_LENGTH"));
      assertEquals(4, resultSet.getInt("ORDINAL_POSITION"));
      // is_nullable column is not supported and always returns empty string
      assertEquals("", resultSet.getString("IS_NULLABLE"));
      assertEquals(
          "FUNC112() RETURN TABLE (COLA VARCHAR, COLB NUMBER, BIN2 BINARY, SHAREDCOL NUMBER)",
          resultSet.getString("SPECIFIC_NAME"));
      assertFalse(resultSet.next());
      /* Assert that calling getFunctionColumns with no parameters returns empty result set */
      resultSet = metaData.getFunctionColumns("%", "%", "%", "%");
      assertFalse(resultSet.next());
      /* Look at result set from calling getFunctionColumns on total_rows_in_table */
      resultSet = metaData.getFunctionColumns(database, schema, "total_rows_in_table%", "%");
      /* Assert there are 17 columns in result set and 1 row */
      assertEquals(17, resultSet.getMetaData().getColumnCount());
      assertEquals(1, getSizeOfResultSet(resultSet));
      // getSizeofResultSet will mess up the row index of resultSet
      resultSet = metaData.getFunctionColumns(database, schema, "total_rows_in_table%", "%");
      resultSet.next();
      assertEquals(database, resultSet.getString("FUNCTION_CAT"));
      assertEquals(schema, resultSet.getString("FUNCTION_SCHEM"));
      assertEquals("TOTAL_ROWS_IN_TABLE", resultSet.getString("FUNCTION_NAME"));
      assertEquals("", resultSet.getString("COLUMN_NAME"));
      assertEquals(DatabaseMetaData.functionReturn, resultSet.getInt("COLUMN_TYPE"));
      assertEquals(Types.NUMERIC, resultSet.getInt("DATA_TYPE"));
      assertEquals("NUMBER(38,0)", resultSet.getString("TYPE_NAME"));
      assertEquals(38, resultSet.getInt("PRECISION"));
      // length column is not supported and will always be 0
      assertEquals(0, resultSet.getInt("LENGTH"));
      assertEquals(0, resultSet.getShort("SCALE"));
      // radix column is not supported and will always be default of 10 (assumes base 10 system)
      assertEquals(10, resultSet.getInt("RADIX"));
      // nullable column is not supported and always returns NullableUnknown
      assertEquals(DatabaseMetaData.functionNullableUnknown, resultSet.getInt("NULLABLE"));
      assertEquals("user-defined function", resultSet.getString("REMARKS"));
      // char octet length column is not supported and always returns 0
      assertEquals(0, resultSet.getInt("CHAR_OCTET_LENGTH"));
      assertEquals(0, resultSet.getInt("ORDINAL_POSITION"));
      // is_nullable column is not supported and always returns empty string
      assertEquals("", resultSet.getString("IS_NULLABLE"));
      assertEquals("TOTAL_ROWS_IN_TABLE() RETURN NUMBER", resultSet.getString("SPECIFIC_NAME"));
      assertFalse(resultSet.next());
    }
  }

  @Test
  public void testHandlingSpecialChars() throws Exception {
    try (Connection connection = getConnection();
        Statement statement = connection.createStatement()) {
      String database = connection.getCatalog();
      String schema = connection.getSchema();
      DatabaseMetaData metaData = connection.getMetaData();
      String escapeChar = metaData.getSearchStringEscape();
      // test getColumns with escaped special characters in table name
      statement.execute(
          "create or replace table \"TEST\\1\\_1\" (\"C%1\" integer,\"C\\1\\\\11\" integer)");
      statement.execute("INSERT INTO \"TEST\\1\\_1\" (\"C%1\",\"C\\1\\\\11\") VALUES (0,0)");
      // test getColumns with escaped special characters in schema and table name
      String specialSchemaSuffix = SnowflakeUtil.randomAlphaNumeric(5);
      String specialSchema =
          "\""
              + TestUtil.GENERATED_SCHEMA_PREFIX
              + "SPECIAL%_\\SCHEMA"
              + specialSchemaSuffix
              + "\"";
      TestUtil.withSchema(
          statement,
          specialSchema,
          () -> {
            statement.execute(
                "create or replace table "
                    + specialSchema
                    + ".\"TEST_1_1\" ( \"RNUM\" integer not null, "
                    + "\"C21\" integer,"
                    + "\"C11\" integer,\"C%1\" integer,\"C\\1\\\\11\" integer , primary key (\"RNUM\"))");
            statement.execute(
                "INSERT INTO \"TEST_1_1\" (RNUM,C21,C11,\"C%1\",\"C\\1\\\\11\") VALUES (0,0,0,0,0)");
            String escapedTable1 =
                "TEST" + escapeChar + "\\1" + escapeChar + "\\" + escapeChar + "_1";
            ResultSet resultSet = metaData.getColumns(database, schema, escapedTable1, null);
            assertTrue(resultSet.next());
            assertEquals("C%1", resultSet.getString("COLUMN_NAME"));
            assertTrue(resultSet.next());
            assertEquals("C\\1\\\\11", resultSet.getString("COLUMN_NAME"));
            assertFalse(resultSet.next());

            // Underscore can match to any character, so check that table comes back when underscore
            // is not escaped.
            String partiallyEscapedTable1 = "TEST" + escapeChar + "\\1" + escapeChar + "\\_1";
            resultSet = metaData.getColumns(database, schema, partiallyEscapedTable1, null);
            assertTrue(resultSet.next());
            assertEquals("C%1", resultSet.getString("COLUMN_NAME"));
            assertTrue(resultSet.next());
            assertEquals("C\\1\\\\11", resultSet.getString("COLUMN_NAME"));
            assertFalse(resultSet.next());

            String escapedTable2 = "TEST" + escapeChar + "_1" + escapeChar + "_1";
            String escapedSchema =
                TestUtil.ESCAPED_GENERATED_SCHEMA_PREFIX
                    + "SPECIAL%"
                    + escapeChar
                    + "_"
                    + escapeChar
                    + "\\SCHEMA"
                    + specialSchemaSuffix;
            resultSet = metaData.getColumns(database, escapedSchema, escapedTable2, null);
            assertTrue(resultSet.next());
            assertEquals("RNUM", resultSet.getString("COLUMN_NAME"));
            assertTrue(resultSet.next());
            assertEquals("C21", resultSet.getString("COLUMN_NAME"));
            assertTrue(resultSet.next());
            assertEquals("C11", resultSet.getString("COLUMN_NAME"));
            assertTrue(resultSet.next());
            assertEquals("C%1", resultSet.getString("COLUMN_NAME"));
            assertTrue(resultSet.next());
            assertEquals("C\\1\\\\11", resultSet.getString("COLUMN_NAME"));
            assertFalse(resultSet.next());
          });

      // test getTables with real special characters and escaped special characters. Unescaped
      // _
      // should allow both
      // tables to be returned, while escaped _ should match up to the _ in both table names.
      statement.execute("create or replace table " + schema + ".\"TABLE_A\" (colA string)");
      statement.execute("create or replace table " + schema + ".\"TABLE_B\" (colB number)");
      String escapedTable = "TABLE" + escapeChar + "__";
      ResultSet resultSet = metaData.getColumns(database, schema, escapedTable, null);
      assertTrue(resultSet.next());
      assertEquals("COLA", resultSet.getString("COLUMN_NAME"));
      assertTrue(resultSet.next());
      assertEquals("COLB", resultSet.getString("COLUMN_NAME"));
      assertFalse(resultSet.next());

      resultSet = metaData.getColumns(database, schema, escapedTable, "COLB");
      assertTrue(resultSet.next());
      assertEquals("COLB", resultSet.getString("COLUMN_NAME"));
      assertFalse(resultSet.next());

      statement.execute("create or replace table " + schema + ".\"special%table\" (colA string)");
      resultSet = metaData.getColumns(database, schema, "special" + escapeChar + "%table", null);
      assertTrue(resultSet.next());
      assertEquals("COLA", resultSet.getString("COLUMN_NAME"));
    }
  }

  @Test
  public void testUnderscoreInSchemaNamePatternForPrimaryAndForeignKeys() throws Exception {
    try (Connection con = getConnection();
        Statement statement = con.createStatement()) {
      String database = con.getCatalog();
      TestUtil.withRandomSchema(
          statement,
          customSchema -> {
            String escapedSchema = customSchema.replace("_", "\\_");
            statement.execute("use schema " + customSchema);
            statement.execute(
                "create or replace table PK_TEST (c1 int PRIMARY KEY, c2 VARCHAR(10))");
            statement.execute(
                "create or replace table FK_TEST (c1 int REFERENCES PK_TEST(c1), c2 VARCHAR(10))");
            DatabaseMetaData metaData = con.getMetaData();
            try (ResultSet rs = metaData.getPrimaryKeys(database, escapedSchema, null)) {
              assertEquals(1, getSizeOfResultSet(rs));
            }
            try (ResultSet rs = metaData.getImportedKeys(database, escapedSchema, null)) {
              assertEquals(1, getSizeOfResultSet(rs));
            }
          });
    }
  }

  /**
   * As of driver version 3.14.16 we can disable the abilty to use pattern searches for
   * getPrimaryKey and getForeignKey functions by setting enablePatternSearch = false.
   */
  @Test
  public void testUnderscoreInSchemaNamePatternForPrimaryAndForeignKeysWithPatternSearchDisabled()
      throws Exception {
    Properties properties = new Properties();
    properties.put(ENABLE_PATTERN_SEARCH, false);

    try (Connection con = getConnection(properties);
        Statement statement = con.createStatement()) {
      String database = con.getCatalog();
      TestUtil.withRandomSchema(
          statement,
          customSchema -> {
            String escapedSchema = customSchema.replace("_", "\\_");
            statement.execute("use schema " + customSchema);
            statement.execute(
                "create or replace table PK_TEST (c1 int PRIMARY KEY, c2 VARCHAR(10))");
            statement.execute(
                "create or replace table FK_TEST (c1 int REFERENCES PK_TEST(c1), c2 VARCHAR(10))");
            DatabaseMetaData metaData = con.getMetaData();
            // We have disabled the pattern search so we should get no results.
            try (ResultSet rs = metaData.getPrimaryKeys(database, escapedSchema, null)) {
              assertEquals(0, getSizeOfResultSet(rs));
            }
            try (ResultSet rs = metaData.getImportedKeys(database, escapedSchema, null)) {
              assertEquals(0, getSizeOfResultSet(rs));
            }
          });
    }
  }

  @Test
  public void testTimestampWithTimezoneDataType() throws Exception {
    try (Connection connection = getConnection()) {
      Statement statement = connection.createStatement();
      statement.executeQuery("create or replace table ts_test(ts timestamp_tz)");
      String database = connection.getCatalog();
      String schema = connection.getSchema();
      DatabaseMetaData metaData = connection.getMetaData();
      ResultSet resultSet = metaData.getColumns(database, schema, "TS_TEST", "TS");
      resultSet.next();
      // Assert that TIMESTAMP_TZ type matches java.sql.TIMESTAMP_WITH_TIMEZONE
      assertEquals(resultSet.getObject("DATA_TYPE"), 2014);

      SFBaseSession baseSession = connection.unwrap(SnowflakeConnectionV1.class).getSFBaseSession();
      Field field = SFBaseSession.class.getDeclaredField("enableReturnTimestampWithTimeZone");
      field.setAccessible(true);
      field.set(baseSession, false);

      metaData = connection.getMetaData();
      resultSet = metaData.getColumns(database, schema, "TS_TEST", "TS");
      resultSet.next();
      // Assert that TIMESTAMP_TZ type matches java.sql.TIMESTAMP when
      // enableReturnTimestampWithTimeZone is false.
      assertEquals(resultSet.getObject("DATA_TYPE"), Types.TIMESTAMP);
    }
  }

  @Test
  public void testGetColumns() throws Throwable {
    try (Connection connection = getConnection()) {
      String database = connection.getCatalog();
      String schema = connection.getSchema();
      final String targetTable = "T0";

      connection
          .createStatement()
          .execute(
              "create or replace table "
                  + targetTable
                  + "(C1 int, C2 varchar(100), C3 string default '', C4 number(18,4), C5 double,"
                  + " C6 boolean, C7 date not null, C8 time, C9 timestamp_ntz(7), C10 binary,C11"
                  + " variant, C12 timestamp_ltz(8), C13 timestamp_tz(3))");

      DatabaseMetaData metaData = connection.getMetaData();

      ResultSet resultSet = metaData.getColumns(database, schema, targetTable, "%");
      verifyResultSetMetaDataColumns(resultSet, DBMetadataResultSetMetadata.GET_COLUMNS);

      // C1 metadata

      assertTrue(resultSet.next());
      assertEquals(database, resultSet.getString("TABLE_CAT"));
      assertEquals(schema, resultSet.getString("TABLE_SCHEM"));
      assertEquals(targetTable, resultSet.getString(3)); // table name (using index)
      assertEquals("C1", resultSet.getString("COLUMN_NAME"));
      assertEquals(Types.BIGINT, resultSet.getInt("DATA_TYPE"));
      assertEquals("NUMBER", resultSet.getString("TYPE_NAME"));
      assertEquals(38, resultSet.getInt("COLUMN_SIZE"));
      assertEquals(0, resultSet.getInt("DECIMAL_DIGITS"));
      assertEquals(0, resultSet.getInt("NUM_PREC_RADIX"));
      assertEquals(ResultSetMetaData.columnNullable, resultSet.getInt("NULLABLE"));
      assertEquals("", resultSet.getString("REMARKS"));
      assertNull(resultSet.getString("COLUMN_DEF"));

      assertEquals(0, resultSet.getInt("CHAR_OCTET_LENGTH"));
      assertEquals(1, resultSet.getInt("ORDINAL_POSITION"));
      assertEquals("YES", resultSet.getString("IS_NULLABLE"));
      assertNull(resultSet.getString("SCOPE_CATALOG"));
      assertNull(resultSet.getString("SCOPE_SCHEMA"));
      assertNull(resultSet.getString("SCOPE_TABLE"));
      assertEquals((short) 0, resultSet.getShort("SOURCE_DATA_TYPE"));
      assertEquals("NO", resultSet.getString("IS_AUTOINCREMENT"));
      assertEquals("NO", resultSet.getString("IS_GENERATEDCOLUMN"));

      // C2 metadata
      assertTrue(resultSet.next());
      assertEquals(database, resultSet.getString("TABLE_CAT"));
      assertEquals(schema, resultSet.getString("TABLE_SCHEM"));
      assertEquals(targetTable, resultSet.getString(3)); // table name (using index)
      assertEquals("C2", resultSet.getString("COLUMN_NAME"));
      assertEquals(Types.VARCHAR, resultSet.getInt("DATA_TYPE"));
      assertEquals("VARCHAR", resultSet.getString("TYPE_NAME"));
      assertEquals(100, resultSet.getInt("COLUMN_SIZE"));
      assertEquals(0, resultSet.getInt("DECIMAL_DIGITS"));
      assertEquals(0, resultSet.getInt("NUM_PREC_RADIX"));
      assertEquals(ResultSetMetaData.columnNullable, resultSet.getInt("NULLABLE"));
      assertEquals("", resultSet.getString("REMARKS"));
      assertNull(resultSet.getString("COLUMN_DEF"));

      assertEquals(100, resultSet.getInt("CHAR_OCTET_LENGTH"));
      assertEquals(2, resultSet.getInt("ORDINAL_POSITION"));
      assertEquals("YES", resultSet.getString("IS_NULLABLE"));
      assertNull(resultSet.getString("SCOPE_CATALOG"));
      assertNull(resultSet.getString("SCOPE_SCHEMA"));
      assertNull(resultSet.getString("SCOPE_TABLE"));
      assertEquals((short) 0, resultSet.getShort("SOURCE_DATA_TYPE"));
      assertEquals("NO", resultSet.getString("IS_AUTOINCREMENT"));
      assertEquals("NO", resultSet.getString("IS_GENERATEDCOLUMN"));

      // C3 metadata
      assertTrue(resultSet.next());
      assertEquals(database, resultSet.getString("TABLE_CAT"));
      assertEquals(schema, resultSet.getString("TABLE_SCHEM"));
      assertEquals(targetTable, resultSet.getString(3)); // table name (using index)
      assertEquals("C3", resultSet.getString("COLUMN_NAME"));
      assertEquals(Types.VARCHAR, resultSet.getInt("DATA_TYPE"));
      assertEquals("VARCHAR", resultSet.getString("TYPE_NAME"));
      assertEquals(16777216, resultSet.getInt("COLUMN_SIZE"));
      assertEquals(0, resultSet.getInt("DECIMAL_DIGITS"));
      assertEquals(0, resultSet.getInt("NUM_PREC_RADIX"));
      assertEquals(ResultSetMetaData.columnNullable, resultSet.getInt("NULLABLE"));
      assertEquals("", resultSet.getString("REMARKS"));
      assertEquals("", resultSet.getString("COLUMN_DEF"));

      assertEquals(16777216, resultSet.getInt("CHAR_OCTET_LENGTH"));
      assertEquals(3, resultSet.getInt("ORDINAL_POSITION"));
      assertEquals("YES", resultSet.getString("IS_NULLABLE"));
      assertNull(resultSet.getString("SCOPE_CATALOG"));
      assertNull(resultSet.getString("SCOPE_SCHEMA"));
      assertNull(resultSet.getString("SCOPE_TABLE"));
      assertEquals((short) 0, resultSet.getShort("SOURCE_DATA_TYPE"));
      assertEquals("NO", resultSet.getString("IS_AUTOINCREMENT"));
      assertEquals("NO", resultSet.getString("IS_GENERATEDCOLUMN"));

      // C4 metadata
      assertTrue(resultSet.next());
      assertEquals(database, resultSet.getString("TABLE_CAT"));
      assertEquals(schema, resultSet.getString("TABLE_SCHEM"));
      assertEquals(targetTable, resultSet.getString(3)); // table name (using index)
      assertEquals("C4", resultSet.getString("COLUMN_NAME"));
      assertEquals(Types.DECIMAL, resultSet.getInt("DATA_TYPE"));
      assertEquals("NUMBER", resultSet.getString("TYPE_NAME"));
      assertEquals(18, resultSet.getInt("COLUMN_SIZE"));
      assertEquals(4, resultSet.getInt("DECIMAL_DIGITS"));
      assertEquals(0, resultSet.getInt("NUM_PREC_RADIX"));
      assertEquals(ResultSetMetaData.columnNullable, resultSet.getInt("NULLABLE"));
      assertEquals("", resultSet.getString("REMARKS"));
      assertNull(resultSet.getString("COLUMN_DEF"));

      assertEquals(0, resultSet.getInt("CHAR_OCTET_LENGTH"));
      assertEquals(4, resultSet.getInt("ORDINAL_POSITION"));
      assertEquals("YES", resultSet.getString("IS_NULLABLE"));
      assertNull(resultSet.getString("SCOPE_CATALOG"));
      assertNull(resultSet.getString("SCOPE_SCHEMA"));
      assertNull(resultSet.getString("SCOPE_TABLE"));
      assertEquals((short) 0, resultSet.getShort("SOURCE_DATA_TYPE"));
      assertEquals("NO", resultSet.getString("IS_AUTOINCREMENT"));
      assertEquals("NO", resultSet.getString("IS_GENERATEDCOLUMN"));

      // C5 metadata
      assertTrue(resultSet.next());
      assertEquals(database, resultSet.getString("TABLE_CAT"));
      assertEquals(schema, resultSet.getString("TABLE_SCHEM"));
      assertEquals(targetTable, resultSet.getString(3)); // table name (using index)
      assertEquals("C5", resultSet.getString("COLUMN_NAME"));
      assertEquals(Types.DOUBLE, resultSet.getInt("DATA_TYPE"));
      assertEquals("DOUBLE", resultSet.getString("TYPE_NAME"));
      assertEquals(0, resultSet.getInt("COLUMN_SIZE"));
      assertEquals(0, resultSet.getInt("DECIMAL_DIGITS"));
      assertEquals(0, resultSet.getInt("NUM_PREC_RADIX"));
      assertEquals(ResultSetMetaData.columnNullable, resultSet.getInt("NULLABLE"));
      assertEquals("", resultSet.getString("REMARKS"));
      assertNull(resultSet.getString("COLUMN_DEF"));

      assertEquals(0, resultSet.getInt("CHAR_OCTET_LENGTH"));
      assertEquals(5, resultSet.getInt("ORDINAL_POSITION"));
      assertEquals("YES", resultSet.getString("IS_NULLABLE"));
      assertNull(resultSet.getString("SCOPE_CATALOG"));
      assertNull(resultSet.getString("SCOPE_SCHEMA"));
      assertNull(resultSet.getString("SCOPE_TABLE"));
      assertEquals((short) 0, resultSet.getShort("SOURCE_DATA_TYPE"));
      assertEquals("NO", resultSet.getString("IS_AUTOINCREMENT"));
      assertEquals("NO", resultSet.getString("IS_GENERATEDCOLUMN"));

      // C6 metadata
      assertTrue(resultSet.next());
      assertEquals(database, resultSet.getString("TABLE_CAT"));
      assertEquals(schema, resultSet.getString("TABLE_SCHEM"));
      assertEquals(targetTable, resultSet.getString(3)); // table name (using index)
      assertEquals("C6", resultSet.getString("COLUMN_NAME"));
      assertEquals(Types.BOOLEAN, resultSet.getInt("DATA_TYPE"));
      assertEquals("BOOLEAN", resultSet.getString("TYPE_NAME"));
      assertEquals(0, resultSet.getInt("COLUMN_SIZE"));
      assertEquals(0, resultSet.getInt("DECIMAL_DIGITS"));
      assertEquals(0, resultSet.getInt("NUM_PREC_RADIX"));
      assertEquals(ResultSetMetaData.columnNullable, resultSet.getInt("NULLABLE"));
      assertEquals("", resultSet.getString("REMARKS"));
      assertNull(resultSet.getString("COLUMN_DEF"));

      assertEquals(0, resultSet.getInt("CHAR_OCTET_LENGTH"));
      assertEquals(6, resultSet.getInt("ORDINAL_POSITION"));
      assertEquals("YES", resultSet.getString("IS_NULLABLE"));
      assertNull(resultSet.getString("SCOPE_CATALOG"));
      assertNull(resultSet.getString("SCOPE_SCHEMA"));
      assertNull(resultSet.getString("SCOPE_TABLE"));
      assertEquals((short) 0, resultSet.getShort("SOURCE_DATA_TYPE"));
      assertEquals("NO", resultSet.getString("IS_AUTOINCREMENT"));
      assertEquals("NO", resultSet.getString("IS_GENERATEDCOLUMN"));

      // C7 metadata
      assertTrue(resultSet.next());
      assertEquals(database, resultSet.getString("TABLE_CAT"));
      assertEquals(schema, resultSet.getString("TABLE_SCHEM"));
      assertEquals(targetTable, resultSet.getString(3)); // table name (using index)
      assertEquals("C7", resultSet.getString("COLUMN_NAME"));
      assertEquals(Types.DATE, resultSet.getInt("DATA_TYPE"));
      assertEquals("DATE", resultSet.getString("TYPE_NAME"));
      assertEquals(0, resultSet.getInt("COLUMN_SIZE"));
      assertEquals(0, resultSet.getInt("DECIMAL_DIGITS"));
      assertEquals(0, resultSet.getInt("NUM_PREC_RADIX"));
      assertEquals(ResultSetMetaData.columnNoNulls, resultSet.getInt("NULLABLE"));
      assertEquals("", resultSet.getString("REMARKS"));
      assertNull(resultSet.getString("COLUMN_DEF"));

      assertEquals(0, resultSet.getInt("CHAR_OCTET_LENGTH"));
      assertEquals(7, resultSet.getInt("ORDINAL_POSITION"));
      assertEquals("NO", resultSet.getString("IS_NULLABLE"));
      assertNull(resultSet.getString("SCOPE_CATALOG"));
      assertNull(resultSet.getString("SCOPE_SCHEMA"));
      assertNull(resultSet.getString("SCOPE_TABLE"));
      assertEquals((short) 0, resultSet.getShort("SOURCE_DATA_TYPE"));
      assertEquals("NO", resultSet.getString("IS_AUTOINCREMENT"));
      assertEquals("NO", resultSet.getString("IS_GENERATEDCOLUMN"));

      // C8 metadata
      assertTrue(resultSet.next());
      assertEquals(database, resultSet.getString("TABLE_CAT"));
      assertEquals(schema, resultSet.getString("TABLE_SCHEM"));
      assertEquals(targetTable, resultSet.getString(3)); // table name (using index)
      assertEquals("C8", resultSet.getString("COLUMN_NAME"));
      assertEquals(Types.TIME, resultSet.getInt("DATA_TYPE"));
      assertEquals("TIME", resultSet.getString("TYPE_NAME"));
      assertEquals(0, resultSet.getInt("COLUMN_SIZE"));
      assertEquals(9, resultSet.getInt("DECIMAL_DIGITS"));
      assertEquals(0, resultSet.getInt("NUM_PREC_RADIX"));
      assertEquals(ResultSetMetaData.columnNullable, resultSet.getInt("NULLABLE"));
      assertEquals("", resultSet.getString("REMARKS"));
      assertNull(resultSet.getString("COLUMN_DEF"));

      assertEquals(0, resultSet.getInt("CHAR_OCTET_LENGTH"));
      assertEquals(8, resultSet.getInt("ORDINAL_POSITION"));
      assertEquals("YES", resultSet.getString("IS_NULLABLE"));
      assertNull(resultSet.getString("SCOPE_CATALOG"));
      assertNull(resultSet.getString("SCOPE_SCHEMA"));
      assertNull(resultSet.getString("SCOPE_TABLE"));
      assertEquals((short) 0, resultSet.getShort("SOURCE_DATA_TYPE"));
      assertEquals("NO", resultSet.getString("IS_AUTOINCREMENT"));
      assertEquals("NO", resultSet.getString("IS_GENERATEDCOLUMN"));

      // C9 metadata
      assertTrue(resultSet.next());
      assertEquals(database, resultSet.getString("TABLE_CAT"));
      assertEquals(schema, resultSet.getString("TABLE_SCHEM"));
      assertEquals(targetTable, resultSet.getString(3)); // table name (using index)
      assertEquals("C9", resultSet.getString("COLUMN_NAME"));
      assertEquals(Types.TIMESTAMP, resultSet.getInt("DATA_TYPE"));
      assertEquals("TIMESTAMPNTZ", resultSet.getString("TYPE_NAME"));
      assertEquals(0, resultSet.getInt("COLUMN_SIZE"));
      assertEquals(7, resultSet.getInt("DECIMAL_DIGITS"));
      assertEquals(0, resultSet.getInt("NUM_PREC_RADIX"));
      assertEquals(ResultSetMetaData.columnNullable, resultSet.getInt("NULLABLE"));
      assertEquals("", resultSet.getString("REMARKS"));
      assertNull(resultSet.getString("COLUMN_DEF"));

      assertEquals(0, resultSet.getInt("CHAR_OCTET_LENGTH"));
      assertEquals(9, resultSet.getInt("ORDINAL_POSITION"));
      assertEquals("YES", resultSet.getString("IS_NULLABLE"));
      assertNull(resultSet.getString("SCOPE_CATALOG"));
      assertNull(resultSet.getString("SCOPE_SCHEMA"));
      assertNull(resultSet.getString("SCOPE_TABLE"));
      assertEquals((short) 0, resultSet.getShort("SOURCE_DATA_TYPE"));
      assertEquals("NO", resultSet.getString("IS_AUTOINCREMENT"));
      assertEquals("NO", resultSet.getString("IS_GENERATEDCOLUMN"));

      // C10 metadata
      assertTrue(resultSet.next());
      assertEquals(database, resultSet.getString("TABLE_CAT"));
      assertEquals(schema, resultSet.getString("TABLE_SCHEM"));
      assertEquals(targetTable, resultSet.getString(3)); // table name (using index)
      assertEquals("C10", resultSet.getString("COLUMN_NAME"));
      assertEquals(Types.BINARY, resultSet.getInt("DATA_TYPE"));
      assertEquals("BINARY", resultSet.getString("TYPE_NAME"));
      assertEquals(8388608, resultSet.getInt("COLUMN_SIZE"));
      assertEquals(0, resultSet.getInt("DECIMAL_DIGITS"));
      assertEquals(0, resultSet.getInt("NUM_PREC_RADIX"));
      assertEquals(ResultSetMetaData.columnNullable, resultSet.getInt("NULLABLE"));
      assertEquals("", resultSet.getString("REMARKS"));
      assertNull(resultSet.getString("COLUMN_DEF"));

      assertEquals(0, resultSet.getInt("CHAR_OCTET_LENGTH"));
      assertEquals(10, resultSet.getInt("ORDINAL_POSITION"));
      assertEquals("YES", resultSet.getString("IS_NULLABLE"));
      assertNull(resultSet.getString("SCOPE_CATALOG"));
      assertNull(resultSet.getString("SCOPE_SCHEMA"));
      assertNull(resultSet.getString("SCOPE_TABLE"));
      assertEquals((short) 0, resultSet.getShort("SOURCE_DATA_TYPE"));
      assertEquals("NO", resultSet.getString("IS_AUTOINCREMENT"));
      assertEquals("NO", resultSet.getString("IS_GENERATEDCOLUMN"));

      // C11 metadata
      assertTrue(resultSet.next());
      assertEquals(database, resultSet.getString("TABLE_CAT"));
      assertEquals(schema, resultSet.getString("TABLE_SCHEM"));
      assertEquals(targetTable, resultSet.getString(3)); // table name (using index)
      assertEquals("C11", resultSet.getString("COLUMN_NAME"));
      assertEquals(Types.VARCHAR, resultSet.getInt("DATA_TYPE"));
      assertEquals("VARIANT", resultSet.getString("TYPE_NAME"));
      assertEquals(0, resultSet.getInt("COLUMN_SIZE"));
      assertEquals(0, resultSet.getInt("DECIMAL_DIGITS"));
      assertEquals(0, resultSet.getInt("NUM_PREC_RADIX"));
      assertEquals(ResultSetMetaData.columnNullable, resultSet.getInt("NULLABLE"));
      assertEquals("", resultSet.getString("REMARKS"));
      assertNull(resultSet.getString("COLUMN_DEF"));

      assertEquals(0, resultSet.getInt("CHAR_OCTET_LENGTH"));
      assertEquals(11, resultSet.getInt("ORDINAL_POSITION"));
      assertEquals("YES", resultSet.getString("IS_NULLABLE"));
      assertNull(resultSet.getString("SCOPE_CATALOG"));
      assertNull(resultSet.getString("SCOPE_SCHEMA"));
      assertNull(resultSet.getString("SCOPE_TABLE"));
      assertEquals((short) 0, resultSet.getShort("SOURCE_DATA_TYPE"));
      assertEquals("NO", resultSet.getString("IS_AUTOINCREMENT"));
      assertEquals("NO", resultSet.getString("IS_GENERATEDCOLUMN"));

      // C12 metadata
      assertTrue(resultSet.next());
      assertEquals(database, resultSet.getString("TABLE_CAT"));
      assertEquals(schema, resultSet.getString("TABLE_SCHEM"));
      assertEquals(targetTable, resultSet.getString(3)); // table name (using index)
      assertEquals("C12", resultSet.getString("COLUMN_NAME"));
      assertEquals(Types.TIMESTAMP, resultSet.getInt("DATA_TYPE"));
      assertEquals("TIMESTAMPLTZ", resultSet.getString("TYPE_NAME"));
      assertEquals(0, resultSet.getInt("COLUMN_SIZE"));
      assertEquals(8, resultSet.getInt("DECIMAL_DIGITS"));
      assertEquals(0, resultSet.getInt("NUM_PREC_RADIX"));
      assertEquals(ResultSetMetaData.columnNullable, resultSet.getInt("NULLABLE"));
      assertEquals("", resultSet.getString("REMARKS"));
      assertNull(resultSet.getString("COLUMN_DEF"));

      assertEquals(0, resultSet.getInt("CHAR_OCTET_LENGTH"));
      assertEquals(12, resultSet.getInt("ORDINAL_POSITION"));
      assertEquals("YES", resultSet.getString("IS_NULLABLE"));
      assertNull(resultSet.getString("SCOPE_CATALOG"));
      assertNull(resultSet.getString("SCOPE_SCHEMA"));
      assertNull(resultSet.getString("SCOPE_TABLE"));
      assertEquals((short) 0, resultSet.getShort("SOURCE_DATA_TYPE"));
      assertEquals("NO", resultSet.getString("IS_AUTOINCREMENT"));
      assertEquals("NO", resultSet.getString("IS_GENERATEDCOLUMN"));

      // C13 metadata
      assertTrue(resultSet.next());
      assertEquals(database, resultSet.getString("TABLE_CAT"));
      assertEquals(schema, resultSet.getString("TABLE_SCHEM"));
      assertEquals(targetTable, resultSet.getString(3)); // table name (using index)
      assertEquals("C13", resultSet.getString("COLUMN_NAME"));
      assertEquals(Types.TIMESTAMP_WITH_TIMEZONE, resultSet.getInt("DATA_TYPE"));
      assertEquals("TIMESTAMPTZ", resultSet.getString("TYPE_NAME"));
      assertEquals(0, resultSet.getInt("COLUMN_SIZE"));
      assertEquals(3, resultSet.getInt("DECIMAL_DIGITS"));
      assertEquals(0, resultSet.getInt("NUM_PREC_RADIX"));
      assertEquals(ResultSetMetaData.columnNullable, resultSet.getInt("NULLABLE"));
      assertEquals("", resultSet.getString("REMARKS"));
      assertNull(resultSet.getString("COLUMN_DEF"));

      assertEquals(0, resultSet.getInt("CHAR_OCTET_LENGTH"));
      assertEquals(13, resultSet.getInt("ORDINAL_POSITION"));
      assertEquals("YES", resultSet.getString("IS_NULLABLE"));
      assertNull(resultSet.getString("SCOPE_CATALOG"));
      assertNull(resultSet.getString("SCOPE_SCHEMA"));
      assertNull(resultSet.getString("SCOPE_TABLE"));
      assertEquals((short) 0, resultSet.getShort("SOURCE_DATA_TYPE"));
      assertEquals("NO", resultSet.getString("IS_AUTOINCREMENT"));
      assertEquals("NO", resultSet.getString("IS_GENERATEDCOLUMN"));

      connection
          .createStatement()
          .execute(
              "create or replace table "
                  + targetTable
                  + "(C1 string, C2 string default '', C3 string default 'apples', C4 string"
                  + " default '\"apples\"', C5 int, C6 int default 5, C7 string default '''', C8"
                  + " string default '''apples''''', C9  string default '%')");

      metaData = connection.getMetaData();

      resultSet = metaData.getColumns(database, schema, targetTable, "%");
      assertTrue(resultSet.next());
      assertNull(resultSet.getString("COLUMN_DEF"));
      assertTrue(resultSet.next());
      assertEquals("", resultSet.getString("COLUMN_DEF"));
      assertTrue(resultSet.next());
      assertEquals("apples", resultSet.getString("COLUMN_DEF"));
      assertTrue(resultSet.next());
      assertEquals("\"apples\"", resultSet.getString("COLUMN_DEF"));
      assertTrue(resultSet.next());
      assertNull(resultSet.getString("COLUMN_DEF"));
      assertTrue(resultSet.next());
      assertEquals("5", resultSet.getString("COLUMN_DEF"));
      assertTrue(resultSet.next());
      assertEquals("'", resultSet.getString("COLUMN_DEF"));
      assertTrue(resultSet.next());
      assertEquals("'apples''", resultSet.getString("COLUMN_DEF"));
      assertTrue(resultSet.next());
      assertEquals("%", resultSet.getString("COLUMN_DEF"));

      try {
        resultSet.getString("INVALID_COLUMN");
        fail("must fail");
      } catch (SQLException ex) {
        // nop
      }

      // no column privilege is supported.
      resultSet = metaData.getColumnPrivileges(database, schema, targetTable, "C1");
      assertEquals(0, super.getSizeOfResultSet(resultSet));

      connection.createStatement().execute("drop table if exists T0");
    }
  }

  @Test
  public void testGetStreams() throws SQLException {
    try (Connection con = getConnection()) {
      String database = con.getCatalog();
      String schema = con.getSchema();
      String owner = con.unwrap(SnowflakeConnectionV1.class).getSFBaseSession().getRole();
      final String targetStream = "S0";
      final String targetTable = "T0";
      String tableName = database + "." + schema + "." + targetTable;

      Statement statement = con.createStatement();
      statement.execute("create or replace table " + targetTable + "(C1 int)");
      statement.execute("create or replace stream " + targetStream + " on table " + targetTable);

      DatabaseMetaData metaData = con.getMetaData();

      // match stream
      ResultSet resultSet =
          metaData.unwrap(SnowflakeDatabaseMetaData.class).getStreams(database, schema, "%");
      verifyResultSetMetaDataColumns(resultSet, DBMetadataResultSetMetadata.GET_STREAMS);
      Set<String> streams = new HashSet<>();
      while (resultSet.next()) {
        streams.add(resultSet.getString(1));
      }
      assertTrue(streams.contains("S0"));

      // match exact stream
      resultSet =
          metaData
              .unwrap(SnowflakeDatabaseMetaData.class)
              .getStreams(database, schema, targetStream);
      resultSet.next();
      assertEquals(targetStream, resultSet.getString(1));
      assertEquals(database, resultSet.getString(2));
      assertEquals(schema, resultSet.getString(3));
      assertEquals(owner, resultSet.getString(4));
      assertEquals("", resultSet.getString(5));
      assertEquals(tableName, resultSet.getString(6));
      assertEquals("Table", resultSet.getString(7));
      assertEquals(tableName, resultSet.getString(8));
      assertEquals("DELTA", resultSet.getString(9));
      assertEquals("false", resultSet.getString(10));
      assertEquals("DEFAULT", resultSet.getString(11));

      con.createStatement().execute("drop table if exists " + targetTable);
      con.createStatement().execute("drop stream if exists " + targetStream);
      resultSet.close();
      statement.close();
    }
  }

  /*
   * This tests that an empty resultset will be returned for getProcedures when using a reader account.
   */
  @Test
  @Ignore
  public void testGetProceduresWithReaderAccount() throws SQLException {
    try (Connection connection = getConnection()) {
      DatabaseMetaData metadata = connection.getMetaData();
      ResultSet rs = metadata.getProcedures(null, null, null);
      assertEquals(0, getSizeOfResultSet(rs));
    }
  }

  @Test
  @ConditionalIgnoreRule.ConditionalIgnore(condition = RunningOnGithubAction.class)
  public void testGetProcedureColumns() throws Exception {
    try (Connection connection = getConnection()) {
      String database = connection.getCatalog();
      String schema = connection.getSchema();
      connection.createStatement().execute(PI_PROCEDURE);
      DatabaseMetaData metaData = connection.getMetaData();
      /* Call getProcedureColumns with no parameters for procedure name or column. This should return  all procedures
      in the current database and schema. It will return all rows as well (1 row per result and 1 row per parameter
      for each procedure) */
      ResultSet resultSet = metaData.getProcedureColumns(database, schema, "GETPI", "%");
      verifyResultSetMetaDataColumns(resultSet, DBMetadataResultSetMetadata.GET_PROCEDURE_COLUMNS);
      resultSet.next();
      assertEquals(database, resultSet.getString("PROCEDURE_CAT"));
      assertEquals(schema, resultSet.getString("PROCEDURE_SCHEM"));
      assertEquals("GETPI", resultSet.getString("PROCEDURE_NAME"));
      assertEquals("", resultSet.getString("COLUMN_NAME"));
      assertEquals(DatabaseMetaData.procedureColumnReturn, resultSet.getInt("COLUMN_TYPE"));
      assertEquals(Types.FLOAT, resultSet.getInt("DATA_TYPE"));
      assertEquals("FLOAT", resultSet.getString("TYPE_NAME"));
      assertEquals(38, resultSet.getInt("PRECISION"));
      // length column is not supported and will always be 0
      assertEquals(0, resultSet.getInt("LENGTH"));
      assertEquals(0, resultSet.getShort("SCALE"));
      // radix column is not supported and will always be default of 10 (assumes base 10 system)
      assertEquals(10, resultSet.getInt("RADIX"));
      // nullable column is not supported and always returns NullableUnknown
      assertEquals(DatabaseMetaData.procedureNoNulls, resultSet.getInt("NULLABLE"));
      assertEquals("user-defined procedure", resultSet.getString("REMARKS"));
      assertNull(resultSet.getString("COLUMN_DEF"));
      assertEquals(0, resultSet.getInt("SQL_DATA_TYPE"));
      assertEquals(0, resultSet.getInt("SQL_DATETIME_SUB"));
      // char octet length column is not supported and always returns 0
      assertEquals(0, resultSet.getInt("CHAR_OCTET_LENGTH"));
      assertEquals(0, resultSet.getInt("ORDINAL_POSITION"));
      // is_nullable column is not supported and always returns empty string
      assertEquals("NO", resultSet.getString("IS_NULLABLE"));
      assertEquals("GETPI() RETURN FLOAT", resultSet.getString("SPECIFIC_NAME"));
      connection.createStatement().execute("drop procedure if exists GETPI()");
    }
  }

  @Test
  public void testGetProcedureColumnsReturnsResultSet() throws SQLException {
    try (Connection con = getConnection()) {
      Statement statement = con.createStatement();
      statement.execute(
          "create or replace table testtable (id int, name varchar(20), address varchar(20));");
      statement.execute(
          "create or replace procedure PROCTEST()\n"
              + "returns table (\"id\" number(38,0), \"name\" varchar(20), \"address\" varchar(20))\n"
              + "language sql\n"
              + "execute as owner\n"
              + "as 'declare\n"
              + "    res resultset default (select * from testtable);\n"
              + "  begin\n"
              + "    return table(res);\n"
              + "  end';");
      DatabaseMetaData metaData = con.getMetaData();
      ResultSet res = metaData.getProcedureColumns(con.getCatalog(), null, "PROCTEST", "%");
      res.next();
      assertEquals("PROCTEST", res.getString("PROCEDURE_NAME"));
      assertEquals("id", res.getString("COLUMN_NAME"));
      assertEquals(
          DatabaseMetaData.procedureColumnResult,
          res.getInt("COLUMN_TYPE")); // procedureColumnResult
      assertEquals(Types.NUMERIC, res.getInt("DATA_TYPE"));
      assertEquals("NUMBER", res.getString("TYPE_NAME"));
      assertEquals(1, res.getInt("ORDINAL_POSITION")); // result set column 1
      res.next();
      assertEquals("name", res.getString("COLUMN_NAME"));
      assertEquals(DatabaseMetaData.procedureColumnResult, res.getInt("COLUMN_TYPE"));
      assertEquals(Types.VARCHAR, res.getInt("DATA_TYPE"));
      assertEquals("VARCHAR", res.getString("TYPE_NAME"));
      assertEquals(2, res.getInt("ORDINAL_POSITION")); // result set column 2
      res.next();
      assertEquals("address", res.getString("COLUMN_NAME"));
      assertEquals(DatabaseMetaData.procedureColumnResult, res.getInt("COLUMN_TYPE"));
      assertEquals(Types.VARCHAR, res.getInt("DATA_TYPE"));
      assertEquals("VARCHAR", res.getString("TYPE_NAME"));
      assertEquals(3, res.getInt("ORDINAL_POSITION")); // result set column 3

      res.close();
      statement.execute("drop table if exists testtable");
      statement.close();
    }
  }

  @Test
  public void testGetProcedureColumnsReturnsValue() throws SQLException {
    try (Connection con = getConnection()) {
      Statement statement = con.createStatement();
      DatabaseMetaData metaData = con.getMetaData();
      // create a procedure with no parameters that has a return value
      statement.execute(PI_PROCEDURE);
      ResultSet res = metaData.getProcedureColumns(con.getCatalog(), null, "GETPI", "%");
      res.next();
      assertEquals("GETPI", res.getString("PROCEDURE_NAME"));
      assertEquals("", res.getString("COLUMN_NAME"));
      assertEquals(5, res.getInt("COLUMN_TYPE")); // procedureColumnReturn
      assertEquals(Types.FLOAT, res.getInt("DATA_TYPE"));
      assertEquals("FLOAT", res.getString("TYPE_NAME"));
      assertEquals(0, res.getInt("ORDINAL_POSITION"));

      // create a procedure that returns the value of the argument that is passed in
      statement.execute(MESSAGE_PROCEDURE);
      res = metaData.getProcedureColumns(con.getCatalog(), null, "MESSAGE_PROC", "%");
      res.next();
      assertEquals("MESSAGE_PROC", res.getString("PROCEDURE_NAME"));
      assertEquals("", res.getString("COLUMN_NAME"));
      assertEquals(
          DatabaseMetaData.procedureColumnReturn,
          res.getInt("COLUMN_TYPE")); // procedureColumnReturn
      assertEquals(Types.VARCHAR, res.getInt("DATA_TYPE"));
      assertEquals("VARCHAR", res.getString("TYPE_NAME"));
      assertEquals(0, res.getInt("ORDINAL_POSITION"));
      res.next();
      assertEquals("MESSAGE", res.getString("COLUMN_NAME"));
      assertEquals(
          DatabaseMetaData.procedureColumnIn, res.getInt("COLUMN_TYPE")); // procedureColumnIn
      assertEquals(Types.VARCHAR, res.getInt("DATA_TYPE"));
      assertEquals("VARCHAR", res.getString("TYPE_NAME"));
      assertEquals(1, res.getInt("ORDINAL_POSITION"));

      res.close();
      statement.close();
    }
  }

  @Test
  public void testGetProcedureColumnsReturnsNull() throws SQLException {
    try (Connection con = getConnection()) {
      Statement statement = con.createStatement();
      DatabaseMetaData metaData = con.getMetaData();
      // The CREATE PROCEDURE statement must include a RETURNS clause that defines a return type,
      // even
      // if the procedure does not explicitly return anything.
      statement.execute(
          "create or replace table testtable (id int, name varchar(20), address varchar(20));");
      statement.execute(
          "create or replace procedure insertproc() \n"
              + "returns varchar \n"
              + "language javascript as \n"
              + "'var sqlcommand = \n"
              + "`insert into testtable (id, name, address) values (1, \\'Tom\\', \\'Pacific Avenue\\');` \n"
              + "snowflake.execute({sqlText: sqlcommand}); \n"
              + "';");
      ResultSet res = metaData.getProcedureColumns(con.getCatalog(), null, "INSERTPROC", "%");
      res.next();
      // the procedure will return null as the value but column type will be varchar.
      assertEquals("INSERTPROC", res.getString("PROCEDURE_NAME"));
      assertEquals("", res.getString("COLUMN_NAME"));
      assertEquals(
          DatabaseMetaData.procedureColumnReturn,
          res.getInt("COLUMN_TYPE")); // procedureColumnReturn
      assertEquals(Types.VARCHAR, res.getInt("DATA_TYPE"));
      assertEquals("VARCHAR", res.getString("TYPE_NAME"));
      assertEquals(0, res.getInt("ORDINAL_POSITION"));
    }
  }

  @Test
  public void testUpdateLocatorsCopyUnsupported() throws SQLException {
    try (Connection con = getConnection()) {
      DatabaseMetaData metaData = con.getMetaData();
      assertFalse(metaData.locatorsUpdateCopy());
    }
  }

  /**
<<<<<<< HEAD
   * From version 3.14.16 we have the enablePatternSearch connection property which sets whether
   * pattern searches are allowed for certain DatabaseMetaData queries. This test sets that value to
   * false meaning pattern searches are not allowed for getPrimaryKeys, getImportedKeys,
   * getExportedKeys, and getCrossReference.
   */
  @Test
  public void testNoPatternSearchAllowedForPrimaryAndForeignKeys() throws Exception {
    Properties properties = new Properties();
    properties.put(ENABLE_PATTERN_SEARCH, "false");
    final String table1 = "PATTERN_SEARCH_TABLE1";
    final String table2 = "PATTERN_SEARCH_TABLE2";

    try (Connection connection = getConnection(properties);
        Statement statement = connection.createStatement()) {
      String schemaRandomPart = SnowflakeUtil.randomAlphaNumeric(5);
      String schemaName =
          "\""
              + TestUtil.GENERATED_SCHEMA_PREFIX
              + "TEST_PATTERNS_SCHEMA_"
              + schemaRandomPart
              + "\"";

      TestUtil.withSchema(
          statement,
          schemaName,
          () -> {
            String schema = connection.getSchema();
            statement.execute(
                "create or replace table " + table1 + "(C1 int primary key, C2 string)");
            statement.execute(
                "create or replace table "
                    + table2
                    + "(C1 int primary key, C2 string, C3 int references "
                    + table1
                    + ")");

            DatabaseMetaData dbmd = connection.getMetaData();

            String schemaPattern1 = schema.substring(0, schema.length() - 1).concat("%");
            String schemaPattern2 = schema.substring(0, schema.length() - 1).concat("_");
            String tablePattern1 = "PATTERN_SEARCH_TABLE%";
            String tablePattern2 = "PATTERN_SEARCH_TABLE_";
            String database = connection.getCatalog();

            // Should return result for matching schema and table name
            assertEquals(1, getSizeOfResultSet(dbmd.getPrimaryKeys(database, schema, table1)));

            // Should return an empty result if we try a pattern match on the schema
            assertEquals(
                0, getSizeOfResultSet(dbmd.getPrimaryKeys(database, schemaPattern1, table1)));

            // Should return an empty result if we try a pattern match on the schema
            assertEquals(
                0, getSizeOfResultSet(dbmd.getPrimaryKeys(database, schemaPattern2, table1)));

            // Should return an empty result if we try a pattern match on the schema
            assertEquals(
                0, getSizeOfResultSet(dbmd.getPrimaryKeys(database, schemaPattern1, null)));

            // Should return an empty result if we try a pattern match on the schema
            assertEquals(
                0, getSizeOfResultSet(dbmd.getPrimaryKeys(database, schemaPattern2, null)));

            // Should return an empty result if we try a pattern match on the table name
            assertEquals(
                0, getSizeOfResultSet(dbmd.getPrimaryKeys(database, schema, tablePattern1)));

            // Should return an empty result if we try a pattern match on the table name
            assertEquals(
                0, getSizeOfResultSet(dbmd.getPrimaryKeys(database, schema, tablePattern2)));

            // Should return an empty result if we try a pattern match on the table name
            assertEquals(0, getSizeOfResultSet(dbmd.getPrimaryKeys(database, null, tablePattern1)));

            // Should return an empty result if we try a pattern match on the table name
            assertEquals(0, getSizeOfResultSet(dbmd.getPrimaryKeys(database, null, tablePattern2)));

            // Should return result for matching schema and table name
            assertEquals(1, getSizeOfResultSet(dbmd.getImportedKeys(database, schema, table2)));

            // Should return an empty result if we try a pattern match on the schema
            assertEquals(
                0, getSizeOfResultSet(dbmd.getImportedKeys(database, schemaPattern1, table2)));

            // Should return an empty result if we try a pattern match on the schema
            assertEquals(
                0, getSizeOfResultSet(dbmd.getImportedKeys(database, schemaPattern1, null)));

            // Should return an empty result if we try a pattern match on the schema
            assertEquals(
                0, getSizeOfResultSet(dbmd.getImportedKeys(database, schemaPattern2, table2)));

            // Should return an empty result if we try a pattern match on the schema
            assertEquals(
                0, getSizeOfResultSet(dbmd.getImportedKeys(database, schemaPattern2, null)));

            // Should return an empty result if we try a pattern match on the table name
            assertEquals(
                0, getSizeOfResultSet(dbmd.getImportedKeys(database, null, tablePattern1)));

            // Should return an empty result if we try a pattern match on the table name
            assertEquals(
                0, getSizeOfResultSet(dbmd.getImportedKeys(database, null, tablePattern2)));

            // Should return an empty result if we try a pattern match on the table name
            assertEquals(
                0, getSizeOfResultSet(dbmd.getImportedKeys(database, schema, tablePattern1)));

            // Should return an empty result if we try a pattern match on the table name
            assertEquals(
                0, getSizeOfResultSet(dbmd.getImportedKeys(database, schema, tablePattern2)));

            // Should return result for matching schema and table name
            assertEquals(1, getSizeOfResultSet(dbmd.getExportedKeys(database, schema, table1)));

            // Should return an empty result if we try a pattern match on the schema
            assertEquals(
                0, getSizeOfResultSet(dbmd.getExportedKeys(database, schemaPattern1, table1)));

            // Should return an empty result if we try a pattern match on the table name
            assertEquals(
                0, getSizeOfResultSet(dbmd.getExportedKeys(database, null, tablePattern1)));

            // Should return an empty result if we try a pattern match on the table name
            assertEquals(
                0, getSizeOfResultSet(dbmd.getExportedKeys(database, null, tablePattern2)));

            // Should return an empty result if we try a pattern match on the table name
            assertEquals(
                0, getSizeOfResultSet(dbmd.getExportedKeys(database, schema, tablePattern1)));

            // Should return an empty result if we try a pattern match on the table name
            assertEquals(
                0, getSizeOfResultSet(dbmd.getExportedKeys(database, schema, tablePattern2)));

            // Should return result for matching schema and table name
            assertEquals(
                1,
                getSizeOfResultSet(
                    dbmd.getCrossReference(database, schema, table1, database, schema, table2)));

            // Should return an empty result if we try a pattern match on any of the table or schema
            // names
            assertEquals(
                0,
                getSizeOfResultSet(
                    dbmd.getCrossReference(
                        database, schemaPattern1, table1, database, schema, table2)));

            assertEquals(
                0,
                getSizeOfResultSet(
                    dbmd.getCrossReference(
                        database, schemaPattern2, table1, database, schema, table2)));

            assertEquals(
                0,
                getSizeOfResultSet(
                    dbmd.getCrossReference(
                        database, schemaPattern1, null, database, schema, table2)));

            assertEquals(
                0,
                getSizeOfResultSet(
                    dbmd.getCrossReference(
                        database, schemaPattern2, null, database, schema, table2)));

            assertEquals(
                0,
                getSizeOfResultSet(
                    dbmd.getCrossReference(
                        database, schema, table1, database, schemaPattern1, table2)));

            assertEquals(
                0,
                getSizeOfResultSet(
                    dbmd.getCrossReference(
                        database, schema, table1, database, schemaPattern2, table2)));

            assertEquals(
                0,
                getSizeOfResultSet(
                    dbmd.getCrossReference(
                        database, schema, table1, database, schemaPattern1, null)));

            assertEquals(
                0,
                getSizeOfResultSet(
                    dbmd.getCrossReference(
                        database, schema, table1, database, schemaPattern2, null)));

            assertEquals(
                0,
                getSizeOfResultSet(
                    dbmd.getCrossReference(
                        database, null, tablePattern1, database, schema, table2)));

            assertEquals(
                0,
                getSizeOfResultSet(
                    dbmd.getCrossReference(
                        database, null, tablePattern2, database, schema, table2)));

            assertEquals(
                0,
                getSizeOfResultSet(
                    dbmd.getCrossReference(
                        database, schema, tablePattern1, database, schema, table2)));

            assertEquals(
                0,
                getSizeOfResultSet(
                    dbmd.getCrossReference(
                        database, schema, tablePattern2, database, schema, table2)));

            assertEquals(
                0,
                getSizeOfResultSet(
                    dbmd.getCrossReference(
                        database, schema, table1, database, null, tablePattern1)));

            assertEquals(
                0,
                getSizeOfResultSet(
                    dbmd.getCrossReference(
                        database, schema, table1, database, null, tablePattern2)));

            assertEquals(
                0,
                getSizeOfResultSet(
                    dbmd.getCrossReference(
                        database, schema, table1, database, schema, tablePattern1)));

            assertEquals(
                0,
                getSizeOfResultSet(
                    dbmd.getCrossReference(
                        database, schema, table1, database, schema, tablePattern2)));
          });
    }
  }

  /**
   * From version 3.14.16 we have the enablePatternSearch connection property which sets whether
   * pattern searches are allowed for certain DatabaseMetaData queries. This test uses the default
   * setting for this property which is true.
   */
  @Test
  public void testPatternSearchAllowedForPrimaryAndForeignKeys() throws Exception {
    final String table1 = "PATTERN_SEARCH_TABLE1";
    final String table2 = "PATTERN_SEARCH_TABLE2";

    try (Connection connection = getConnection();
        Statement statement = connection.createStatement()) {
      String schemaRandomPart = SnowflakeUtil.randomAlphaNumeric(5);
      String schemaName =
          "\""
              + TestUtil.GENERATED_SCHEMA_PREFIX
              + "TEST_PATTERNS_SCHEMA_"
              + schemaRandomPart
              + "\"";

      TestUtil.withSchema(
          statement,
          schemaName,
          () -> {
            String schema = connection.getSchema();
            statement.execute(
                "create or replace table " + table1 + "(C1 int primary key, C2 string)");
            statement.execute(
                "create or replace table "
                    + table2
                    + "(C1 int primary key, C2 string, C3 int references "
                    + table1
                    + ")");

            DatabaseMetaData dbmd = connection.getMetaData();

            String schemaPattern1 = schema.substring(0, schema.length() - 1).concat("%");
            String schemaPattern2 = schema.substring(0, schema.length() - 1).concat("_");
            String tablePattern1 = "PATTERN_SEARCH_TABLE%";
            String tablePattern2 = "PATTERN_SEARCH_TABLE_";
            String database = connection.getCatalog();

            // Should return result for matching on either an exact schema and table name or a
            // pattern
            assertEquals(1, getSizeOfResultSet(dbmd.getPrimaryKeys(database, schema, table1)));

            assertEquals(
                1, getSizeOfResultSet(dbmd.getPrimaryKeys(database, schemaPattern1, table1)));

            assertEquals(
                1, getSizeOfResultSet(dbmd.getPrimaryKeys(database, schemaPattern2, table1)));

            assertEquals(
                2, getSizeOfResultSet(dbmd.getPrimaryKeys(database, schemaPattern1, null)));

            assertEquals(
                2, getSizeOfResultSet(dbmd.getPrimaryKeys(database, schemaPattern2, null)));

            assertEquals(
                2, getSizeOfResultSet(dbmd.getPrimaryKeys(database, schema, tablePattern1)));

            assertEquals(
                2, getSizeOfResultSet(dbmd.getPrimaryKeys(database, schema, tablePattern2)));

            assertEquals(2, getSizeOfResultSet(dbmd.getPrimaryKeys(database, null, tablePattern1)));

            assertEquals(2, getSizeOfResultSet(dbmd.getPrimaryKeys(database, null, tablePattern2)));

            assertEquals(1, getSizeOfResultSet(dbmd.getImportedKeys(database, schema, table2)));

            assertEquals(
                1, getSizeOfResultSet(dbmd.getImportedKeys(database, schemaPattern1, table2)));

            assertEquals(
                1, getSizeOfResultSet(dbmd.getImportedKeys(database, schemaPattern1, null)));

            assertEquals(
                1, getSizeOfResultSet(dbmd.getImportedKeys(database, schemaPattern2, table2)));

            assertEquals(
                1, getSizeOfResultSet(dbmd.getImportedKeys(database, schemaPattern2, null)));

            assertEquals(
                1, getSizeOfResultSet(dbmd.getImportedKeys(database, null, tablePattern1)));

            assertEquals(
                1, getSizeOfResultSet(dbmd.getImportedKeys(database, null, tablePattern2)));

            assertEquals(
                1, getSizeOfResultSet(dbmd.getImportedKeys(database, schema, tablePattern1)));

            assertEquals(
                1, getSizeOfResultSet(dbmd.getImportedKeys(database, schema, tablePattern2)));

            assertEquals(1, getSizeOfResultSet(dbmd.getExportedKeys(database, schema, table1)));

            assertEquals(
                1, getSizeOfResultSet(dbmd.getExportedKeys(database, schemaPattern1, table1)));

            assertEquals(
                1, getSizeOfResultSet(dbmd.getExportedKeys(database, null, tablePattern1)));

            assertEquals(
                1, getSizeOfResultSet(dbmd.getExportedKeys(database, null, tablePattern2)));

            assertEquals(
                1, getSizeOfResultSet(dbmd.getExportedKeys(database, schema, tablePattern1)));

            assertEquals(
                1, getSizeOfResultSet(dbmd.getExportedKeys(database, schema, tablePattern2)));

            assertEquals(
                1,
                getSizeOfResultSet(
                    dbmd.getCrossReference(database, schema, table1, database, schema, table2)));

            assertEquals(
                1,
                getSizeOfResultSet(
                    dbmd.getCrossReference(
                        database, schemaPattern1, table1, database, schema, table2)));

            assertEquals(
                1,
                getSizeOfResultSet(
                    dbmd.getCrossReference(
                        database, schemaPattern2, table1, database, schema, table2)));

            assertEquals(
                1,
                getSizeOfResultSet(
                    dbmd.getCrossReference(
                        database, schemaPattern1, null, database, schema, table2)));

            assertEquals(
                1,
                getSizeOfResultSet(
                    dbmd.getCrossReference(
                        database, schemaPattern2, null, database, schema, table2)));

            assertEquals(
                1,
                getSizeOfResultSet(
                    dbmd.getCrossReference(
                        database, schema, table1, database, schemaPattern1, table2)));

            assertEquals(
                1,
                getSizeOfResultSet(
                    dbmd.getCrossReference(
                        database, schema, table1, database, schemaPattern2, table2)));

            assertEquals(
                1,
                getSizeOfResultSet(
                    dbmd.getCrossReference(
                        database, schema, table1, database, schemaPattern1, null)));

            assertEquals(
                1,
                getSizeOfResultSet(
                    dbmd.getCrossReference(
                        database, schema, table1, database, schemaPattern2, null)));

            assertEquals(
                1,
                getSizeOfResultSet(
                    dbmd.getCrossReference(
                        database, null, tablePattern1, database, schema, table2)));

            assertEquals(
                1,
                getSizeOfResultSet(
                    dbmd.getCrossReference(
                        database, null, tablePattern2, database, schema, table2)));

            assertEquals(
                1,
                getSizeOfResultSet(
                    dbmd.getCrossReference(
                        database, schema, tablePattern1, database, schema, table2)));

            assertEquals(
                1,
                getSizeOfResultSet(
                    dbmd.getCrossReference(
                        database, schema, tablePattern2, database, schema, table2)));

            assertEquals(
                1,
                getSizeOfResultSet(
                    dbmd.getCrossReference(
                        database, schema, table1, database, null, tablePattern1)));

            assertEquals(
                1,
                getSizeOfResultSet(
                    dbmd.getCrossReference(
                        database, schema, table1, database, null, tablePattern2)));

            assertEquals(
                1,
                getSizeOfResultSet(
                    dbmd.getCrossReference(
                        database, schema, table1, database, schema, tablePattern1)));

            assertEquals(
                1,
                getSizeOfResultSet(
                    dbmd.getCrossReference(
                        database, schema, table1, database, schema, tablePattern2)));
          });
=======
   * For driver versions higher than 3.14.5 the driver reports support for JDBC 4.2. For driver
   * version 3.14.5 and earlier, the driver reports support for JDBC 1.0.
   *
   * @throws SQLException
   */
  @Test
  public void testGetJDBCVersion() throws SQLException {
    try (Connection connection = getConnection()) {
      DatabaseMetaData metaData = connection.getMetaData();

      // JDBC x.x compatible
      assertEquals(4, metaData.getJDBCMajorVersion());
      assertEquals(2, metaData.getJDBCMinorVersion());
>>>>>>> 1a993a8b
    }
  }
}<|MERGE_RESOLUTION|>--- conflicted
+++ resolved
@@ -1773,7 +1773,6 @@
   }
 
   /**
-<<<<<<< HEAD
    * From version 3.14.16 we have the enablePatternSearch connection property which sets whether
    * pattern searches are allowed for certain DatabaseMetaData queries. This test sets that value to
    * false meaning pattern searches are not allowed for getPrimaryKeys, getImportedKeys,
@@ -2228,7 +2227,9 @@
                     dbmd.getCrossReference(
                         database, schema, table1, database, schema, tablePattern2)));
           });
-=======
+    }
+  }
+  
    * For driver versions higher than 3.14.5 the driver reports support for JDBC 4.2. For driver
    * version 3.14.5 and earlier, the driver reports support for JDBC 1.0.
    *
@@ -2242,7 +2243,6 @@
       // JDBC x.x compatible
       assertEquals(4, metaData.getJDBCMajorVersion());
       assertEquals(2, metaData.getJDBCMinorVersion());
->>>>>>> 1a993a8b
     }
   }
 }