/*
 * Copyright (c) 2012-2022 Snowflake Computing Inc. All rights reserved.
 */
package net.snowflake.client.jdbc;

import static net.snowflake.client.AssumptionUtils.assumeRunningOnLinuxMac;
import static org.hamcrest.CoreMatchers.equalTo;
import static org.hamcrest.MatcherAssert.assertThat;
import static org.junit.jupiter.api.Assertions.assertEquals;
import static org.junit.jupiter.api.Assertions.assertFalse;
import static org.junit.jupiter.api.Assertions.assertThrows;
import static org.junit.jupiter.api.Assertions.assertTrue;
import static org.junit.jupiter.api.Assertions.fail;
import static org.mockito.Mockito.any;
import static org.mockito.Mockito.mock;
import static org.mockito.Mockito.when;

import java.io.IOException;
import java.net.SocketException;
import java.net.SocketTimeoutException;
import java.util.ArrayList;
import java.util.List;
import java.util.concurrent.atomic.AtomicBoolean;
import net.snowflake.client.core.ExecTimeTelemetryData;
import net.snowflake.client.core.HttpUtil;
import net.snowflake.client.jdbc.telemetryOOB.TelemetryService;
import net.snowflake.client.util.DecorrelatedJitterBackoff;
import org.apache.http.StatusLine;
import org.apache.http.client.config.RequestConfig;
import org.apache.http.client.methods.CloseableHttpResponse;
import org.apache.http.client.methods.HttpGet;
import org.apache.http.client.methods.HttpUriRequest;
import org.apache.http.impl.client.CloseableHttpClient;
import org.junit.jupiter.api.Test;
import org.mockito.invocation.InvocationOnMock;
import org.mockito.stubbing.Answer;

/** RestRequest unit tests. */
public class RestRequestTest {

  static final int DEFAULT_CONNECTION_TIMEOUT = 300000;
  static final int DEFAULT_HTTP_CLIENT_SOCKET_TIMEOUT = 300000; // ms

  private CloseableHttpResponse retryResponse() {
    StatusLine retryStatusLine = mock(StatusLine.class);
    when(retryStatusLine.getStatusCode()).thenReturn(503);

    CloseableHttpResponse retryResponse = mock(CloseableHttpResponse.class);
    when(retryResponse.getStatusLine()).thenReturn(retryStatusLine);

    return retryResponse;
  }

  private CloseableHttpResponse retryLoginResponse() {
    StatusLine retryStatusLine = mock(StatusLine.class);
    when(retryStatusLine.getStatusCode()).thenReturn(429);

    CloseableHttpResponse retryResponse = mock(CloseableHttpResponse.class);
    when(retryResponse.getStatusLine()).thenReturn(retryStatusLine);

    return retryResponse;
  }

  private CloseableHttpResponse successResponse() {
    StatusLine successStatusLine = mock(StatusLine.class);
    when(successStatusLine.getStatusCode()).thenReturn(200);

    CloseableHttpResponse successResponse = mock(CloseableHttpResponse.class);
    when(successResponse.getStatusLine()).thenReturn(successStatusLine);

    return successResponse;
  }

  private CloseableHttpResponse socketTimeoutResponse() throws SocketTimeoutException {
    StatusLine successStatusLine = mock(StatusLine.class);
    when(successStatusLine.getStatusCode()).thenThrow(new SocketTimeoutException("Read timed out"));

    CloseableHttpResponse successResponse = mock(CloseableHttpResponse.class);
    when(successStatusLine.getStatusCode()).thenThrow(new SocketTimeoutException("Read timed out"));

    return successResponse;
  }

  private void execute(
      CloseableHttpClient client,
      String uri,
      int retryTimeout,
      int authTimeout,
      int socketTimeout,
      boolean includeRetryParameters,
      boolean noRetry)
      throws IOException, SnowflakeSQLException {

    this.execute(
        client, uri, retryTimeout, authTimeout, socketTimeout, includeRetryParameters, noRetry, 0);
  }

  private void execute(
      CloseableHttpClient client,
      String uri,
      int retryTimeout,
      int authTimeout,
      int socketTimeout,
      boolean includeRetryParameters,
      boolean noRetry,
      int maxRetries)
      throws IOException, SnowflakeSQLException {

    RequestConfig.Builder builder =
        RequestConfig.custom()
            .setConnectTimeout(DEFAULT_CONNECTION_TIMEOUT)
            .setConnectionRequestTimeout(DEFAULT_CONNECTION_TIMEOUT)
            .setSocketTimeout(DEFAULT_HTTP_CLIENT_SOCKET_TIMEOUT);
    RequestConfig defaultRequestConfig = builder.build();
    HttpUtil util = new HttpUtil();
    util.setRequestConfig(defaultRequestConfig);

    RestRequest.execute(
        client,
        new HttpGet(uri),
        retryTimeout, // retry timeout
        authTimeout,
        socketTimeout,
        maxRetries,
        0, // inject socket timeout
        new AtomicBoolean(false), // canceling
        false, // without cookie
        includeRetryParameters,
        true,
        true,
        noRetry,
        new ExecTimeTelemetryData());
  }

  @Test
  public void testRetryParamsInRequest() throws IOException, SnowflakeSQLException {
    CloseableHttpClient client = mock(CloseableHttpClient.class);
    when(client.execute(any(HttpUriRequest.class)))
        .thenAnswer(
            new Answer<CloseableHttpResponse>() {
              int callCount = 0;

              @Override
              public CloseableHttpResponse answer(InvocationOnMock invocation) throws Throwable {
                HttpUriRequest arg = (HttpUriRequest) invocation.getArguments()[0];
                String params = arg.getURI().getQuery();

                if (callCount == 0) {
                  assertFalse(params.contains("retryCount="));
                  assertFalse(params.contains("retryReason="));
                  assertFalse(params.contains("clientStartTime="));
                  assertTrue(params.contains("request_guid="));
                } else {
                  assertTrue(params.contains("retryCount=" + callCount));
                  assertTrue(params.contains("retryReason=503"));
                  assertTrue(params.contains("clientStartTime="));
                  assertTrue(params.contains("request_guid="));
                }

                callCount += 1;
                if (callCount >= 3) {
                  return successResponse();
                } else {
                  return retryResponse();
                }
              }
            });

    execute(client, "fakeurl.com/?requestId=abcd-1234", 0, 0, 0, true, false);
  }

  @Test
  public void testRetryNoParamsInRequest() throws IOException, SnowflakeSQLException {
    CloseableHttpClient client = mock(CloseableHttpClient.class);
    when(client.execute(any(HttpUriRequest.class)))
        .thenAnswer(
            new Answer<CloseableHttpResponse>() {
              int callCount = 0;

              @Override
              public CloseableHttpResponse answer(InvocationOnMock invocation) throws Throwable {
                HttpUriRequest arg = (HttpUriRequest) invocation.getArguments()[0];
                String params = arg.getURI().getQuery();

                assertFalse(params.contains("retryCount="));
                assertFalse(params.contains("retryReason="));
                assertFalse(params.contains("clientStartTime="));
                assertTrue(params.contains("request_guid="));

                callCount += 1;
                if (callCount >= 3) {
                  return successResponse();
                } else {
                  return retryResponse();
                }
              }
            });

    execute(client, "fakeurl.com/?requestId=abcd-1234", 0, 0, 0, false, false);
  }

  private CloseableHttpResponse anyStatusCodeResponse(int statusCode) {
    StatusLine successStatusLine = mock(StatusLine.class);
    when(successStatusLine.getStatusCode()).thenReturn(statusCode);

    CloseableHttpResponse response = mock(CloseableHttpResponse.class);
    when(response.getStatusLine()).thenReturn(successStatusLine);

    return response;
  }

  @Test
  public void testIsNonRetryableHTTPCode() throws Exception {
    class TestCase {
      TestCase(int statusCode, boolean retryHTTP403, boolean result) {
        this.statusCode = statusCode;
        this.retryHTTP403 = retryHTTP403;
        this.result = result; // expected result of calling isNonRetryableHTTPCode()
      }

      public int statusCode;
      public boolean retryHTTP403;
      public boolean result;
    }
    List<TestCase> testCases = new ArrayList<>();
    // no retry on HTTP 403 option

    testCases.add(new TestCase(100, false, true));
    testCases.add(new TestCase(101, false, true));
    testCases.add(new TestCase(103, false, true));
    testCases.add(new TestCase(200, false, true));
    testCases.add(new TestCase(201, false, true));
    testCases.add(new TestCase(202, false, true));
    testCases.add(new TestCase(203, false, true));
    testCases.add(new TestCase(204, false, true));
    testCases.add(new TestCase(205, false, true));
    testCases.add(new TestCase(206, false, true));
    testCases.add(new TestCase(300, false, true));
    testCases.add(new TestCase(301, false, true));
    testCases.add(new TestCase(302, false, true));
    testCases.add(new TestCase(303, false, true));
    testCases.add(new TestCase(304, false, true));
    testCases.add(new TestCase(307, false, true));
    testCases.add(new TestCase(308, false, true));
    testCases.add(new TestCase(400, false, true));
    testCases.add(new TestCase(401, false, true));
    testCases.add(new TestCase(403, false, true)); // no retry on HTTP 403
    testCases.add(new TestCase(404, false, true));
    testCases.add(new TestCase(405, false, true));
    testCases.add(new TestCase(406, false, true));
    testCases.add(new TestCase(407, false, true));
    testCases.add(new TestCase(408, false, false)); // do retry on HTTP 408
    testCases.add(new TestCase(410, false, true));
    testCases.add(new TestCase(411, false, true));
    testCases.add(new TestCase(412, false, true));
    testCases.add(new TestCase(413, false, true));
    testCases.add(new TestCase(414, false, true));
    testCases.add(new TestCase(415, false, true));
    testCases.add(new TestCase(416, false, true));
    testCases.add(new TestCase(417, false, true));
    testCases.add(new TestCase(418, false, true));
    testCases.add(new TestCase(425, false, true));
    testCases.add(new TestCase(426, false, true));
    testCases.add(new TestCase(428, false, true));
    testCases.add(new TestCase(429, false, false)); // do retry on HTTP 429
    testCases.add(new TestCase(431, false, true));
    testCases.add(new TestCase(451, false, true));
    testCases.add(new TestCase(500, false, false));
    testCases.add(new TestCase(501, false, false));
    testCases.add(new TestCase(502, false, false));
    testCases.add(new TestCase(503, false, false));
    testCases.add(new TestCase(504, false, false));
    testCases.add(new TestCase(505, false, false));
    testCases.add(new TestCase(506, false, false));
    testCases.add(new TestCase(507, false, false));
    testCases.add(new TestCase(508, false, false));
    testCases.add(new TestCase(509, false, false));
    testCases.add(new TestCase(510, false, false));
    testCases.add(new TestCase(511, false, false));
    testCases.add(new TestCase(513, false, false));
    // do retry on HTTP 403 option
    testCases.add(new TestCase(100, true, true));
    testCases.add(new TestCase(101, true, true));
    testCases.add(new TestCase(103, true, true));
    testCases.add(new TestCase(200, true, true));
    testCases.add(new TestCase(201, true, true));
    testCases.add(new TestCase(202, true, true));
    testCases.add(new TestCase(203, true, true));
    testCases.add(new TestCase(204, true, true));
    testCases.add(new TestCase(205, true, true));
    testCases.add(new TestCase(206, true, true));
    testCases.add(new TestCase(300, true, true));
    testCases.add(new TestCase(301, true, true));
    testCases.add(new TestCase(302, true, true));
    testCases.add(new TestCase(303, true, true));
    testCases.add(new TestCase(304, true, true));
    testCases.add(new TestCase(307, true, true));
    testCases.add(new TestCase(308, true, true));
    testCases.add(new TestCase(400, true, true));
    testCases.add(new TestCase(401, true, true));
    testCases.add(new TestCase(403, true, false)); // do retry on HTTP 403
    testCases.add(new TestCase(404, true, true));
    testCases.add(new TestCase(405, true, true));
    testCases.add(new TestCase(406, true, true));
    testCases.add(new TestCase(407, true, true));
    testCases.add(new TestCase(408, true, false)); // do retry on HTTP 408
    testCases.add(new TestCase(410, true, true));
    testCases.add(new TestCase(411, true, true));
    testCases.add(new TestCase(412, true, true));
    testCases.add(new TestCase(413, true, true));
    testCases.add(new TestCase(414, true, true));
    testCases.add(new TestCase(415, true, true));
    testCases.add(new TestCase(416, true, true));
    testCases.add(new TestCase(417, true, true));
    testCases.add(new TestCase(418, true, true));
    testCases.add(new TestCase(425, true, true));
    testCases.add(new TestCase(426, true, true));
    testCases.add(new TestCase(428, true, true));
    testCases.add(new TestCase(429, true, false)); // do retry on HTTP 429
    testCases.add(new TestCase(431, true, true));
    testCases.add(new TestCase(451, true, true));
    testCases.add(new TestCase(500, true, false));
    testCases.add(new TestCase(501, true, false));
    testCases.add(new TestCase(502, true, false));
    testCases.add(new TestCase(503, true, false));
    testCases.add(new TestCase(504, true, false));
    testCases.add(new TestCase(505, true, false));
    testCases.add(new TestCase(506, true, false));
    testCases.add(new TestCase(507, true, false));
    testCases.add(new TestCase(508, true, false));
    testCases.add(new TestCase(509, true, false));
    testCases.add(new TestCase(510, true, false));
    testCases.add(new TestCase(511, true, false));
    testCases.add(new TestCase(513, true, false));

    for (TestCase t : testCases) {
      if (t.result) {
        assertTrue(
            RestRequest.isNonRetryableHTTPCode(anyStatusCodeResponse(t.statusCode), t.retryHTTP403),
            String.format(
                "Result must be true but false: HTTP Code: %d, RetryHTTP403: %s",
                t.statusCode, t.retryHTTP403));
      } else {
        assertFalse(
            RestRequest.isNonRetryableHTTPCode(anyStatusCodeResponse(t.statusCode), t.retryHTTP403),
            String.format(
                "Result must be false but true: HTTP Code: %d, RetryHTTP403: %s",
                t.statusCode, t.retryHTTP403));
      }
    }
  }

  @Test
  public void testExceptionAuthBasedTimeout() throws IOException {
    CloseableHttpClient client = mock(CloseableHttpClient.class);
    when(client.execute(any(HttpUriRequest.class)))
        .thenAnswer((Answer<CloseableHttpResponse>) invocation -> retryResponse());

    try {
      execute(client, "login-request.com/?requestId=abcd-1234", 2, 1, 30000, true, false);
    } catch (SnowflakeSQLException ex) {
      assertThat(
          ex.getErrorCode(), equalTo(ErrorCode.AUTHENTICATOR_REQUEST_TIMEOUT.getMessageCode()));
    }
  }

  @Test
  public void testExceptionAuthBasedTimeoutFor429ErrorCode() throws IOException {
    CloseableHttpClient client = mock(CloseableHttpClient.class);
    when(client.execute(any(HttpUriRequest.class)))
        .thenAnswer((Answer<CloseableHttpResponse>) invocation -> retryLoginResponse());

    try {
      execute(client, "login-request.com/?requestId=abcd-1234", 2, 1, 30000, true, false);
    } catch (SnowflakeSQLException ex) {
      assertThat(
          ex.getErrorCode(), equalTo(ErrorCode.AUTHENTICATOR_REQUEST_TIMEOUT.getMessageCode()));
    }
  }

  @Test
  public void testNoRetry() throws IOException, SnowflakeSQLException {
    boolean telemetryEnabled = TelemetryService.getInstance().isEnabled();
    try {
      TelemetryService.disable(); // disable telemetry for the test
      CloseableHttpClient client = mock(CloseableHttpClient.class);
      when(client.execute(any(HttpUriRequest.class)))
          .thenAnswer(
              new Answer<CloseableHttpResponse>() {
                int callCount = 0;

                @Override
                public CloseableHttpResponse answer(InvocationOnMock invocation) throws Throwable {
                  callCount += 1;
                  if (callCount <= 1) {
                    return retryResponse(); // return a retryable resp on the first attempt
                  } else {
                    fail("No retry should happen when noRetry = true");
                  }
                  return successResponse();
                }
              });

      execute(client, "fakeurl.com/?requestId=abcd-1234", 0, 0, 0, true, true);
    } finally {
      if (telemetryEnabled) {
        TelemetryService.enable();
      } else {
        TelemetryService.disable();
      }
    }
  }

  /**
   * Test that after socket timeout, retryReason parameter is set for queries and is set to 0 for
   * null response.
   *
   * @throws SnowflakeSQLException
   * @throws IOException
   */
  @Test
  public void testRetryParametersWithSocketTimeout() throws IOException, SnowflakeSQLException {

    CloseableHttpClient client = mock(CloseableHttpClient.class);
    when(client.execute(any(HttpUriRequest.class)))
        .thenAnswer(
            new Answer<CloseableHttpResponse>() {
              int callCount = 0;

              @Override
              public CloseableHttpResponse answer(InvocationOnMock invocation) throws Throwable {
                HttpUriRequest arg = (HttpUriRequest) invocation.getArguments()[0];
                String params = arg.getURI().getQuery();

                if (callCount == 0) {
                  assertFalse(params.contains("retryCount="));
                  assertFalse(params.contains("retryReason="));
                  assertFalse(params.contains("clientStartTime="));
                  assertTrue(params.contains("request_guid="));
                } else {
                  assertTrue(params.contains("retryCount=" + callCount));
                  assertTrue(params.contains("retryReason=0"));
                  assertTrue(params.contains("clientStartTime="));
                  assertTrue(params.contains("request_guid="));
                }

                callCount += 1;
                if (callCount >= 2) {
                  return successResponse();
                } else {
                  return socketTimeoutResponse();
                }
              }
            });

    execute(client, "fakeurl.com/?requestId=abcd-1234", 0, 0, 0, true, false);
  }

  @Test
  public void testMaxRetriesExceeded() throws IOException {
    boolean telemetryEnabled = TelemetryService.getInstance().isEnabled();

    CloseableHttpClient client = mock(CloseableHttpClient.class);
    when(client.execute(any(HttpUriRequest.class)))
        .thenAnswer(
            new Answer<CloseableHttpResponse>() {
              int callCount = 0;

              @Override
              public CloseableHttpResponse answer(InvocationOnMock invocation) throws Throwable {
                callCount += 1;
                if (callCount >= 4) {
                  return successResponse();
                } else {
                  return socketTimeoutResponse();
                }
              }
            });

    try {
      TelemetryService.disable();
      assertThrows(
          SnowflakeSQLException.class,
          () -> execute(client, "fakeurl.com/?requestId=abcd-1234", 0, 0, 0, true, false, 1));
    } finally {
      if (telemetryEnabled) {
        TelemetryService.enable();
      } else {
        TelemetryService.disable();
      }
    }
  }

  @Test
  public void testConnectionClosedRetriesSuccessful() throws IOException, SnowflakeSQLException {
    CloseableHttpClient client = mock(CloseableHttpClient.class);
    when(client.execute(any(HttpUriRequest.class)))
        .then(
            new Answer<CloseableHttpResponse>() {
              int callCount = 0;

              @Override
              public CloseableHttpResponse answer(InvocationOnMock invocationOnMock)
                  throws Throwable {
                callCount += 1;
                if (callCount >= 1) {
                  return successResponse();
                } else {
                  throw new SocketException("Connection reset");
                }
              }
            });

    execute(client, "fakeurl.com/?requestId=abcd-1234", 0, 0, 0, true, false, 1);
  }

<<<<<<< HEAD
  @Test(expected = SnowflakeSQLException.class)
  public void testLoginMaxRetries() throws IOException, SnowflakeSQLException {
=======
  @Test
  public void testLoginMaxRetries() throws IOException {
>>>>>>> 3236d984
    boolean telemetryEnabled = TelemetryService.getInstance().isEnabled();

    CloseableHttpClient client = mock(CloseableHttpClient.class);
    when(client.execute(any(HttpUriRequest.class)))
        .thenAnswer(
            new Answer<CloseableHttpResponse>() {
              int callCount = 0;

              @Override
              public CloseableHttpResponse answer(InvocationOnMock invocation) throws Throwable {
                callCount += 1;
                if (callCount >= 4) {
                  return retryLoginResponse();
                } else {
                  return socketTimeoutResponse();
                }
              }
            });

    try {
      TelemetryService.disable();
      assertThrows(
          SnowflakeSQLException.class,
          () -> execute(client, "/session/v1/login-request", 0, 0, 0, true, false, 1));
    } finally {
      if (telemetryEnabled) {
        TelemetryService.enable();
      } else {
        TelemetryService.disable();
      }
    }
  }

  @Test
  public void testLoginTimeout() throws IOException {
    assumeRunningOnLinuxMac();
    boolean telemetryEnabled = TelemetryService.getInstance().isEnabled();

    CloseableHttpClient client = mock(CloseableHttpClient.class);
    when(client.execute(any(HttpUriRequest.class)))
        .thenAnswer(
            new Answer<CloseableHttpResponse>() {
              int callCount = 0;

              @Override
              public CloseableHttpResponse answer(InvocationOnMock invocation) throws Throwable {
                callCount += 1;
                if (callCount >= 4) {
                  return retryLoginResponse();
                } else {
                  return socketTimeoutResponse();
                }
              }
            });

    try {
      TelemetryService.disable();
      assertThrows(
          SnowflakeSQLException.class,
          () -> {
            execute(client, "/session/v1/login-request", 1, 0, 0, true, false, 10);
          });
    } finally {
      if (telemetryEnabled) {
        TelemetryService.enable();
      } else {
        TelemetryService.disable();
      }
    }
  }

  @Test
  public void testMaxRetriesWithSuccessfulResponse() throws IOException {
    boolean telemetryEnabled = TelemetryService.getInstance().isEnabled();

    CloseableHttpClient client = mock(CloseableHttpClient.class);
    when(client.execute(any(HttpUriRequest.class)))
        .thenAnswer(
            new Answer<CloseableHttpResponse>() {
              int callCount = 0;

              @Override
              public CloseableHttpResponse answer(InvocationOnMock invocation) throws Throwable {
                callCount += 1;
                if (callCount >= 3) {
                  return successResponse();
                } else {
                  return socketTimeoutResponse();
                }
              }
            });

    try {
      TelemetryService.disable();
      execute(client, "fakeurl.com/?requestId=abcd-1234", 0, 0, 0, true, false, 4);
    } catch (SnowflakeSQLException e) {
      fail("testMaxRetriesWithSuccessfulResponse");
    } finally {
      if (telemetryEnabled) {
        TelemetryService.enable();
      } else {
        TelemetryService.disable();
      }
    }
  }

  @Test
  public void shouldGenerateBackoffInRangeExceptTheLastBackoff() {
    int minBackoffInMilli = 1000;
    int maxBackoffInMilli = 16000;
    long backoffInMilli = minBackoffInMilli;
    long elapsedMilliForTransientIssues = 0;
    DecorrelatedJitterBackoff decorrelatedJitterBackoff =
        new DecorrelatedJitterBackoff(minBackoffInMilli, maxBackoffInMilli);
    int retryTimeoutInMilli = 5 * 60 * 1000;
    while (true) {
      backoffInMilli =
          RestRequest.getNewBackoffInMilli(
              backoffInMilli,
              true,
              decorrelatedJitterBackoff,
              10,
              retryTimeoutInMilli,
              elapsedMilliForTransientIssues);

      assertTrue(
          backoffInMilli <= maxBackoffInMilli,
          "Backoff should be lower or equal to max backoff limit");
      if (elapsedMilliForTransientIssues + backoffInMilli >= retryTimeoutInMilli) {
        assertEquals(
            retryTimeoutInMilli - elapsedMilliForTransientIssues,
            backoffInMilli,
            "Backoff should fill time till retry timeout");
        break;
      } else {
        assertTrue(
            backoffInMilli >= minBackoffInMilli,
            "Backoff should be higher or equal to min backoff limit");
      }
      elapsedMilliForTransientIssues += backoffInMilli;
    }
  }
}<|MERGE_RESOLUTION|>--- conflicted
+++ resolved
@@ -514,13 +514,8 @@
     execute(client, "fakeurl.com/?requestId=abcd-1234", 0, 0, 0, true, false, 1);
   }
 
-<<<<<<< HEAD
-  @Test(expected = SnowflakeSQLException.class)
-  public void testLoginMaxRetries() throws IOException, SnowflakeSQLException {
-=======
   @Test
   public void testLoginMaxRetries() throws IOException {
->>>>>>> 3236d984
     boolean telemetryEnabled = TelemetryService.getInstance().isEnabled();
 
     CloseableHttpClient client = mock(CloseableHttpClient.class);
