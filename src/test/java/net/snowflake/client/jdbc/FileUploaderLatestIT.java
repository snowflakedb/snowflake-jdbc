/*
 * Copyright (c) 2012-2023 Snowflake Computing Inc. All right reserved.
 */
package net.snowflake.client.jdbc;

import static net.snowflake.client.jdbc.SnowflakeUtil.systemGetProperty;
import static org.hamcrest.CoreMatchers.instanceOf;
import static org.junit.jupiter.api.Assertions.assertEquals;
import static org.junit.jupiter.api.Assertions.assertFalse;
import static org.junit.jupiter.api.Assertions.assertTrue;
import static org.junit.jupiter.api.Assertions.fail;

import com.amazonaws.services.s3.model.ObjectMetadata;
import com.fasterxml.jackson.databind.ObjectMapper;
import java.io.BufferedWriter;
import java.io.File;
import java.io.FileInputStream;
import java.io.FileNotFoundException;
import java.io.IOException;
import java.io.InputStream;
import java.io.OutputStreamWriter;
import java.io.Writer;
import java.nio.charset.StandardCharsets;
import java.nio.file.Files;
import java.nio.file.Path;
import java.nio.file.Paths;
import java.security.NoSuchAlgorithmException;
import java.sql.Connection;
import java.sql.ResultSet;
import java.sql.SQLException;
import java.sql.Statement;
import java.util.List;
import java.util.Map;
import java.util.Properties;
import net.snowflake.client.annotations.DontRunOnGithubActions;
import net.snowflake.client.category.TestTags;
import net.snowflake.client.core.OCSPMode;
import net.snowflake.client.core.SFSession;
import net.snowflake.client.core.SFStatement;
import net.snowflake.client.jdbc.cloud.storage.S3StorageObjectMetadata;
import net.snowflake.client.jdbc.cloud.storage.SnowflakeGCSClient;
import net.snowflake.client.jdbc.cloud.storage.SnowflakeStorageClient;
import net.snowflake.client.jdbc.cloud.storage.StageInfo;
import net.snowflake.client.jdbc.cloud.storage.StorageClientFactory;
import net.snowflake.client.jdbc.cloud.storage.StorageObjectMetadata;
import net.snowflake.client.jdbc.cloud.storage.StorageProviderException;
import net.snowflake.common.core.RemoteStoreFileEncryptionMaterial;
import org.apache.commons.io.FileUtils;
import org.junit.jupiter.api.Tag;
import org.junit.jupiter.api.Test;

/** Tests for SnowflakeFileTransferAgent that require an active connection */
<<<<<<< HEAD
@Category(TestCategoryOthers.class)
=======
@Tag(TestTags.OTHERS)
>>>>>>> 3236d984
public class FileUploaderLatestIT extends FileUploaderPrep {
  private static final String OBJ_META_STAGE = "testObjMeta";
  private ObjectMapper mapper = new ObjectMapper();
  private static final String PUT_COMMAND = "put file:///dummy/path/file2.gz @testStage";

  /**
   * This tests that getStageInfo(JsonNode, session) reflects the boolean value of UseS3RegionalUrl
   * that has been set via the session.
   *
   * @throws SQLException
   */
  @Test
  @DontRunOnGithubActions
  public void testGetS3StageDataWithS3Session() throws SQLException {
    try (Connection con = getConnection("s3testaccount")) {
      SFSession sfSession = con.unwrap(SnowflakeConnectionV1.class).getSfSession();
      // Set UseRegionalS3EndpointsForPresignedURL to true in session
      sfSession.setUseRegionalS3EndpointsForPresignedURL(true);

      // Get sample stage info with session
      StageInfo stageInfo = SnowflakeFileTransferAgent.getStageInfo(exampleS3JsonNode, sfSession);
      assertEquals(StageInfo.StageType.S3, stageInfo.getStageType());
      // Assert that true value from session is reflected in StageInfo
      assertEquals(true, stageInfo.getUseS3RegionalUrl());

      // Set UseRegionalS3EndpointsForPresignedURL to false in session
      sfSession.setUseRegionalS3EndpointsForPresignedURL(false);
      stageInfo = SnowflakeFileTransferAgent.getStageInfo(exampleS3JsonNode, sfSession);
      assertEquals(StageInfo.StageType.S3, stageInfo.getStageType());
      // Assert that false value from session is reflected in StageInfo
      assertEquals(false, stageInfo.getUseS3RegionalUrl());
    }
  }

  /**
   * This tests that setting the value of UseS3RegionalUrl for a non-S3 account session has no
   * effect on the function getStageInfo(JsonNode, session).
   *
   * @throws SQLException
   */
  @Test
  @DontRunOnGithubActions
  public void testGetS3StageDataWithAzureSession() throws SQLException {
    try (Connection con = getConnection("azureaccount")) {
      SFSession sfSession = con.unwrap(SnowflakeConnectionV1.class).getSfSession();
      // Set UseRegionalS3EndpointsForPresignedURL to true in session. This is redundant since
      // session
      // is Azure
      sfSession.setUseRegionalS3EndpointsForPresignedURL(true);

      // Get sample stage info with session
      StageInfo stageInfo =
          SnowflakeFileTransferAgent.getStageInfo(exampleAzureJsonNode, sfSession);
      assertEquals(StageInfo.StageType.AZURE, stageInfo.getStageType());
      assertEquals("EXAMPLE_LOCATION/", stageInfo.getLocation());
      // Assert that UseRegionalS3EndpointsForPresignedURL is false in StageInfo even if it was set
      // to
      // true.
      // The value should always be false for non-S3 accounts
      assertEquals(false, stageInfo.getUseS3RegionalUrl());
    }
  }

  @Test
  @DontRunOnGithubActions
  public void testGetObjectMetadataWithGCS() throws Exception {
    Properties paramProperties = new Properties();
    paramProperties.put("GCS_USE_DOWNSCOPED_CREDENTIAL", true);
    try (Connection connection = getConnection("gcpaccount", paramProperties);
        Statement statement = connection.createStatement()) {
      try {
        statement.execute("CREATE OR REPLACE STAGE " + OBJ_META_STAGE);

        String sourceFilePath = getFullPathFileInResource(TEST_DATA_FILE);
        String putCommand = "PUT file://" + sourceFilePath + " @" + OBJ_META_STAGE;
        statement.execute(putCommand);

        SFSession sfSession = connection.unwrap(SnowflakeConnectionV1.class).getSfSession();
        SnowflakeFileTransferAgent sfAgent =
            new SnowflakeFileTransferAgent(putCommand, sfSession, new SFStatement(sfSession));
        StageInfo info = sfAgent.getStageInfo();
        SnowflakeGCSClient client =
            SnowflakeGCSClient.createSnowflakeGCSClient(
                info, sfAgent.getEncryptionMaterial().get(0), sfSession);

        String location = info.getLocation();
        int idx = location.indexOf('/');
        String remoteStageLocation = location.substring(0, idx);
        String path = location.substring(idx + 1) + TEST_DATA_FILE + ".gz";
        StorageObjectMetadata metadata = client.getObjectMetadata(remoteStageLocation, path);
        assertEquals("gzip", metadata.getContentEncoding());
      } finally {
        statement.execute("DROP STAGE if exists " + OBJ_META_STAGE);
      }
    }
  }

  @Test
  @DontRunOnGithubActions
  public void testGetObjectMetadataFileNotFoundWithGCS() throws Exception {
    Properties paramProperties = new Properties();
    paramProperties.put("GCS_USE_DOWNSCOPED_CREDENTIAL", true);
    try (Connection connection = getConnection("gcpaccount", paramProperties);
        Statement statement = connection.createStatement()) {
      try {
        statement.execute("CREATE OR REPLACE STAGE " + OBJ_META_STAGE);

        String sourceFilePath = getFullPathFileInResource(TEST_DATA_FILE);
        String putCommand = "PUT file://" + sourceFilePath + " @" + OBJ_META_STAGE;
        statement.execute(putCommand);

        SFSession sfSession = connection.unwrap(SnowflakeConnectionV1.class).getSfSession();
        SnowflakeFileTransferAgent sfAgent =
            new SnowflakeFileTransferAgent(putCommand, sfSession, new SFStatement(sfSession));
        StageInfo info = sfAgent.getStageInfo();
        SnowflakeGCSClient client =
            SnowflakeGCSClient.createSnowflakeGCSClient(
                info, sfAgent.getEncryptionMaterial().get(0), sfSession);

        String location = info.getLocation();
        int idx = location.indexOf('/');
        String remoteStageLocation = location.substring(0, idx);
        String path = location.substring(idx + 1) + "wrong_file.csv.gz";
        client.getObjectMetadata(remoteStageLocation, path);
        fail("should raise exception");
      } catch (Exception ex) {
        assertTrue(
            ex instanceof StorageProviderException,
            "Wrong type of exception. Message: " + ex.getMessage());
        assertTrue(ex.getMessage().matches(".*Blob.*not found in bucket.*"));
      } finally {
        statement.execute("DROP STAGE if exists " + OBJ_META_STAGE);
      }
    }
  }

  @Test
  @DontRunOnGithubActions
  public void testGetObjectMetadataStorageExceptionWithGCS() throws Exception {
    Properties paramProperties = new Properties();
    paramProperties.put("GCS_USE_DOWNSCOPED_CREDENTIAL", true);
    try (Connection connection = getConnection("gcpaccount", paramProperties);
        Statement statement = connection.createStatement()) {
      try {
        statement.execute("CREATE OR REPLACE STAGE " + OBJ_META_STAGE);

        String sourceFilePath = getFullPathFileInResource(TEST_DATA_FILE);
        String putCommand = "PUT file://" + sourceFilePath + " @" + OBJ_META_STAGE;
        statement.execute(putCommand);

        SFSession sfSession = connection.unwrap(SnowflakeConnectionV1.class).getSfSession();
        SnowflakeFileTransferAgent sfAgent =
            new SnowflakeFileTransferAgent(putCommand, sfSession, new SFStatement(sfSession));
        StageInfo info = sfAgent.getStageInfo();
        SnowflakeGCSClient client =
            SnowflakeGCSClient.createSnowflakeGCSClient(
                info, sfAgent.getEncryptionMaterial().get(0), sfSession);

        String location = info.getLocation();
        int idx = location.indexOf('/');
        String remoteStageLocation = location.substring(0, idx);
        client.getObjectMetadata(remoteStageLocation, "");
        fail("should raise exception");
      } catch (Exception ex) {
        assertTrue(
            ex instanceof StorageProviderException,
            "Wrong type of exception. Message: " + ex.getMessage());
        assertTrue(ex.getMessage().matches(".*Permission.*denied.*"));
      } finally {
        statement.execute("DROP STAGE if exists " + OBJ_META_STAGE);
      }
    }
  }

  @Test
  public void testGetFileTransferCommandType() throws SQLException {
    try (Connection con = getConnection();
        Statement statement = con.createStatement()) {
      try {
        statement.execute("CREATE OR REPLACE STAGE testStage");
        SFSession sfSession = con.unwrap(SnowflakeConnectionV1.class).getSfSession();
        SnowflakeFileTransferAgent sfAgent =
            new SnowflakeFileTransferAgent(PUT_COMMAND, sfSession, new SFStatement(sfSession));
        assertEquals(SFBaseFileTransferAgent.CommandType.UPLOAD, sfAgent.getCommandType());
      } finally {
        statement.execute("drop stage if exists testStage");
      }
    }
  }

  @Test
  public void testNullCommand() throws SQLException {
    try (Connection con = getConnection();
        Statement statement = con.createStatement()) {
      try {
        statement.execute("create or replace stage testStage");
        SFSession sfSession = con.unwrap(SnowflakeConnectionV1.class).getSfSession();
        SnowflakeFileTransferAgent sfAgent =
            new SnowflakeFileTransferAgent(null, sfSession, new SFStatement(sfSession));
      } catch (SnowflakeSQLException err) {
        assertEquals((long) ErrorCode.INTERNAL_ERROR.getMessageCode(), err.getErrorCode());
        assertTrue(
            err.getMessage()
                .contains("JDBC driver internal error: Missing sql for statement execution"));
      } finally {
        statement.execute("drop stage if exists testStage");
      }
    }
  }

  @Test
  public void testCompressStreamWithGzipException() throws Exception {
    // inject the NoSuchAlgorithmException
    SnowflakeFileTransferAgent.setInjectedFileTransferException(new NoSuchAlgorithmException());

    try (Connection con = getConnection();
        Statement statement = con.createStatement()) {
      try {
        statement.execute("create or replace stage testStage");
        SFSession sfSession = con.unwrap(SnowflakeConnectionV1.class).getSfSession();

        SnowflakeFileTransferAgent sfAgent =
            new SnowflakeFileTransferAgent(PUT_COMMAND, sfSession, new SFStatement(sfSession));

        List<SnowflakeFileTransferMetadata> metadataList = sfAgent.getFileTransferMetadatas();
        SnowflakeFileTransferMetadataV1 metadata =
            (SnowflakeFileTransferMetadataV1) metadataList.get(0);

        String srcPath = getFullPathFileInResource(TEST_DATA_FILE);
        InputStream inputStream = new FileInputStream(srcPath);
        SnowflakeFileTransferAgent.uploadWithoutConnection(
            SnowflakeFileTransferConfig.Builder.newInstance()
                .setSnowflakeFileTransferMetadata(metadata)
                .setUploadStream(inputStream)
                .setRequireCompress(true)
                .setNetworkTimeoutInMilli(0)
                .setOcspMode(OCSPMode.FAIL_OPEN)
                .setSFSession(sfSession)
                .setCommand(PUT_COMMAND)
                .build());
      } catch (SnowflakeSQLException err) {
        assertEquals((long) ErrorCode.INTERNAL_ERROR.getMessageCode(), err.getErrorCode());
        assertTrue(
            err.getMessage()
                .contains("JDBC driver internal error: error encountered for compression"));
      } finally {
        statement.execute("DROP STAGE if exists testStage");
      }
    }
    SnowflakeFileTransferAgent.setInjectedFileTransferException(null);
  }

  @Test
  public void testCompressStreamWithGzipNoDigestException() throws Exception {
    // inject the IOException
    SnowflakeFileTransferAgent.setInjectedFileTransferException(new IOException());

    try (Connection con = getConnection();
        Statement statement = con.createStatement()) {
      try {
        statement.execute("create or replace stage testStage");
        SFSession sfSession = con.unwrap(SnowflakeConnectionV1.class).getSfSession();

        SnowflakeFileTransferAgent sfAgent =
            new SnowflakeFileTransferAgent(PUT_COMMAND, sfSession, new SFStatement(sfSession));

        List<SnowflakeFileTransferMetadata> metadataList = sfAgent.getFileTransferMetadatas();
        SnowflakeFileTransferMetadataV1 metadata =
            (SnowflakeFileTransferMetadataV1) metadataList.get(0);
        metadata.setEncryptionMaterial(null, null, null);

        String srcPath = getFullPathFileInResource(TEST_DATA_FILE);

        InputStream inputStream = new FileInputStream(srcPath);
        SnowflakeFileTransferAgent.uploadWithoutConnection(
            SnowflakeFileTransferConfig.Builder.newInstance()
                .setSnowflakeFileTransferMetadata(metadata)
                .setUploadStream(inputStream)
                .setRequireCompress(true)
                .setNetworkTimeoutInMilli(0)
                .setOcspMode(OCSPMode.FAIL_OPEN)
                .setSFSession(sfSession)
                .setCommand(PUT_COMMAND)
                .build());
      } catch (SnowflakeSQLException err) {
        assertEquals((long) ErrorCode.INTERNAL_ERROR.getMessageCode(), err.getErrorCode());
        assertTrue(
            err.getMessage()
                .contains("JDBC driver internal error: error encountered for compression"));
      } finally {
        statement.execute("DROP STAGE if exists testStage");
      }
    }
    SnowflakeFileTransferAgent.setInjectedFileTransferException(null);
  }

  @Test
  public void testUploadWithoutConnectionException() throws Exception {
    // inject the IOException
    SnowflakeFileTransferAgent.setInjectedFileTransferException(
        new Exception("Exception encountered during file upload: failed to push to remote store"));

    try (Connection con = getConnection();
        Statement statement = con.createStatement()) {
      try {
        statement.execute("create or replace stage testStage");
        SFSession sfSession = con.unwrap(SnowflakeConnectionV1.class).getSfSession();

        SnowflakeFileTransferAgent sfAgent =
            new SnowflakeFileTransferAgent(PUT_COMMAND, sfSession, new SFStatement(sfSession));

        List<SnowflakeFileTransferMetadata> metadataList = sfAgent.getFileTransferMetadatas();
        SnowflakeFileTransferMetadataV1 metadata =
            (SnowflakeFileTransferMetadataV1) metadataList.get(0);

        String srcPath = getFullPathFileInResource(TEST_DATA_FILE);

        InputStream inputStream = new FileInputStream(srcPath);
        SnowflakeFileTransferAgent.uploadWithoutConnection(
            SnowflakeFileTransferConfig.Builder.newInstance()
                .setSnowflakeFileTransferMetadata(metadata)
                .setUploadStream(inputStream)
                .setRequireCompress(true)
                .setNetworkTimeoutInMilli(0)
                .setOcspMode(OCSPMode.FAIL_OPEN)
                .setSFSession(sfSession)
                .setCommand(PUT_COMMAND)
                .build());
      } catch (Exception err) {
        assertTrue(
            err.getMessage()
                .contains(
                    "Exception encountered during file upload: failed to push to remote store"));
      } finally {
        statement.execute("DROP STAGE if exists testStage");
      }
    }
    SnowflakeFileTransferAgent.setInjectedFileTransferException(null);
  }

  @Test
  public void testInitFileMetadataFileNotFound() throws Exception {
    try (Connection con = getConnection();
        Statement statement = con.createStatement()) {
      try {
        statement.execute("create or replace stage testStage");
        SFSession sfSession = con.unwrap(SnowflakeConnectionV1.class).getSfSession();
        SnowflakeFileTransferAgent sfAgent =
            new SnowflakeFileTransferAgent(PUT_COMMAND, sfSession, new SFStatement(sfSession));

        sfAgent.execute();
      } catch (SnowflakeSQLException err) {
        assertEquals(200008, err.getErrorCode());
      } finally {
        statement.execute("DROP STAGE if exists testStage");
      }
    }
  }

  @Test
  public void testInitFileMetadataFileIsDirectory() throws Exception {
    try (Connection con = getConnection();
        Statement statement = con.createStatement()) {
      try {
        statement.execute("create or replace stage testStage");
        SFSession sfSession = con.unwrap(SnowflakeConnectionV1.class).getSfSession();
        String srcPath =
            getFullPathFileInResource(""); // will pull the resources directory without a file
        String command = "put file://" + srcPath + " @testStage";
        SnowflakeFileTransferAgent sfAgent =
            new SnowflakeFileTransferAgent(command, sfSession, new SFStatement(sfSession));
        sfAgent.execute();
      } catch (SnowflakeSQLException err) {
        assertEquals(200009, err.getErrorCode());
      } finally {
        statement.execute("DROP STAGE if exists testStage");
      }
    }
  }

  @Test
  public void testCompareAndSkipFilesException() throws Exception {
    // inject the NoSuchAlgorithmException
    SnowflakeFileTransferAgent.setInjectedFileTransferException(new NoSuchAlgorithmException());

    try (Connection con = getConnection();
        Statement statement = con.createStatement()) {
      try {
        statement.execute("create or replace stage testStage");
        SFSession sfSession = con.unwrap(SnowflakeConnectionV1.class).getSfSession();
        String command = "PUT file://" + getFullPathFileInResource(TEST_DATA_FILE) + " @testStage";
        SnowflakeFileTransferAgent sfAgent =
            new SnowflakeFileTransferAgent(command, sfSession, new SFStatement(sfSession));

        sfAgent.execute();
      } catch (SnowflakeSQLException err) {
        assertEquals((long) ErrorCode.INTERNAL_ERROR.getMessageCode(), err.getErrorCode());
        assertTrue(err.getMessage().contains("Error reading:"));
      } finally {
        statement.execute("DROP STAGE if exists testStage");
      }
    }
    SnowflakeFileTransferAgent.setInjectedFileTransferException(null);
  }

  @Test
  public void testParseCommandException() throws SQLException {
    // inject the SnowflakeSQLException
    SnowflakeFileTransferAgent.setInjectedFileTransferException(
        new SnowflakeSQLException("invalid data"));
    try (Connection con = getConnection();
        Statement statement = con.createStatement()) {
      try {
        statement.execute("create or replace stage testStage");
        SFSession sfSession = con.unwrap(SnowflakeConnectionV1.class).getSfSession();
        SnowflakeFileTransferAgent sfAgent =
            new SnowflakeFileTransferAgent(PUT_COMMAND, sfSession, new SFStatement(sfSession));

      } catch (SnowflakeSQLException err) {
        assertEquals((long) ErrorCode.INTERNAL_ERROR.getMessageCode(), err.getErrorCode());
        assertTrue(err.getMessage().contains("Failed to parse the locations"));
      } finally {
        statement.execute("DROP STAGE if exists testStage");
      }
    }
    SnowflakeFileTransferAgent.setInjectedFileTransferException(null);
  }

  @Test
  public void testPopulateStatusRowsWithSortOn() throws Exception {
    try (Connection con = getConnection();
        Statement statement = con.createStatement()) {
      try {
        statement.execute("create or replace stage testStage");
        statement.execute("set-sf-property sort on");
        SFSession sfSession = con.unwrap(SnowflakeConnectionV1.class).getSfSession();

        // upload files orders_101.csv and orders_100.csv
        String command =
            "PUT file://"
                + getFullPathFileInResource("")
                + File.separator
                + "orders_10*.csv @testStage";
        SnowflakeFileTransferAgent sfAgent1 =
            new SnowflakeFileTransferAgent(command, sfSession, new SFStatement(sfSession));
        sfAgent1.execute(); // upload files

        // check that source files were sorted
        assertEquals(2, sfAgent1.statusRows.size());
        assertEquals("orders_100.csv", sfAgent1.getNextRow().get(0).toString());

        String getCommand = "GET @testStage file:///tmp";
        SnowflakeFileTransferAgent sfAgent2 =
            new SnowflakeFileTransferAgent(getCommand, sfSession, new SFStatement(sfSession));
        sfAgent2.execute();
        // check that files are sorted on download
        assertEquals(2, sfAgent2.statusRows.size());
        assertEquals("orders_100.csv.gz", sfAgent2.getNextRow().get(0).toString());
      } finally {
        statement.execute("DROP STAGE if exists testStage");
      }
    }
  }

  @Test
  public void testListObjectsStorageException() throws Exception {
    // inject the StorageProviderException
    SnowflakeFileTransferAgent.setInjectedFileTransferException(
        new StorageProviderException(new Exception("could not list objects")));

    try (Connection con = getConnection();
        Statement statement = con.createStatement()) {
      try {
        statement.execute("create or replace stage testStage");
        SFSession sfSession = con.unwrap(SnowflakeConnectionV1.class).getSfSession();
        String command = "PUT file://" + getFullPathFileInResource(TEST_DATA_FILE) + " @testStage";
        SnowflakeFileTransferAgent sfAgent =
            new SnowflakeFileTransferAgent(command, sfSession, new SFStatement(sfSession));

        sfAgent.execute();
      } catch (SnowflakeSQLException err) {
        assertEquals(200016, err.getErrorCode());
        assertTrue(err.getMessage().contains("Encountered exception during listObjects"));
      } finally {
        statement.execute("DROP STAGE if exists testStage");
      }
    }
    SnowflakeFileTransferAgent.setInjectedFileTransferException(null);
  }

  @Test
  public void testUploadStreamInterruptedException() throws IOException, SQLException {
    final String DEST_PREFIX = TEST_UUID + "/testUploadStream";
    // inject the InterruptedException
    SnowflakeFileTransferAgent.setInjectedFileTransferException(new InterruptedException());

    try (Connection connection = getConnection();
        Statement statement = connection.createStatement()) {
      try {
        FileBackedOutputStream outputStream = new FileBackedOutputStream(1000000);
        outputStream.write("hello".getBytes(StandardCharsets.UTF_8));
        outputStream.flush();

        // upload the data to user stage under testUploadStream with name hello.txt
        connection
            .unwrap(SnowflakeConnection.class)
            .uploadStream(
                "~", DEST_PREFIX, outputStream.asByteSource().openStream(), "hello.txt", false);

      } catch (SnowflakeSQLLoggedException err) {
        assertEquals(200003, err.getErrorCode());
      } finally {
        statement.execute("rm @~/" + DEST_PREFIX);
      }
    }
    SnowflakeFileTransferAgent.setInjectedFileTransferException(null);
  }

  @Test
  public void testFileTransferStageInfo() throws SQLException {
    try (Connection con = getConnection();
        Statement statement = con.createStatement()) {
      try {
        statement.execute("CREATE OR REPLACE STAGE testStage");
        SFSession sfSession = con.unwrap(SnowflakeConnectionV1.class).getSfSession();

        SnowflakeFileTransferAgent sfAgent =
            new SnowflakeFileTransferAgent(PUT_COMMAND, sfSession, new SFStatement(sfSession));

        StageInfo stageInfo = sfAgent.getStageInfo();
        assertEquals(sfAgent.getStageCredentials(), stageInfo.getCredentials());
        assertEquals(sfAgent.getStageLocation(), stageInfo.getLocation());
      } finally {
        statement.execute("drop stage if exists testStage");
      }
    }
  }

  @Test
  public void testFileTransferMappingFromSourceFile() throws SQLException {
    try (Connection con = getConnection();
        Statement statement = con.createStatement()) {
      try {
        statement.execute("CREATE OR REPLACE STAGE testStage");
        SFSession sfSession = con.unwrap(SnowflakeConnectionV1.class).getSfSession();

        String command =
            "PUT file://"
                + getFullPathFileInResource("")
                + File.separator
                + "orders_10*.csv @testStage";
        SnowflakeFileTransferAgent sfAgent1 =
            new SnowflakeFileTransferAgent(command, sfSession, new SFStatement(sfSession));
        sfAgent1.execute();

        SnowflakeFileTransferAgent sfAgent2 =
            new SnowflakeFileTransferAgent(
                "GET @testStage file:///tmp/", sfSession, new SFStatement(sfSession));

        assertEquals(2, sfAgent2.getSrcToMaterialsMap().size());
        assertEquals(2, sfAgent2.getSrcToPresignedUrlMap().size());
      } finally {
        statement.execute("drop stage if exists testStage");
      }
    }
  }

  @Test
  public void testUploadFileCallableFileNotFound() throws Exception {
    // inject the FileNotFoundException
    SnowflakeFileTransferAgent.setInjectedFileTransferException(
        new FileNotFoundException("file does not exist"));
    try (Connection connection = getConnection();
        Statement statement = connection.createStatement()) {
      try {
        statement.execute("CREATE OR REPLACE STAGE testStage");
        SFSession sfSession = connection.unwrap(SnowflakeConnectionV1.class).getSfSession();

        String command = "PUT file://" + getFullPathFileInResource(TEST_DATA_FILE) + " @testStage";
        SnowflakeFileTransferAgent sfAgent =
            new SnowflakeFileTransferAgent(command, sfSession, new SFStatement(sfSession));
        sfAgent.execute();
      } catch (Exception err) {
        assertEquals(err.getCause(), instanceOf(FileNotFoundException.class));
      } finally {
        statement.execute("DROP STAGE if exists testStage");
      }
    }
    SnowflakeFileTransferAgent.setInjectedFileTransferException(null);
  }

  @Test
  public void testUploadFileStreamWithNoOverwrite() throws Exception {
    String expectedValue = null;
    try (Connection connection = getConnection();
        Statement statement = connection.createStatement()) {
      try {
        statement.execute("CREATE OR REPLACE STAGE testStage");

        uploadFileToStageUsingStream(connection, false);
        try (ResultSet resultSet = statement.executeQuery("LIST @testStage")) {
          assertTrue(resultSet.next());
          expectedValue = resultSet.getString("last_modified");
        }
        Thread.sleep(1000); // add 1 sec delay between uploads.

        uploadFileToStageUsingStream(connection, false);
        try (ResultSet resultSet = statement.executeQuery("LIST @testStage")) {
          assertTrue(resultSet.next());
          String actualValue = resultSet.getString("last_modified");
          assertEquals(expectedValue, actualValue);
        }
      } catch (Exception e) {
        fail("testUploadFileStreamWithNoOverwrite failed " + e.getMessage());
      } finally {
        statement.execute("DROP STAGE if exists testStage");
      }
    }
  }

  @Test
  public void testUploadFileStreamWithOverwrite() throws Exception {
    String expectedValue = null;
    try (Connection connection = getConnection();
        Statement statement = connection.createStatement()) {
      try {
        statement.execute("CREATE OR REPLACE STAGE testStage");

        uploadFileToStageUsingStream(connection, true);
        try (ResultSet resultSet = statement.executeQuery("LIST @testStage")) {
          assertTrue(resultSet.next());
          expectedValue = resultSet.getString("last_modified");
        }
        Thread.sleep(1000); // add 1 sec delay between uploads.

        uploadFileToStageUsingStream(connection, true);
        try (ResultSet resultSet = statement.executeQuery("LIST @testStage")) {
          assertTrue(resultSet.next());
          String actualValue = resultSet.getString("last_modified");

          assertFalse(expectedValue.equals(actualValue));
        }
      } catch (Exception e) {
        fail("testUploadFileStreamWithNoOverwrite failed " + e.getMessage());
      } finally {
        statement.execute("DROP STAGE if exists testStage");
      }
    }
  }

  @Test
  @DontRunOnGithubActions
  public void testGetS3StorageObjectMetadata() throws Throwable {
    try (Connection connection = getConnection("s3testaccount");
        Statement statement = connection.createStatement()) {
      // create a stage to put the file in
      try {
        statement.execute("CREATE OR REPLACE STAGE " + OBJ_META_STAGE);

        SFSession sfSession = connection.unwrap(SnowflakeConnectionV1.class).getSfSession();

        // Test put file with internal compression
        String putCommand = "put file:///dummy/path/file1.gz @" + OBJ_META_STAGE;
        SnowflakeFileTransferAgent sfAgent =
            new SnowflakeFileTransferAgent(putCommand, sfSession, new SFStatement(sfSession));
        List<SnowflakeFileTransferMetadata> metadata = sfAgent.getFileTransferMetadatas();

        String srcPath = getFullPathFileInResource(TEST_DATA_FILE);
        for (SnowflakeFileTransferMetadata oneMetadata : metadata) {
          InputStream inputStream = new FileInputStream(srcPath);

          SnowflakeFileTransferAgent.uploadWithoutConnection(
              SnowflakeFileTransferConfig.Builder.newInstance()
                  .setSnowflakeFileTransferMetadata(oneMetadata)
                  .setUploadStream(inputStream)
                  .setRequireCompress(true)
                  .setNetworkTimeoutInMilli(0)
                  .setOcspMode(OCSPMode.FAIL_OPEN)
                  .setSFSession(sfSession)
                  .setCommand(putCommand)
                  .build());

          SnowflakeStorageClient client =
              StorageClientFactory.getFactory()
                  .createClient(
                      ((SnowflakeFileTransferMetadataV1) oneMetadata).getStageInfo(),
                      1,
                      null,
                      /*session = */ null);

          String location =
              ((SnowflakeFileTransferMetadataV1) oneMetadata).getStageInfo().getLocation();
          int idx = location.indexOf('/');
          String remoteStageLocation = location.substring(0, idx);
          String path = location.substring(idx + 1) + "file1.gz";
          StorageObjectMetadata meta = client.getObjectMetadata(remoteStageLocation, path);

          ObjectMetadata s3Meta = new ObjectMetadata();
          s3Meta.setContentLength(meta.getContentLength());
          s3Meta.setContentEncoding(meta.getContentEncoding());
          s3Meta.setUserMetadata(meta.getUserMetadata());

          S3StorageObjectMetadata s3Metadata = new S3StorageObjectMetadata(s3Meta);
          RemoteStoreFileEncryptionMaterial encMat = sfAgent.getEncryptionMaterial().get(0);
          Map<String, String> matDesc =
              mapper.readValue(s3Metadata.getUserMetadata().get("x-amz-matdesc"), Map.class);

          assertEquals(encMat.getQueryId(), matDesc.get("queryId"));
          assertEquals(encMat.getSmkId().toString(), matDesc.get("smkId"));
          assertEquals(1360, s3Metadata.getContentLength());
          assertEquals("gzip", s3Metadata.getContentEncoding());
        }
      } finally {
        statement.execute("DROP STAGE if exists " + OBJ_META_STAGE);
      }
    }
  }

  private void uploadFileToStageUsingStream(Connection connection, boolean overwrite)
      throws Exception {
    SFSession sfSession = connection.unwrap(SnowflakeConnectionV1.class).getSfSession();
    String sourceFilePath = getFullPathFileInResource(TEST_DATA_FILE);

    String putCommand = "PUT file://" + sourceFilePath + " @testStage";

    if (overwrite) {
      putCommand += " overwrite=true";
    }

    SnowflakeFileTransferAgent sfAgent =
        new SnowflakeFileTransferAgent(putCommand, sfSession, new SFStatement(sfSession));

    InputStream is = Files.newInputStream(Paths.get(sourceFilePath));

    sfAgent.setSourceStream(is);
    sfAgent.setDestFileNameForStreamSource("test_file");

    sfAgent.execute();
  }

  @Test
  public void testUploadFileWithTildeInFolderName() throws SQLException, IOException {
    Path topDataDir = null;

    try {
      topDataDir = Files.createTempDirectory("testPutFileTilde");
      topDataDir.toFile().deleteOnExit();

      // create sub directory where the name includes ~
      Path subDir = Files.createDirectories(Paths.get(topDataDir.toString(), "snowflake~"));

      // create a test data
      File dataFile = new File(subDir.toFile(), "test.txt");
      try (Writer writer =
          new BufferedWriter(
              new OutputStreamWriter(
                  Files.newOutputStream(Paths.get(dataFile.getCanonicalPath())),
                  StandardCharsets.UTF_8))) {
        writer.write("1,test1");
      }

      try (Connection connection = getConnection();
          Statement statement = connection.createStatement()) {
        try {
          statement.execute("create or replace stage testStage");
          String sql = String.format("PUT 'file://%s' @testStage", dataFile.getCanonicalPath());

          // Escape backslashes. This must be done by the application.
          sql = sql.replaceAll("\\\\", "\\\\\\\\");
          try (ResultSet resultSet = statement.executeQuery(sql)) {
            while (resultSet.next()) {
              assertEquals("UPLOADED", resultSet.getString("status"));
            }
          }
        } finally {
          statement.execute("drop stage if exists testStage");
        }
      }
    } finally {
      FileUtils.deleteDirectory(topDataDir.toFile());
    }
  }

  @Test
  public void testUploadWithTildeInPath() throws SQLException, IOException {
    Path subDir = null;
    try {
      String homeDir = systemGetProperty("user.home");

      // create sub directory where the name includes ~
      subDir = Files.createDirectories(Paths.get(homeDir, "snowflake"));

      // create a test data
      File dataFile = new File(subDir.toFile(), "test.txt");
      try (Writer writer =
          new BufferedWriter(
              new OutputStreamWriter(
                  Files.newOutputStream(Paths.get(dataFile.getCanonicalPath())),
                  StandardCharsets.UTF_8))) {
        writer.write("1,test1");
      }
      try (Connection connection = getConnection();
          Statement statement = connection.createStatement()) {
        try {
          statement.execute("create or replace stage testStage");

          try (ResultSet resultSet =
              statement.executeQuery("PUT 'file://~/snowflake/test.txt' @testStage")) {
            while (resultSet.next()) {
              assertEquals("UPLOADED", resultSet.getString("status"));
            }
          }
        } finally {
          statement.execute("drop stage if exists testStage");
        }
      }
    } finally {
      FileUtils.deleteDirectory(subDir.toFile());
    }
  }
}<|MERGE_RESOLUTION|>--- conflicted
+++ resolved
@@ -50,11 +50,7 @@
 import org.junit.jupiter.api.Test;
 
 /** Tests for SnowflakeFileTransferAgent that require an active connection */
-<<<<<<< HEAD
-@Category(TestCategoryOthers.class)
-=======
 @Tag(TestTags.OTHERS)
->>>>>>> 3236d984
 public class FileUploaderLatestIT extends FileUploaderPrep {
   private static final String OBJ_META_STAGE = "testObjMeta";
   private ObjectMapper mapper = new ObjectMapper();
