--- conflicted
+++ resolved
@@ -879,7 +879,6 @@
     }
   }
 
-<<<<<<< HEAD
   @DontRunOnGithubActions
   @Test
   public void testListObjectsException() throws Exception {
@@ -906,7 +905,8 @@
       }
     }
     SnowflakeGCSClient.setInjectedException(null);
-=======
+  }
+
   @Test
   public void testUploadWithTripleSlashFilePrefix(@TempDir File tempDir)
       throws SQLException, IOException {
@@ -933,6 +933,5 @@
         statement.execute("DROP STAGE if exists " + stageName);
       }
     }
->>>>>>> 2cefb2b9
   }
 }