package net.snowflake.client.jdbc;

import static net.snowflake.client.AbstractDriverIT.getConnection;
import static org.junit.jupiter.api.Assertions.assertEquals;

import java.sql.Connection;
import java.sql.ResultSet;
import java.sql.SQLException;
import java.sql.Statement;
import java.util.Properties;
import net.snowflake.client.category.TestTags;
import org.junit.jupiter.api.AfterEach;
import org.junit.jupiter.api.BeforeEach;
import org.junit.jupiter.api.Disabled;
import org.junit.jupiter.api.Tag;
import org.junit.jupiter.api.Test;
import org.slf4j.Logger;
import org.slf4j.LoggerFactory;

/**
 * @author azhan attempts to test the CLIENT_MEMORY_LIMIT working in multi-threading
 */
<<<<<<< HEAD
@Category(TestCategoryOthers.class)
=======
@Tag(TestTags.OTHERS)
>>>>>>> 3236d984
public class ClientMemoryLimitParallelIT extends BaseJDBCWithSharedConnectionIT {
  private static Logger LOGGER =
      LoggerFactory.getLogger(ClientMemoryLimitParallelIT.class.getName());

  private static final int rowCount = 10000;
  private static final String createTestTableSQL =
      "create or replace table testtable_cml \n"
          + "(c1 number, c2 number, c3 number, c4 number,\n"
          + "c5 number, c6 number, c7 number, c8 number,\n"
          + "c9 number, c10 number, c11 number, c12 number,\n"
          + "c13 text, c14 text, c15 text, c16 text, c17 text, c18 text, c19 text, "
          + "c20 text, c21 text, c22 text,\n"
          + "c23 text, c24 text, c25 text, c26 text, c27 text, c28 text, c29 text, "
          + "c30 text, c31 text, c32 text,\n"
          + "c33 text, c34 text, c35 text, c36 text, c37 text, c38 text, c39 text, "
          + "c40 text, c41 text, c42 text,\n"
          + "c43 text, c44 text, c45 text, c46 text, c47 text, c48 text, c49 text, "
          + "c50 text, c51 text, c52 text,\n"
          + "c53 text, c54 text, c55 text, c56 text, c57 text, c58 text, c59 text, "
          + "c60 text)\n"
          + "as\n"
          + "select \n"
          + "seq1(), seq2()+10, seq4()+100, seq8()+1000, \n"
          + "seq1(), seq2()+10, seq4()+100, seq8()+1000, \n"
          + "seq1(), seq2()+10, seq4()+100, seq8()+1000, \n"
          + "random(),random(1),random(10),random(100),\n"
          + "random(),random(1),random(10),random(100),\n"
          + "random(),random(1),random(10),random(100),\n"
          + "random(),random(1),random(10),random(100),\n"
          + "random(),random(1),random(10),random(100),\n"
          + "random(),random(1),random(10),random(100),\n"
          + "random(),random(1),random(10),random(100),\n"
          + "random(),random(1),random(10),random(100),\n"
          + "random(),random(1),random(10),random(100),\n"
          + "random(),random(1),random(10),random(100),\n"
          + "random(),random(1),random(10),random(100),\n"
          + "random(),random(1),random(10),random(100)\n"
          + "from table(generator(rowcount => "
          + rowCount
          + "));";

  @BeforeEach
  public void setUp() throws SQLException {
    try (Statement statement = connection.createStatement()) {
      statement.execute(createTestTableSQL);
    }
  }

  @AfterEach
  public void tearDown() throws SQLException {
    try (Statement statement = connection.createStatement()) {
      statement.execute("drop table if exists testtable_cml");
    }
  }

  /**
   * This test attempts to set small CLIENT_MEMORY_LIMIT and client chunk size to make sure no OOM
   * in multi-threading
   */
  @Test
  @Disabled("Long term high memory usage test")
  void testParallelQueries() throws Exception {
    Runnable testQuery =
        new Runnable() {
          public void run() {
            try {
              Properties paramProperties = new Properties();
              try (Connection connection = getConnection(paramProperties);
                  Statement statement = connection.createStatement()) {
                queryRows(statement, 100, 48);
              }
            } catch (SQLException e) {
              // do not expect exception in test
              assertEquals(null, e);
            }
          }
        };
    Thread t1 = new Thread(testQuery);
    Thread t2 = new Thread(testQuery);
    Thread t3 = new Thread(testQuery);
    Thread t4 = new Thread(testQuery);
    Thread t5 = new Thread(testQuery);

    t1.start();
    t2.start();
    t3.start();
    t4.start();
    t5.start();

    t1.join();
    t2.join();
    t3.join();
    t4.join();
    t5.join();
  }

  /**
   * This test attempts to set CLIENT_MEMORY_LIMIT smaller than the maximum client chunk size and
   * make sure there is no hanging
   */
  @Test
<<<<<<< HEAD
  public void testQueryNotHanging() throws SQLException {
    Properties paramProperties = new Properties();
=======
  void testQueryNotHanging() throws SQLException {
>>>>>>> 3236d984
    try (Statement statement = connection.createStatement()) {
      queryRows(statement, 100, 160);
    }
  }

  private static void queryRows(Statement stmt, int limit, int chunkSize) throws SQLException {
    stmt.execute("alter session set CLIENT_MEMORY_LIMIT=" + limit);
    stmt.execute("alter session set CLIENT_RESULT_CHUNK_SIZE=" + chunkSize);
    String query;
    query = "select * from testtable_cml";

    try (ResultSet resultSet = stmt.executeQuery(query)) {

      // fetch data
      int rowIdx = 0;
      while (resultSet.next()) {
        rowIdx++;
        if (rowIdx % 1000 == 0) {
          LOGGER.info(Thread.currentThread().getName() + ": processedRows: " + rowIdx);
        }
      }
      assertEquals(rowIdx, rowCount);
    }
  }
}<|MERGE_RESOLUTION|>--- conflicted
+++ resolved
@@ -20,11 +20,7 @@
 /**
  * @author azhan attempts to test the CLIENT_MEMORY_LIMIT working in multi-threading
  */
-<<<<<<< HEAD
-@Category(TestCategoryOthers.class)
-=======
 @Tag(TestTags.OTHERS)
->>>>>>> 3236d984
 public class ClientMemoryLimitParallelIT extends BaseJDBCWithSharedConnectionIT {
   private static Logger LOGGER =
       LoggerFactory.getLogger(ClientMemoryLimitParallelIT.class.getName());
@@ -126,12 +122,7 @@
    * make sure there is no hanging
    */
   @Test
-<<<<<<< HEAD
-  public void testQueryNotHanging() throws SQLException {
-    Properties paramProperties = new Properties();
-=======
   void testQueryNotHanging() throws SQLException {
->>>>>>> 3236d984
     try (Statement statement = connection.createStatement()) {
       queryRows(statement, 100, 160);
     }
