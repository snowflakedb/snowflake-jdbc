package net.snowflake.client.jdbc;

import static net.snowflake.client.AbstractDriverIT.getConnection;
import static org.junit.jupiter.api.Assertions.assertEquals;

import java.sql.Connection;
import java.sql.ResultSet;
import java.sql.SQLException;
import java.sql.Statement;
import java.util.Properties;
import net.snowflake.client.category.TestTags;
import org.junit.jupiter.api.AfterEach;
import org.junit.jupiter.api.BeforeEach;
import org.junit.jupiter.api.Disabled;
import org.junit.jupiter.api.Tag;
import org.junit.jupiter.api.Test;
import org.slf4j.Logger;
import org.slf4j.LoggerFactory;

/**
 * @author azhan attempts to test the CLIENT_MEMORY_LIMIT working in multi-threading
 */
<<<<<<< HEAD
// @Category(TestCategoryOthers.class)
@Tag(TestTags.OTHERS)
public class ClientMemoryLimitParallelIT {
=======
@Category(TestCategoryOthers.class)
public class ClientMemoryLimitParallelIT extends BaseJDBCWithSharedConnectionIT {
>>>>>>> 83e58491
  private static Logger LOGGER =
      LoggerFactory.getLogger(ClientMemoryLimitParallelIT.class.getName());

  private static final int rowCount = 10000;
  private static final String createTestTableSQL =
      "create or replace table testtable_cml \n"
          + "(c1 number, c2 number, c3 number, c4 number,\n"
          + "c5 number, c6 number, c7 number, c8 number,\n"
          + "c9 number, c10 number, c11 number, c12 number,\n"
          + "c13 text, c14 text, c15 text, c16 text, c17 text, c18 text, c19 text, "
          + "c20 text, c21 text, c22 text,\n"
          + "c23 text, c24 text, c25 text, c26 text, c27 text, c28 text, c29 text, "
          + "c30 text, c31 text, c32 text,\n"
          + "c33 text, c34 text, c35 text, c36 text, c37 text, c38 text, c39 text, "
          + "c40 text, c41 text, c42 text,\n"
          + "c43 text, c44 text, c45 text, c46 text, c47 text, c48 text, c49 text, "
          + "c50 text, c51 text, c52 text,\n"
          + "c53 text, c54 text, c55 text, c56 text, c57 text, c58 text, c59 text, "
          + "c60 text)\n"
          + "as\n"
          + "select \n"
          + "seq1(), seq2()+10, seq4()+100, seq8()+1000, \n"
          + "seq1(), seq2()+10, seq4()+100, seq8()+1000, \n"
          + "seq1(), seq2()+10, seq4()+100, seq8()+1000, \n"
          + "random(),random(1),random(10),random(100),\n"
          + "random(),random(1),random(10),random(100),\n"
          + "random(),random(1),random(10),random(100),\n"
          + "random(),random(1),random(10),random(100),\n"
          + "random(),random(1),random(10),random(100),\n"
          + "random(),random(1),random(10),random(100),\n"
          + "random(),random(1),random(10),random(100),\n"
          + "random(),random(1),random(10),random(100),\n"
          + "random(),random(1),random(10),random(100),\n"
          + "random(),random(1),random(10),random(100),\n"
          + "random(),random(1),random(10),random(100),\n"
          + "random(),random(1),random(10),random(100)\n"
          + "from table(generator(rowcount => "
          + rowCount
          + "));";

  @BeforeEach
  public void setUp() throws SQLException {
    try (Statement statement = connection.createStatement()) {
      statement.execute(createTestTableSQL);
    }
  }

  @AfterEach
  public void tearDown() throws SQLException {
    try (Statement statement = connection.createStatement()) {
      statement.execute("drop table if exists testtable_cml");
    }
  }

  /**
   * This test attempts to set small CLIENT_MEMORY_LIMIT and client chunk size to make sure no OOM
   * in multi-threading
   */
  @Test
  @Disabled("Long term high memory usage test")
  void testParallelQueries() throws Exception {
    Runnable testQuery =
        new Runnable() {
          public void run() {
            try {
              Properties paramProperties = new Properties();
              try (Connection connection = getConnection(paramProperties);
                  Statement statement = connection.createStatement()) {
                queryRows(statement, 100, 48);
              }
            } catch (SQLException e) {
              // do not expect exception in test
              assertEquals(null, e);
            }
          }
        };
    Thread t1 = new Thread(testQuery);
    Thread t2 = new Thread(testQuery);
    Thread t3 = new Thread(testQuery);
    Thread t4 = new Thread(testQuery);
    Thread t5 = new Thread(testQuery);

    t1.start();
    t2.start();
    t3.start();
    t4.start();
    t5.start();

    t1.join();
    t2.join();
    t3.join();
    t4.join();
    t5.join();
  }

  /**
   * This test attempts to set CLIENT_MEMORY_LIMIT smaller than the maximum client chunk size and
   * make sure there is no hanging
   */
  @Test
  void testQueryNotHanging() throws SQLException {
    Properties paramProperties = new Properties();
    try (Statement statement = connection.createStatement()) {
      queryRows(statement, 100, 160);
    }
  }

  private static void queryRows(Statement stmt, int limit, int chunkSize) throws SQLException {
    stmt.execute("alter session set CLIENT_MEMORY_LIMIT=" + limit);
    stmt.execute("alter session set CLIENT_RESULT_CHUNK_SIZE=" + chunkSize);
    String query;
    query = "select * from testtable_cml";

    try (ResultSet resultSet = stmt.executeQuery(query)) {

      // fetch data
      int rowIdx = 0;
      while (resultSet.next()) {
        rowIdx++;
        if (rowIdx % 1000 == 0) {
          LOGGER.info(Thread.currentThread().getName() + ": processedRows: " + rowIdx);
        }
      }
      assertEquals(rowIdx, rowCount);
    }
  }
}<|MERGE_RESOLUTION|>--- conflicted
+++ resolved
@@ -20,14 +20,9 @@
 /**
  * @author azhan attempts to test the CLIENT_MEMORY_LIMIT working in multi-threading
  */
-<<<<<<< HEAD
 // @Category(TestCategoryOthers.class)
 @Tag(TestTags.OTHERS)
-public class ClientMemoryLimitParallelIT {
-=======
-@Category(TestCategoryOthers.class)
 public class ClientMemoryLimitParallelIT extends BaseJDBCWithSharedConnectionIT {
->>>>>>> 83e58491
   private static Logger LOGGER =
       LoggerFactory.getLogger(ClientMemoryLimitParallelIT.class.getName());
 
@@ -129,6 +124,7 @@
    */
   @Test
   void testQueryNotHanging() throws SQLException {
+      //TODO: look into this
     Properties paramProperties = new Properties();
     try (Statement statement = connection.createStatement()) {
       queryRows(statement, 100, 160);
