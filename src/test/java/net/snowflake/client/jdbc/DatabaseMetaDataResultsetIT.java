--- conflicted
+++ resolved
@@ -21,11 +21,7 @@
 import org.junit.jupiter.api.Tag;
 import org.junit.jupiter.api.Test;
 
-<<<<<<< HEAD
-@Category(TestCategoryOthers.class)
-=======
 @Tag(TestTags.OTHERS)
->>>>>>> 3236d984
 public class DatabaseMetaDataResultsetIT extends BaseJDBCWithSharedConnectionIT {
   private static final int columnCount = 9;
   private static final int INT_DATA = 1;
