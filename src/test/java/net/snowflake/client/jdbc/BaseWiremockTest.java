package net.snowflake.client.jdbc;

import static net.snowflake.client.AbstractDriverIT.getConnectionParameters;
import static net.snowflake.client.AssumptionUtils.assumeNotRunningOnGithubActionsMac;
import static net.snowflake.client.AssumptionUtils.assumeNotRunningOnJava21;
import static net.snowflake.client.AssumptionUtils.assumeNotRunningOnJava8;
import static net.snowflake.client.jdbc.SnowflakeUtil.systemGetProperty;
import static org.awaitility.Awaitility.await;
import static org.hamcrest.MatcherAssert.assertThat;
import static org.hamcrest.Matchers.*;
import static org.junit.jupiter.api.Assertions.assertEquals;

import com.github.tomakehurst.wiremock.client.WireMock;
import com.github.tomakehurst.wiremock.stubbing.ServeEvent;
import java.io.BufferedReader;
import java.io.File;
import java.io.IOException;
import java.io.InputStream;
import java.io.InputStreamReader;
import java.io.UnsupportedEncodingException;
import java.net.ServerSocket;
import java.nio.charset.StandardCharsets;
import java.nio.file.Files;
import java.nio.file.Path;
import java.nio.file.Paths;
import java.time.Duration;
import java.util.List;
import java.util.Map;
import java.util.Objects;
import java.util.Properties;
import java.util.stream.Collectors;
import net.snowflake.client.core.HttpUtil;
import net.snowflake.client.log.SFLogger;
import net.snowflake.client.log.SFLoggerFactory;
import org.apache.commons.io.IOUtils;
import org.apache.http.client.methods.CloseableHttpResponse;
import org.apache.http.client.methods.HttpGet;
import org.apache.http.client.methods.HttpPost;
import org.apache.http.entity.StringEntity;
import org.apache.http.impl.client.CloseableHttpClient;
import org.apache.http.impl.client.HttpClients;
import org.apache.http.util.EntityUtils;
import org.junit.jupiter.api.AfterAll;
import org.junit.jupiter.api.AfterEach;
import org.junit.jupiter.api.Assumptions;
import org.junit.jupiter.api.BeforeAll;

public abstract class BaseWiremockTest {

  protected static final SFLogger logger = SFLoggerFactory.getLogger(BaseWiremockTest.class);
  protected static final String WIREMOCK_HOME_DIR = ".wiremock";
  protected static final String WIREMOCK_M2_PATH =
      "/.m2/repository/org/wiremock/wiremock-standalone/3.8.0/wiremock-standalone-3.8.0.jar";
  protected static final String WIREMOCK_HOST = "localhost";
  protected static final String TRUST_STORE_PROPERTY = "javax.net.ssl.trustStore";
  protected static final String MAPPINGS_BASE_DIR = "/wiremock/mappings";
  protected static int wiremockHttpPort;
  protected static int wiremockHttpsPort;
  private static String originalTrustStorePath;
  protected static Process wiremockStandalone;

  @BeforeAll
  public static void setUpClass() {
    assumeNotRunningOnJava8();
    assumeNotRunningOnJava21();
    assumeNotRunningOnGithubActionsMac(); // disabled until issue with access to localhost
    // (https://github.com/snowflakedb/snowflake-jdbc/pull/1807#discussion_r1686229430) is fixed on
    // github actions mac image. Ticket to enable when fixed: SNOW-1555950
    originalTrustStorePath = systemGetProperty(TRUST_STORE_PROPERTY);
    startWiremockStandAlone();
  }

  @AfterEach
  public void tearDown() {
    restoreTrustStorePathProperty();
    resetWiremock();
    HttpUtil.httpClient.clear();
  }

  @AfterAll
  public static void tearDownClass() {
    stopWiremockStandAlone();
  }

  protected static void startWiremockStandAlone() {
    // retrying in case of fail in port bindings
    await()
        .alias("wait for wiremock responding")
        .atMost(Duration.ofSeconds(10))
        .until(
            () -> {
              try {
                wiremockHttpPort = findFreePort();
                wiremockHttpsPort = findFreePort();
                wiremockStandalone =
                    new ProcessBuilder(
                            "java",
                            "-jar",
                            getWiremockStandAlonePath(),
                            "--root-dir",
                            System.getProperty("user.dir")
                                + File.separator
                                + WIREMOCK_HOME_DIR
                                + File.separator,
                            "--enable-browser-proxying", // work as forward proxy
                            "--proxy-pass-through",
                            "false", // pass through only matched requests
                            "--port",
                            String.valueOf(wiremockHttpPort),
                            "--https-port",
                            String.valueOf(wiremockHttpsPort),
                            "--https-keystore",
                            getResourceURL("wiremock" + File.separator + "ca-cert.jks"),
                            "--ca-keystore",
                            getResourceURL("wiremock" + File.separator + "ca-cert.jks"))
                        .inheritIO()
                        .start();
                waitForWiremock();
                return true;
              } catch (Exception e) {
                logger.warn("Failed to start wiremock, retrying: ", e);
                return false;
              }
            });
  }

  protected void resetWiremock() {
    HttpPost postRequest;
    postRequest = new HttpPost("http://" + WIREMOCK_HOST + ":" + getAdminPort() + "/__admin/reset");
    try (CloseableHttpClient client = HttpClients.createDefault();
        CloseableHttpResponse response = client.execute(postRequest)) {
      assertEquals(200, response.getStatusLine().getStatusCode());
    } catch (IOException e) {
      throw new RuntimeException(e);
    }
  }

  private static String getWiremockStandAlonePath() {
    return System.getProperty("user.home") + WIREMOCK_M2_PATH;
  }

  private static void waitForWiremock() {
    await()
        .pollDelay(Duration.ofSeconds(1))
        .atMost(Duration.ofSeconds(3))
        .until(BaseWiremockTest::isWiremockResponding);
  }

  private static boolean isWiremockResponding() {
    try (CloseableHttpClient httpClient = HttpClients.createDefault()) {
      HttpGet request =
          new HttpGet(
              String.format("http://%s:%d/__admin/mappings", WIREMOCK_HOST, wiremockHttpPort));
      CloseableHttpResponse response = httpClient.execute(request);
      return response.getStatusLine().getStatusCode() == 200;
    } catch (Exception e) {
      logger.warn("Waiting for wiremock to respond: ", e);
    }
    return false;
  }

  protected static void stopWiremockStandAlone() {
    if (wiremockStandalone != null) {
      wiremockStandalone.destroyForcibly();
      await()
          .alias("stop wiremock")
          .atMost(Duration.ofSeconds(10))
          .until(() -> !wiremockStandalone.isAlive());
    }
  }

  private static int findFreePort() {
    try {
      ServerSocket socket = new ServerSocket(0);
      int port = socket.getLocalPort();
      socket.close();
      return port;
    } catch (Exception e) {
      throw new RuntimeException(e);
    }
  }

  protected Properties getProperties() {
    Map<String, String> params = getConnectionParameters();
    Properties props = new Properties();
    props.put("host", params.get("host"));
    props.put("port", params.get("port"));
    props.put("account", params.get("account"));
    props.put("user", params.get("user"));
    props.put("role", params.get("role"));
    props.put("password", params.get("password"));
    props.put("warehouse", params.get("warehouse"));
    props.put("db", params.get("database"));
    props.put("ssl", params.get("ssl"));
    props.put("insecureMode", true); // OCSP disabled for wiremock proxy tests
    return props;
  }

  protected HttpPost createWiremockPostRequest(String body, String path) {
    HttpPost postRequest = new HttpPost("http://" + WIREMOCK_HOST + ":" + getAdminPort() + path);
    final StringEntity entity;
    try {
      entity = new StringEntity(body);
    } catch (UnsupportedEncodingException e) {
      throw new RuntimeException(e);
    }
    postRequest.setEntity(entity);
    postRequest.setHeader("Accept", "application/json");
    postRequest.setHeader("Content-type", "application/json");
    return postRequest;
  }

  protected static void restoreTrustStorePathProperty() {
    if (originalTrustStorePath != null) {
      System.setProperty(TRUST_STORE_PROPERTY, originalTrustStorePath);
    } else {
      System.clearProperty(TRUST_STORE_PROPERTY);
    }
  }

  private int getAdminPort() {
    return wiremockHttpPort;
  }

  private static String getResourceURL(String relativePath) {
    return Paths.get(systemGetProperty("user.dir"), "src", "test", "resources", relativePath)
        .toAbsolutePath()
        .toString();
  }

  protected void setCustomTrustStorePropertyPath() {
    System.setProperty(
        TRUST_STORE_PROPERTY, getResourceURL("wiremock" + File.separator + "ca-cert.jks"));
  }

  protected void importMapping(String mappingImport) {
    HttpPost request = createWiremockPostRequest(mappingImport, "/__admin/mappings/import");
    try (CloseableHttpClient httpClient = HttpClients.createDefault();
        CloseableHttpResponse response = httpClient.execute(request)) {
      Assumptions.assumeTrue(response.getStatusLine().getStatusCode() == 200);
    } catch (Exception e) {
      logger.error("Importing mapping failed", e);
      Assumptions.abort("Importing mapping failed");
    }
  }

  protected void addMapping(String mapping) {
    HttpPost postRequest = createWiremockPostRequest(mapping, "/__admin/mappings");
    try (CloseableHttpClient client = HttpClients.createDefault();
        CloseableHttpResponse response = client.execute(postRequest)) {
      assertEquals(201, response.getStatusLine().getStatusCode());
    } catch (IOException e) {
      throw new RuntimeException(e);
    }
  }

  /**
   * Reads JSON content from a file, supporting both absolute paths and classpath resources.
   *
   * @param filePath The file path (absolute or from the resources directory).
   * @return JSON content as a String.
   * @throws IOException If an error occurs while reading the file.
   */
  private String readJSONFromFile(String filePath) throws IOException {
    // Check if the file exists as an absolute file path
    Path sourceFilePath = Paths.get(filePath);
    if (Files.exists(sourceFilePath)) {
      return new String(Files.readAllBytes(sourceFilePath), StandardCharsets.UTF_8);
    }

    // If not found, attempt to read from the classpath (resources directory).
    // Has to start from '/' followed by a subdirectory of the resources directory.
    try (InputStream inputStream = getClass().getResourceAsStream(filePath)) {
      if (inputStream == null) {
        throw new IllegalStateException(
            "Could not find file under the specified path: " + filePath);
      }
      try (InputStreamReader isr = new InputStreamReader(inputStream);
          BufferedReader br = new BufferedReader(isr)) {
        return br.lines().collect(Collectors.joining("\n"));
      }
    }
  }

  /**
   * Reads JSON content from a file and replaces placeholders dynamically.
   *
   * @param mappingPath The path to the JSON file in the classpath.
   * @param placeholdersMappings A map of placeholders to be replaced in the JSON content.
   * @return The JSON content as a String with placeholders replaced.
   * @throws IOException If an error occurs while reading the file.
   */
  protected String getWireMockMappingFromFile(
      String mappingPath, Map<String, Object> placeholdersMappings) throws IOException {
    String jsonContent = readJSONFromFile(mappingPath);

    // Replace placeholders with actual values
    for (Map.Entry<String, Object> entry : placeholdersMappings.entrySet()) {
      jsonContent = jsonContent.replace(entry.getKey(), String.valueOf(entry.getValue()));
    }
    return jsonContent;
  }

  /**
   * Retrieves all serve events recorded by WireMock using the built-in API.
   *
   * @return A list of ServeEvent objects representing requests WireMock has recorded.
   */
  protected List<ServeEvent> getAllServeEvents() {
    // Create a WireMock client pointed to the admin port
    WireMock wm = new WireMock(WIREMOCK_HOST, getAdminPort());
    return wm.getServeEvents();
  }

<<<<<<< HEAD
  protected void importMappingFromResources(String relativePath) {
    try (InputStream is = BaseWiremockTest.class.getResourceAsStream(relativePath)) {
      String scenario = IOUtils.toString(Objects.requireNonNull(is), StandardCharsets.UTF_8);
      importMapping(scenario);
    } catch (Exception e) {
      throw new RuntimeException(e);
    }
  }
=======
  protected static void assertRequestsToWiremockHaveDelay(
          List<ServeEvent> requestEvents, long minExpectedDelayBetweenCalls) {
    for (int i = 1; i < requestEvents.size(); i++) {
      long t1 = requestEvents.get(i - 1).getRequest().getLoggedDate().getTime();
      long t2 = requestEvents.get(i).getRequest().getLoggedDate().getTime();
      long deltaMillis = t2 - t1;
      assertThat(
          String.format(
                  "Consecutive calls were only %d ms apart (index %d -> %d).",
                  deltaMillis, i - 1, i),
          deltaMillis,
          greaterThan(minExpectedDelayBetweenCalls));
    }
  }

  /**
   * Ensures that each request *with* the given parameter uses a unique value.
   * Requests that do not have the parameter are ignored.
   * Fails if any duplicate parameter values are detected.
   */
  protected static void assertRequestsToWiremockHaveDifferentValuesOfParameter(
          List<ServeEvent> requestEvents, String parameterName) {
    // Extract all parameter values from requests that have this parameter
    List<String> paramValues = requestEvents.stream()
            .filter(e -> e.getRequest().getQueryParams().containsKey(parameterName))
            .map(e -> e.getRequest().getQueryParams().get(parameterName).firstValue())
            .collect(Collectors.toList());

    long distinctCount = paramValues.stream().distinct().count();
    assertThat("Found duplicate value(s) for parameter '" + parameterName + "'. Values: " + paramValues,
            distinctCount, not(equalTo(paramValues.size())));
  }
>>>>>>> 5738ebec
}<|MERGE_RESOLUTION|>--- conflicted
+++ resolved
@@ -312,7 +312,6 @@
     return wm.getServeEvents();
   }
 
-<<<<<<< HEAD
   protected void importMappingFromResources(String relativePath) {
     try (InputStream is = BaseWiremockTest.class.getResourceAsStream(relativePath)) {
       String scenario = IOUtils.toString(Objects.requireNonNull(is), StandardCharsets.UTF_8);
@@ -321,7 +320,7 @@
       throw new RuntimeException(e);
     }
   }
-=======
+
   protected static void assertRequestsToWiremockHaveDelay(
           List<ServeEvent> requestEvents, long minExpectedDelayBetweenCalls) {
     for (int i = 1; i < requestEvents.size(); i++) {
@@ -354,5 +353,4 @@
     assertThat("Found duplicate value(s) for parameter '" + parameterName + "'. Values: " + paramValues,
             distinctCount, not(equalTo(paramValues.size())));
   }
->>>>>>> 5738ebec
 }