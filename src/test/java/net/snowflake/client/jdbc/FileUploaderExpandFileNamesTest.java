--- conflicted
+++ resolved
@@ -36,13 +36,9 @@
     new File(folder, "TestFileA").createNewFile();
     new File(folder, "TestFileB").createNewFile();
 
-<<<<<<< HEAD
     String folderName = folder.getCanonicalPath();
-=======
-    String folderName = folder.getRoot().getCanonicalPath();
     String originalUserDir = System.getProperty("user.dir");
     String originalUserHome = System.getProperty("user.home");
->>>>>>> e37f8149
     System.setProperty("user.dir", folderName);
     System.setProperty("user.home", folderName);
 
