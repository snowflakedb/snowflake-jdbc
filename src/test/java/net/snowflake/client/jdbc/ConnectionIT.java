--- conflicted
+++ resolved
@@ -115,21 +115,10 @@
     // concurrent testing
     int size = 300;
     Connection con = getConnection();
-<<<<<<< HEAD
-    String database = con.getCatalog();
-    String schema = con.getSchema();
-    con.createStatement().execute("create or replace table bigTable(rowNum number,rando " +
-                                  "number) as (select seq4()," +
-                                  "uniform(1, 10, random()) from table(generator(rowcount=>10000000)) v)");
-    con.createStatement().execute("create or replace table conTable(colA number)");
-
-=======
     con.createStatement().execute("create or replace table bigTable(rowNum number, rando number) as (select seq4(), " +
                                   "uniform(1, 10, random()) from table(generator(rowcount=>10000000)) v)");
     con.createStatement().execute("create or replace table conTable(colA number)");
 
-
->>>>>>> c6da3b78
     ExecutorService taskRunner = Executors.newFixedThreadPool(size);
     for (int i = 0; i < size; i++)
     {
@@ -1251,11 +1240,7 @@
 
   private class ConcurrentConnections implements Runnable
   {
-<<<<<<< HEAD
-    Connection con = null;
-=======
-
->>>>>>> c6da3b78
+
     ConcurrentConnections()
     {
     }
@@ -1265,32 +1250,13 @@
     {
       try
       {
-<<<<<<< HEAD
-        con = getConnection();
-        con.createStatement().executeQuery(
-             "select * from bigTable");
-        con.close();
-=======
          getConnection().createStatement().executeQuery(
              "select * from bigTable");
->>>>>>> c6da3b78
 
       }
       catch (SQLException ex)
       {
-<<<<<<< HEAD
-        try
-        {
-          con.close();
-        }
-        catch (SQLException e)
-        {
-          e.printStackTrace();
-        }
-        ex.printStackTrace();
-=======
         errorMessage = ex.getMessage();
->>>>>>> c6da3b78
       }
     }
   }
