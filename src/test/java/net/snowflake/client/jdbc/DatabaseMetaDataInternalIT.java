--- conflicted
+++ resolved
@@ -450,7 +450,7 @@
   @Test
   @ConditionalIgnoreRule.ConditionalIgnore(condition = RunningOnGithubAction.class)
   public void testGetTables() throws SQLException {
-    String getAllTable = "select count(*) from db.information_schema.tables";
+   String getAllTable = "select count(*) from db.information_schema.tables";
     String getAllBaseTable =
         "select count(*) from db.information_schema." + "tables where table_type = 'BASE TABLE'";
     String getAllView =
@@ -549,7 +549,6 @@
         assertEquals("", resultSet.getString(5));
         stmt.execute("alter session unset ENABLE_KEY_VALUE_TABLE;");
       }
-
       try (ResultSet resultSet =
           databaseMetaData.getTables("JDBC_DB1", null, "JDBC_TBL211", new String[] {"TABLE"})) {
         assertEquals(0, getSizeOfResultSet(resultSet));
@@ -563,95 +562,6 @@
       }
       stmt.execute("alter session set ENABLE_DRIVER_TERSE_SHOW = default;");
     }
-<<<<<<< HEAD
-=======
-
-    resultSet = databaseMetaData.getTables(null, null, null, new String[] {"SYSTEM_TABLE"});
-    assertEquals(0, getSizeOfResultSet(resultSet));
-
-    // Exclude SNOWFLAKE system database from DatabaseMetadata
-    ResultSet snowflakeResultSet = databaseMetaData.getTables("SNOWFLAKE", null, null, null);
-    int numSnowflakeTables = getSizeOfResultSet(snowflakeResultSet);
-
-    resultSet = databaseMetaData.getTables(null, null, null, null);
-    assertEquals(
-        getAllObjectCountInDBViaInforSchema(getAllTable),
-        getSizeOfResultSet(resultSet) - numSnowflakeTables);
-
-    resultSet = databaseMetaData.getTables(null, null, null, new String[] {"VIEW", "SYSTEM_TABLE"});
-    assertEquals(
-        getAllObjectCountInDBViaInforSchema(getAllView),
-        getSizeOfResultSet(resultSet) - numSnowflakeTables);
-
-    resultSet =
-        databaseMetaData.getTables(null, null, null, new String[] {"TABLE", "SYSTEM_TABLE"});
-    assertEquals(
-        getAllObjectCountInDBViaInforSchema(getAllBaseTable), getSizeOfResultSet(resultSet));
-
-    resultSet =
-        databaseMetaData.getTables(
-            null, null, null, new String[] {"TABLE", "VIEW", "SYSTEM_TABLE"});
-    assertEquals(
-        getAllObjectCountInDBViaInforSchema(getAllTable),
-        getSizeOfResultSet(resultSet) - numSnowflakeTables);
-
-    resultSet = databaseMetaData.getTables(null, null, null, new String[] {"TABLE", "VIEW"});
-    assertEquals(
-        getAllObjectCountInDBViaInforSchema(getAllTable),
-        getSizeOfResultSet(resultSet) - numSnowflakeTables);
-
-    resultSet = databaseMetaData.getTables(null, null, null, new String[] {"TABLE"});
-    assertEquals(
-        getAllObjectCountInDBViaInforSchema(getAllBaseTable), getSizeOfResultSet(resultSet));
-
-    resultSet = databaseMetaData.getTables(null, null, null, new String[] {"VIEW"});
-    assertEquals(
-        getAllObjectCountInDBViaInforSchema(getAllView),
-        getSizeOfResultSet(resultSet) - numSnowflakeTables);
-
-    resultSet =
-        databaseMetaData.getTables("JDBC_DB1", "JDBC_SCHEMA11", null, new String[] {"TABLE"});
-    assertEquals(1, getSizeOfResultSet(resultSet));
-
-    // snow-26032. JDBC should strip backslash before sending the show functions to server
-    resultSet =
-        databaseMetaData.getTables("JDBC_DB1", "JDBC\\_SCHEMA11", "%", new String[] {"TABLE"});
-    assertEquals(1, getSizeOfResultSet(resultSet));
-
-    resultSet = databaseMetaData.getTables("JDBC_DB1", "JDBC%", null, new String[] {"TABLE"});
-    assertEquals(3, getSizeOfResultSet(resultSet));
-
-    // SNOW-487548: disable the key-value feature to hide is_hybrid column
-    // in show tables command. The column is controlled by two parameters:
-    // enable_key_value_table and qa_mode.
-    stmt.execute("alter session set ENABLE_KEY_VALUE_TABLE = false;");
-    resultSet =
-        databaseMetaData.getTables("JDBC_DB1", "JDBC_SCH%", "J_BC_TBL122", new String[] {"TABLE"});
-    resultSet.next();
-    assertEquals("JDBC_DB1", resultSet.getString(1));
-    assertEquals("JDBC_SCHEMA12", resultSet.getString(2));
-    assertEquals("JDBC_TBL122", resultSet.getString(3));
-    assertEquals("TABLE", resultSet.getString(4));
-    assertEquals("", resultSet.getString(5));
-    stmt.execute("alter session unset ENABLE_KEY_VALUE_TABLE;");
-
-    resultSet = databaseMetaData.getTables("JDBC_DB1", null, "JDBC_TBL211", new String[] {"TABLE"});
-    assertEquals(0, getSizeOfResultSet(resultSet));
-    resultSet.close();
-    resultSet.next();
-
-    resultSet = databaseMetaData.getTableTypes();
-    resultSet.next();
-    assertEquals("TABLE", resultSet.getString(1));
-    resultSet.next();
-    assertEquals("VIEW", resultSet.getString(1));
-    resultSet.close();
-    resultSet.next();
-
-    stmt.execute("alter session set ENABLE_DRIVER_TERSE_SHOW = default;");
-    stmt.close();
-    connection.close();
->>>>>>> 4184f23b
   }
 
   @Test
