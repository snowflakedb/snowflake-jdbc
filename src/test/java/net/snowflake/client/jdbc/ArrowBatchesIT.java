--- conflicted
+++ resolved
@@ -34,15 +34,11 @@
 import org.apache.arrow.vector.VarBinaryVector;
 import org.apache.arrow.vector.VarCharVector;
 import org.apache.arrow.vector.VectorSchemaRoot;
-<<<<<<< HEAD
-import org.apache.arrow.vector.complex.StructVector;
-=======
 import org.apache.arrow.vector.complex.FixedSizeListVector;
 import org.apache.arrow.vector.complex.ListVector;
 import org.apache.arrow.vector.complex.MapVector;
 import org.apache.arrow.vector.complex.StructVector;
 import org.apache.arrow.vector.util.Text;
->>>>>>> 8c209d2a
 import org.junit.AfterClass;
 import org.junit.BeforeClass;
 import org.junit.Test;
@@ -572,67 +568,6 @@
     assertTrue(values.containsAll(expected));
   }
 
-<<<<<<< HEAD
-  private void testTimestampCase(String query) throws Exception, SFException {
-    Timestamp tsFromBatch;
-    Timestamp tsFromRow;
-
-    try (Statement statement = connection.createStatement()) {
-      try (ResultSet rs = statement.executeQuery(query)) {
-        ArrowBatches batches = rs.unwrap(SnowflakeResultSet.class).getArrowBatches();
-
-        ArrowBatch batch = batches.next();
-        VectorSchemaRoot root = batch.fetch().get(0);
-        assertTrue(root.getVector(0) instanceof StructVector);
-        ArrowVectorConverter converter = batch.getTimestampConverter(root.getVector(0), 1);
-        tsFromBatch = converter.toTimestamp(0, null);
-        root.close();
-        assertNoMemoryLeaks(rs);
-      }
-      try (ResultSet rs = statement.executeQuery(query)) {
-        rs.next();
-        tsFromRow = rs.getTimestamp(1);
-      }
-    }
-    assertTrue(tsFromBatch.equals(tsFromRow));
-  }
-
-  private void testTimestampBase(String query) throws Exception, SFException {
-    testTimestampCase(query);
-    testTimestampCase(query + "(0)");
-    testTimestampCase(query + "(1)");
-  }
-
-  @Test
-  public void testTimestampTZBatch() throws Exception, SFException {
-    testTimestampBase("select '2020-04-05 12:22:12+0700'::TIMESTAMP_TZ");
-  }
-
-  @Test
-  public void testTimestampLTZUseSessionTimezoneBatch() throws Exception, SFException {
-    Statement statement = connection.createStatement();
-    statement.execute("alter session set JDBC_USE_SESSION_TIMEZONE=true");
-    testTimestampBase("select '2020-04-05 12:22:12'::TIMESTAMP_LTZ");
-    statement.execute("alter session unset JDBC_USE_SESSION_TIMEZONE");
-  }
-
-  @Test
-  public void testTimestampLTZBatch() throws Exception, SFException {
-    testTimestampBase("select '2020-04-05 12:22:12'::TIMESTAMP_LTZ");
-  }
-
-  @Test
-  public void testTimestampNTZBatch() throws Exception, SFException {
-    testTimestampBase("select '2020-04-05 12:22:12'::TIMESTAMP_NTZ");
-  }
-
-  @Test
-  public void testTimestampNTZDontHonorClientTimezone() throws Exception, SFException {
-    Statement statement = connection.createStatement();
-    statement.execute("alter session set CLIENT_HONOR_CLIENT_TZ_FOR_TIMESTAMP_NTZ=false");
-    testTimestampBase("select '2020-04-05 12:22:12'::TIMESTAMP_LTZ");
-    statement.execute("alter session unset CLIENT_HONOR_CLIENT_TZ_FOR_TIMESTAMP_NTZ");
-=======
   @Test
   public void testVarCharBatch() throws Exception {
     int totalRows = 0;
@@ -897,6 +832,66 @@
     assertTrue(expected.containsAll(values));
 
     assertEquals(2, totalRows);
->>>>>>> 8c209d2a
+  }
+
+  private void testTimestampCase(String query) throws Exception, SFException {
+    Timestamp tsFromBatch;
+    Timestamp tsFromRow;
+
+    try (Statement statement = connection.createStatement()) {
+      try (ResultSet rs = statement.executeQuery(query)) {
+        ArrowBatches batches = rs.unwrap(SnowflakeResultSet.class).getArrowBatches();
+
+        ArrowBatch batch = batches.next();
+        VectorSchemaRoot root = batch.fetch().get(0);
+        assertTrue(root.getVector(0) instanceof StructVector);
+        ArrowVectorConverter converter = batch.getTimestampConverter(root.getVector(0), 1);
+        tsFromBatch = converter.toTimestamp(0, null);
+        root.close();
+        assertNoMemoryLeaks(rs);
+      }
+      try (ResultSet rs = statement.executeQuery(query)) {
+        rs.next();
+        tsFromRow = rs.getTimestamp(1);
+      }
+    }
+    assertTrue(tsFromBatch.equals(tsFromRow));
+  }
+
+  private void testTimestampBase(String query) throws Exception, SFException {
+    testTimestampCase(query);
+    testTimestampCase(query + "(0)");
+    testTimestampCase(query + "(1)");
+  }
+
+  @Test
+  public void testTimestampTZBatch() throws Exception, SFException {
+    testTimestampBase("select '2020-04-05 12:22:12+0700'::TIMESTAMP_TZ");
+  }
+
+  @Test
+  public void testTimestampLTZUseSessionTimezoneBatch() throws Exception, SFException {
+    Statement statement = connection.createStatement();
+    statement.execute("alter session set JDBC_USE_SESSION_TIMEZONE=true");
+    testTimestampBase("select '2020-04-05 12:22:12'::TIMESTAMP_LTZ");
+    statement.execute("alter session unset JDBC_USE_SESSION_TIMEZONE");
+  }
+
+  @Test
+  public void testTimestampLTZBatch() throws Exception, SFException {
+    testTimestampBase("select '2020-04-05 12:22:12'::TIMESTAMP_LTZ");
+  }
+
+  @Test
+  public void testTimestampNTZBatch() throws Exception, SFException {
+    testTimestampBase("select '2020-04-05 12:22:12'::TIMESTAMP_NTZ");
+  }
+
+  @Test
+  public void testTimestampNTZDontHonorClientTimezone() throws Exception, SFException {
+    Statement statement = connection.createStatement();
+    statement.execute("alter session set CLIENT_HONOR_CLIENT_TZ_FOR_TIMESTAMP_NTZ=false");
+    testTimestampBase("select '2020-04-05 12:22:12'::TIMESTAMP_LTZ");
+    statement.execute("alter session unset CLIENT_HONOR_CLIENT_TZ_FOR_TIMESTAMP_NTZ");
   }
 }