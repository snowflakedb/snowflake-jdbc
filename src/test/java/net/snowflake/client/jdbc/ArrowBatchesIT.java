--- conflicted
+++ resolved
@@ -29,11 +29,8 @@
 import org.apache.arrow.vector.TimeNanoVector;
 import org.apache.arrow.vector.TimeSecVector;
 import org.apache.arrow.vector.TinyIntVector;
-<<<<<<< HEAD
 import org.apache.arrow.vector.VarCharVector;
-=======
 import org.apache.arrow.vector.VarBinaryVector;
->>>>>>> d11a12b7
 import org.apache.arrow.vector.VectorSchemaRoot;
 import org.apache.arrow.vector.complex.FixedSizeListVector;
 import org.apache.arrow.vector.complex.ListVector;
@@ -276,273 +273,6 @@
   }
 
   @Test
-<<<<<<< HEAD
-  public void testVarCharBatch() throws Exception {
-    Statement statement = connection.createStatement();
-    ResultSet rs =
-        statement.executeQuery(
-            "select 'Gallia est ' union select 'omnis divisa ' union select 'in partes tres';");
-    ArrowBatches batches = rs.unwrap(SnowflakeResultSet.class).getArrowBatches();
-
-    int totalRows = 0;
-    List<Text> values = new ArrayList<>();
-
-    while (batches.hasNext()) {
-      ArrowBatch batch = batches.next();
-      List<VectorSchemaRoot> roots = batch.fetch();
-      for (VectorSchemaRoot root : roots) {
-        totalRows += root.getRowCount();
-        assertTrue(root.getVector(0) instanceof VarCharVector);
-        VarCharVector vector = (VarCharVector) root.getVector(0);
-        for (int i = 0; i < root.getRowCount(); i++) {
-          values.add(vector.getObject(i));
-        }
-        root.close();
-      }
-    }
-    assertNoMemoryLeaks(rs);
-    rs.close();
-
-    List<Text> expected =
-        new ArrayList<Text>() {
-          {
-            add(new Text("Gallia est "));
-            add(new Text("omnis divisa "));
-            add(new Text("in partes tres"));
-          }
-        };
-
-    assertTrue(values.containsAll(expected));
-
-    assertEquals(3, totalRows);
-  }
-
-  private class Pair<A, B> {
-    private final A first;
-    private final B second;
-
-    Pair(A first, B second) {
-      this.first = first;
-      this.second = second;
-    }
-
-    @Override
-    public boolean equals(Object obj) {
-      if (!(obj instanceof Pair)) {
-        return false;
-      }
-      Pair<?, ?> other = (Pair<?, ?>) obj;
-      return first.equals(other.first) && second.equals(other.second);
-    }
-  }
-
-  @Test
-  public void testStructBatch() throws Exception {
-    Statement statement = connection.createStatement();
-    ;
-    ResultSet rs =
-        statement.executeQuery(
-            "select {'a': 3.1, 'b': 3.2}::object(a decimal(18, 3), b decimal(18, 3))"
-                + " union select {'a': 2.2, 'b': 2.3}::object(a decimal(18, 3), b decimal(18, 3))");
-    ArrowBatches batches = rs.unwrap(SnowflakeResultSet.class).getArrowBatches();
-
-    int totalRows = 0;
-    List<Pair<BigDecimal, BigDecimal>> values = new ArrayList<>();
-
-    while (batches.hasNext()) {
-      ArrowBatch batch = batches.next();
-      List<VectorSchemaRoot> roots = batch.fetch();
-      for (VectorSchemaRoot root : roots) {
-        totalRows += root.getRowCount();
-        assertTrue(root.getVector(0) instanceof StructVector);
-        StructVector vector = (StructVector) root.getVector(0);
-        DecimalVector aVector = (DecimalVector) vector.getChild("a");
-        DecimalVector bVector = (DecimalVector) vector.getChild("b");
-        for (int i = 0; i < root.getRowCount(); i++) {
-          values.add(new Pair<>(aVector.getObject(i), bVector.getObject(i)));
-        }
-        root.close();
-      }
-    }
-    assertNoMemoryLeaks(rs);
-    rs.close();
-
-    List<Pair<BigDecimal, BigDecimal>> expected =
-        new ArrayList<Pair<BigDecimal, BigDecimal>>() {
-          {
-            add(new Pair<>(new BigDecimal("3.100"), new BigDecimal("3.200")));
-            add(new Pair<>(new BigDecimal("2.200"), new BigDecimal("2.300")));
-          }
-        };
-
-    assertTrue(values.containsAll(expected));
-
-    assertEquals(2, totalRows);
-  }
-
-  @Test
-  public void testListBatch() throws Exception {
-    Statement statement = connection.createStatement();
-    ResultSet rs =
-        statement.executeQuery(
-            "select array_construct(1.2, 2.3)::array(decimal(18, 3)) union all select array_construct(2.1, 1.0)::array(decimal(18, 3))");
-    ArrowBatches batches = rs.unwrap(SnowflakeResultSet.class).getArrowBatches();
-
-    int totalRows = 0;
-    List<List<BigDecimal>> values = new ArrayList<>();
-
-    while (batches.hasNext()) {
-      ArrowBatch batch = batches.next();
-      List<VectorSchemaRoot> roots = batch.fetch();
-      for (VectorSchemaRoot root : roots) {
-        totalRows += root.getRowCount();
-        assertTrue(root.getVector(0) instanceof ListVector);
-        ListVector vector = (ListVector) root.getVector(0);
-        for (int i = 0; i < root.getRowCount(); i++) {
-          values.add((List<BigDecimal>) vector.getObject(i));
-        }
-        root.close();
-      }
-    }
-    assertNoMemoryLeaks(rs);
-    rs.close();
-
-    List<List<BigDecimal>> expected =
-        new ArrayList<List<BigDecimal>>() {
-          {
-            add(
-                new ArrayList<BigDecimal>() {
-                  {
-                    add(new BigDecimal("1.200"));
-                    add(new BigDecimal("2.300"));
-                  }
-                });
-            add(
-                new ArrayList<BigDecimal>() {
-                  {
-                    add(new BigDecimal("2.100"));
-                    add(new BigDecimal("1.000"));
-                  }
-                });
-          }
-        };
-
-    assertTrue(expected.containsAll(values));
-
-    assertEquals(2, totalRows);
-  }
-
-  @Test
-  public void testMapBatch() throws Exception {
-    Statement statement = connection.createStatement();
-    ;
-    ResultSet rs =
-        statement.executeQuery(
-            "select {'a': 3.1, 'b': 4.3}::map(varchar, decimal(18,3)) union"
-                + " select {'c': 2.2, 'd': 1.5}::map(varchar, decimal(18,3))");
-    ArrowBatches batches = rs.unwrap(SnowflakeResultSet.class).getArrowBatches();
-
-    int totalRows = 0;
-    List<Map<Text, BigDecimal>> values = new ArrayList<>();
-
-    while (batches.hasNext()) {
-      ArrowBatch batch = batches.next();
-      List<VectorSchemaRoot> roots = batch.fetch();
-      for (VectorSchemaRoot root : roots) {
-        totalRows += root.getRowCount();
-        assertTrue(root.getVector(0) instanceof MapVector);
-        MapVector vector = (MapVector) root.getVector(0);
-        VarCharVector keyVector =
-            (VarCharVector) vector.getChildrenFromFields().get(0).getChildrenFromFields().get(0);
-        DecimalVector valueVector =
-            (DecimalVector) vector.getChildrenFromFields().get(0).getChildrenFromFields().get(1);
-        for (int i = 0; i < root.getRowCount(); i++) {
-          int startIndex = vector.getElementStartIndex(i);
-          int endIndex = vector.getElementEndIndex(i);
-          Map<Text, BigDecimal> map = new HashMap<>();
-          for (int j = startIndex; j < endIndex; j++) {
-            map.put(keyVector.getObject(j), valueVector.getObject(j));
-          }
-          values.add(map);
-        }
-        root.close();
-      }
-    }
-    rs.close();
-
-    // All expected values are present
-    List<Map<Text, BigDecimal>> expected =
-        Stream.of(
-                new HashMap<Text, BigDecimal>() {
-                  {
-                    put(new Text("a"), new BigDecimal("3.100"));
-                    put(new Text("b"), new BigDecimal("4.300"));
-                  }
-                },
-                new HashMap<Text, BigDecimal>() {
-                  {
-                    put(new Text("c"), new BigDecimal("2.200"));
-                    put(new Text("d"), new BigDecimal("1.500"));
-                  }
-                })
-            .collect(Collectors.toList());
-
-    assertTrue(values.containsAll(expected));
-
-    assertEquals(2, totalRows);
-  }
-
-  @Test
-  public void testFixedSizeListBatch() throws Exception {
-    Statement statement = connection.createStatement();
-    ResultSet rs =
-        statement.executeQuery(
-            "select [1, 2]::vector(int, 2) union all select [3, 4]::vector(int, 2)");
-    ArrowBatches batches = rs.unwrap(SnowflakeResultSet.class).getArrowBatches();
-
-    int totalRows = 0;
-    List<List<Integer>> values = new ArrayList<>();
-
-    while (batches.hasNext()) {
-      ArrowBatch batch = batches.next();
-      List<VectorSchemaRoot> roots = batch.fetch();
-      for (VectorSchemaRoot root : roots) {
-        totalRows += root.getRowCount();
-        assertTrue(root.getVector(0) instanceof FixedSizeListVector);
-        FixedSizeListVector vector = (FixedSizeListVector) root.getVector(0);
-        for (int i = 0; i < root.getRowCount(); i++) {
-          values.add((List<Integer>) vector.getObject(i));
-        }
-        root.close();
-      }
-    }
-    assertNoMemoryLeaks(rs);
-    rs.close();
-
-    List<List<Integer>> expected =
-        new ArrayList<List<Integer>>() {
-          {
-            add(
-                new ArrayList<Integer>() {
-                  {
-                    add(1);
-                    add(2);
-                  }
-                });
-            add(
-                new ArrayList<Integer>() {
-                  {
-                    add(3);
-                    add(4);
-                  }
-                });
-          }
-        };
-
-    assertTrue(expected.containsAll(values));
-
-    assertEquals(2, totalRows);
-=======
   public void testBitBatch() throws Exception {
     int trueCount = 0;
     int falseCount = 0;
@@ -827,6 +557,273 @@
 
     assertEquals(2, totalRows);
     assertTrue(values.containsAll(expected));
->>>>>>> d11a12b7
+  }
+
+  @Test
+  public void testVarCharBatch() throws Exception {
+    Statement statement = connection.createStatement();
+    ResultSet rs =
+        statement.executeQuery(
+            "select 'Gallia est ' union select 'omnis divisa ' union select 'in partes tres';");
+    ArrowBatches batches = rs.unwrap(SnowflakeResultSet.class).getArrowBatches();
+
+    int totalRows = 0;
+    List<Text> values = new ArrayList<>();
+
+    while (batches.hasNext()) {
+      ArrowBatch batch = batches.next();
+      List<VectorSchemaRoot> roots = batch.fetch();
+      for (VectorSchemaRoot root : roots) {
+        totalRows += root.getRowCount();
+        assertTrue(root.getVector(0) instanceof VarCharVector);
+        VarCharVector vector = (VarCharVector) root.getVector(0);
+        for (int i = 0; i < root.getRowCount(); i++) {
+          values.add(vector.getObject(i));
+        }
+        root.close();
+      }
+    }
+    assertNoMemoryLeaks(rs);
+    rs.close();
+
+    List<Text> expected =
+        new ArrayList<Text>() {
+          {
+            add(new Text("Gallia est "));
+            add(new Text("omnis divisa "));
+            add(new Text("in partes tres"));
+          }
+        };
+
+    assertTrue(values.containsAll(expected));
+
+    assertEquals(3, totalRows);
+  }
+
+  private class Pair<A, B> {
+    private final A first;
+    private final B second;
+
+    Pair(A first, B second) {
+      this.first = first;
+      this.second = second;
+    }
+
+    @Override
+    public boolean equals(Object obj) {
+      if (!(obj instanceof Pair)) {
+        return false;
+      }
+      Pair<?, ?> other = (Pair<?, ?>) obj;
+      return first.equals(other.first) && second.equals(other.second);
+    }
+  }
+
+  @Test
+  public void testStructBatch() throws Exception {
+    Statement statement = connection.createStatement();
+    ;
+    ResultSet rs =
+        statement.executeQuery(
+            "select {'a': 3.1, 'b': 3.2}::object(a decimal(18, 3), b decimal(18, 3))"
+                + " union select {'a': 2.2, 'b': 2.3}::object(a decimal(18, 3), b decimal(18, 3))");
+    ArrowBatches batches = rs.unwrap(SnowflakeResultSet.class).getArrowBatches();
+
+    int totalRows = 0;
+    List<Pair<BigDecimal, BigDecimal>> values = new ArrayList<>();
+
+    while (batches.hasNext()) {
+      ArrowBatch batch = batches.next();
+      List<VectorSchemaRoot> roots = batch.fetch();
+      for (VectorSchemaRoot root : roots) {
+        totalRows += root.getRowCount();
+        assertTrue(root.getVector(0) instanceof StructVector);
+        StructVector vector = (StructVector) root.getVector(0);
+        DecimalVector aVector = (DecimalVector) vector.getChild("a");
+        DecimalVector bVector = (DecimalVector) vector.getChild("b");
+        for (int i = 0; i < root.getRowCount(); i++) {
+          values.add(new Pair<>(aVector.getObject(i), bVector.getObject(i)));
+        }
+        root.close();
+      }
+    }
+    assertNoMemoryLeaks(rs);
+    rs.close();
+
+    List<Pair<BigDecimal, BigDecimal>> expected =
+        new ArrayList<Pair<BigDecimal, BigDecimal>>() {
+          {
+            add(new Pair<>(new BigDecimal("3.100"), new BigDecimal("3.200")));
+            add(new Pair<>(new BigDecimal("2.200"), new BigDecimal("2.300")));
+          }
+        };
+
+    assertTrue(values.containsAll(expected));
+
+    assertEquals(2, totalRows);
+  }
+
+  @Test
+  public void testListBatch() throws Exception {
+    Statement statement = connection.createStatement();
+    ResultSet rs =
+        statement.executeQuery(
+            "select array_construct(1.2, 2.3)::array(decimal(18, 3)) union all select array_construct(2.1, 1.0)::array(decimal(18, 3))");
+    ArrowBatches batches = rs.unwrap(SnowflakeResultSet.class).getArrowBatches();
+
+    int totalRows = 0;
+    List<List<BigDecimal>> values = new ArrayList<>();
+
+    while (batches.hasNext()) {
+      ArrowBatch batch = batches.next();
+      List<VectorSchemaRoot> roots = batch.fetch();
+      for (VectorSchemaRoot root : roots) {
+        totalRows += root.getRowCount();
+        assertTrue(root.getVector(0) instanceof ListVector);
+        ListVector vector = (ListVector) root.getVector(0);
+        for (int i = 0; i < root.getRowCount(); i++) {
+          values.add((List<BigDecimal>) vector.getObject(i));
+        }
+        root.close();
+      }
+    }
+    assertNoMemoryLeaks(rs);
+    rs.close();
+
+    List<List<BigDecimal>> expected =
+        new ArrayList<List<BigDecimal>>() {
+          {
+            add(
+                new ArrayList<BigDecimal>() {
+                  {
+                    add(new BigDecimal("1.200"));
+                    add(new BigDecimal("2.300"));
+                  }
+                });
+            add(
+                new ArrayList<BigDecimal>() {
+                  {
+                    add(new BigDecimal("2.100"));
+                    add(new BigDecimal("1.000"));
+                  }
+                });
+          }
+        };
+
+    assertTrue(expected.containsAll(values));
+
+    assertEquals(2, totalRows);
+  }
+
+  @Test
+  public void testMapBatch() throws Exception {
+    Statement statement = connection.createStatement();
+    ;
+    ResultSet rs =
+        statement.executeQuery(
+            "select {'a': 3.1, 'b': 4.3}::map(varchar, decimal(18,3)) union"
+                + " select {'c': 2.2, 'd': 1.5}::map(varchar, decimal(18,3))");
+    ArrowBatches batches = rs.unwrap(SnowflakeResultSet.class).getArrowBatches();
+
+    int totalRows = 0;
+    List<Map<Text, BigDecimal>> values = new ArrayList<>();
+
+    while (batches.hasNext()) {
+      ArrowBatch batch = batches.next();
+      List<VectorSchemaRoot> roots = batch.fetch();
+      for (VectorSchemaRoot root : roots) {
+        totalRows += root.getRowCount();
+        assertTrue(root.getVector(0) instanceof MapVector);
+        MapVector vector = (MapVector) root.getVector(0);
+        VarCharVector keyVector =
+            (VarCharVector) vector.getChildrenFromFields().get(0).getChildrenFromFields().get(0);
+        DecimalVector valueVector =
+            (DecimalVector) vector.getChildrenFromFields().get(0).getChildrenFromFields().get(1);
+        for (int i = 0; i < root.getRowCount(); i++) {
+          int startIndex = vector.getElementStartIndex(i);
+          int endIndex = vector.getElementEndIndex(i);
+          Map<Text, BigDecimal> map = new HashMap<>();
+          for (int j = startIndex; j < endIndex; j++) {
+            map.put(keyVector.getObject(j), valueVector.getObject(j));
+          }
+          values.add(map);
+        }
+        root.close();
+      }
+    }
+    rs.close();
+
+    // All expected values are present
+    List<Map<Text, BigDecimal>> expected =
+        Stream.of(
+                new HashMap<Text, BigDecimal>() {
+                  {
+                    put(new Text("a"), new BigDecimal("3.100"));
+                    put(new Text("b"), new BigDecimal("4.300"));
+                  }
+                },
+                new HashMap<Text, BigDecimal>() {
+                  {
+                    put(new Text("c"), new BigDecimal("2.200"));
+                    put(new Text("d"), new BigDecimal("1.500"));
+                  }
+                })
+            .collect(Collectors.toList());
+
+    assertTrue(values.containsAll(expected));
+
+    assertEquals(2, totalRows);
+  }
+
+  @Test
+  public void testFixedSizeListBatch() throws Exception {
+    Statement statement = connection.createStatement();
+    ResultSet rs =
+        statement.executeQuery(
+            "select [1, 2]::vector(int, 2) union all select [3, 4]::vector(int, 2)");
+    ArrowBatches batches = rs.unwrap(SnowflakeResultSet.class).getArrowBatches();
+
+    int totalRows = 0;
+    List<List<Integer>> values = new ArrayList<>();
+
+    while (batches.hasNext()) {
+      ArrowBatch batch = batches.next();
+      List<VectorSchemaRoot> roots = batch.fetch();
+      for (VectorSchemaRoot root : roots) {
+        totalRows += root.getRowCount();
+        assertTrue(root.getVector(0) instanceof FixedSizeListVector);
+        FixedSizeListVector vector = (FixedSizeListVector) root.getVector(0);
+        for (int i = 0; i < root.getRowCount(); i++) {
+          values.add((List<Integer>) vector.getObject(i));
+        }
+        root.close();
+      }
+    }
+    assertNoMemoryLeaks(rs);
+    rs.close();
+
+    List<List<Integer>> expected =
+        new ArrayList<List<Integer>>() {
+          {
+            add(
+                new ArrayList<Integer>() {
+                  {
+                    add(1);
+                    add(2);
+                  }
+                });
+            add(
+                new ArrayList<Integer>() {
+                  {
+                    add(3);
+                    add(4);
+                  }
+                });
+          }
+        };
+
+    assertTrue(expected.containsAll(values));
+
+    assertEquals(2, totalRows);
   }
 }