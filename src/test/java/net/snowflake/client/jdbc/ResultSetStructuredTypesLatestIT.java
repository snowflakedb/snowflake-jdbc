--- conflicted
+++ resolved
@@ -308,19 +308,6 @@
     }
   }
 
-<<<<<<< HEAD
-  enum ResultSetFormatType {
-    JSON("JSON"),
-    ARROW_WITH_JSON_STRUCTURED_TYPES("ARROW"),
-    NATIVE_ARROW("ARROW");
-
-    public final String sessionParameterTypeValue;
-
-    ResultSetFormatType(String sessionParameterTypeValue) {
-      this.sessionParameterTypeValue = sessionParameterTypeValue;
-    }
-  }
-=======
   @Test
   @ConditionalIgnoreRule.ConditionalIgnore(condition = RunningOnGithubAction.class)
   public void testMapVarcharArray() throws SQLException {
@@ -430,6 +417,16 @@
       consumer.accept(rs);
     }
   }
-  ;
->>>>>>> 75c57f29
+
+  enum ResultSetFormatType {
+    JSON("JSON"),
+    ARROW_WITH_JSON_STRUCTURED_TYPES("ARROW"),
+    NATIVE_ARROW("ARROW");
+
+    public final String sessionParameterTypeValue;
+
+    ResultSetFormatType(String sessionParameterTypeValue) {
+      this.sessionParameterTypeValue = sessionParameterTypeValue;
+    }
+  }
 }