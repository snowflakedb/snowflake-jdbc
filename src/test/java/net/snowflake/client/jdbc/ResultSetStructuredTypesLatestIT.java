--- conflicted
+++ resolved
@@ -38,7 +38,7 @@
   private final ResultSetFormatType queryResultFormat;
 
   public ResultSetStructuredTypesLatestIT() {
-    this(ResultSetFormatType.NATIVE_ARROW);
+    this(ResultSetFormatType.JSON);
   }
 
   protected ResultSetStructuredTypesLatestIT(ResultSetFormatType queryResultFormat) {
@@ -198,15 +198,9 @@
   }
 
   @Test
-<<<<<<< HEAD
-  @ConditionalIgnoreRule.ConditionalIgnore(condition = RunningOnGithubAction.class)
   public void testReturnAsArrayOfString() throws SQLException {
-      Assume.assumeTrue(queryResultFormat != ResultSetFormatType.NATIVE_ARROW);
-      withFirstRow(
-=======
-  public void testReturnAsArrayOfString() throws SQLException {
-    withFirstRow(
->>>>>>> e4f2f946
+    Assume.assumeTrue(queryResultFormat != ResultSetFormatType.NATIVE_ARROW);
+    withFirstRow(
         "SELECT ARRAY_CONSTRUCT('one', 'two','three')::ARRAY(VARCHAR)",
         (resultSet) -> {
           String[] resultArray =
@@ -218,15 +212,9 @@
   }
 
   @Test
-<<<<<<< HEAD
-  @ConditionalIgnoreRule.ConditionalIgnore(condition = RunningOnGithubAction.class)
   public void testReturnAsListOfIntegers() throws SQLException {
-      Assume.assumeTrue(queryResultFormat != ResultSetFormatType.NATIVE_ARROW);
-      withFirstRow(
-=======
-  public void testReturnAsListOfIntegers() throws SQLException {
-    withFirstRow(
->>>>>>> e4f2f946
+    Assume.assumeTrue(queryResultFormat != ResultSetFormatType.NATIVE_ARROW);
+    withFirstRow(
         "SELECT ARRAY_CONSTRUCT(1,2,3)::ARRAY(INTEGER)",
         (resultSet) -> {
           List<Integer> resultList =
@@ -238,10 +226,6 @@
   }
 
   @Test
-<<<<<<< HEAD
-  @ConditionalIgnoreRule.ConditionalIgnore(condition = RunningOnGithubAction.class)
-=======
->>>>>>> e4f2f946
   public void testReturnAsMap() throws SQLException {
     SnowflakeObjectTypeFactories.register(SimpleClass.class, SimpleClass::new);
     withFirstRow(
@@ -256,10 +240,18 @@
   }
 
   @Test
-<<<<<<< HEAD
-  @ConditionalIgnoreRule.ConditionalIgnore(condition = RunningOnGithubAction.class)
-=======
->>>>>>> e4f2f946
+  public void testReturnAsMapOfTimestampsNtz() throws SQLException {
+    withFirstRow(
+        "SELECT {'x': TO_TIMESTAMP_NTZ('2021-12-23 09:44:44'), 'y': TO_TIMESTAMP_NTZ('2021-12-24 09:55:55')}::MAP(VARCHAR, TIMESTAMP)",
+        (resultSet) -> {
+          Map<String, Timestamp> map =
+              resultSet.unwrap(SnowflakeBaseResultSet.class).getMap(1, Timestamp.class);
+          assertEquals(Timestamp.valueOf(LocalDateTime.of(2021, 12, 23, 9, 44, 44)), map.get("x"));
+          assertEquals(Timestamp.valueOf(LocalDateTime.of(2021, 12, 24, 9, 55, 55)), map.get("y"));
+        });
+  }
+
+  @Test
   public void testReturnAsMapOfLong() throws SQLException {
     withFirstRow(
         "SELECT {'x':1, 'y':2, 'z':3}::MAP(VARCHAR, BIGINT)",
@@ -272,24 +264,6 @@
         });
   }
 
-<<<<<<< HEAD
-    @Test
-    @ConditionalIgnoreRule.ConditionalIgnore(condition = RunningOnGithubAction.class)
-    public void testReturnAsMapOfTimestampsNTz() throws SQLException {
-        withFirstRow(
-                "SELECT {'x': TO_TIMESTAMP_NTZ('2021-12-23 09:44:44'), 'y': TO_TIMESTAMP_NTZ('2021-12-24 09:55:55')}::MAP(VARCHAR, TIMESTAMP)",
-                (resultSet) -> {
-                    Map<String, Timestamp> map = resultSet.unwrap(SnowflakeBaseResultSet.class).getMap(1, Timestamp.class);
-                    assertEquals(
-                            Timestamp.valueOf(LocalDateTime.of(2021, 12, 23, 10, 44, 44)), map.get("x"));
-                    assertEquals(
-                            Timestamp.valueOf(LocalDateTime.of(2021, 12, 24, 10, 55, 55)), map.get("y"));
-                });
-    }
-
-  @Test
-  @ConditionalIgnoreRule.ConditionalIgnore(condition = RunningOnGithubAction.class)
-=======
   @Test
   public void testReturnAsMapOfTimestamp() throws SQLException {
     withFirstRow(
@@ -309,8 +283,10 @@
         (resultSet) -> {
           Map<String, Date> map =
               resultSet.unwrap(SnowflakeBaseResultSet.class).getMap(1, Date.class);
-          assertEquals(Date.valueOf(LocalDate.of(2023, 12, 24)), map.get("x"));
-          assertEquals(Date.valueOf(LocalDate.of(2023, 12, 25)), map.get("y"));
+          assertEquals(
+              Date.valueOf(LocalDate.of(2023, 12, 24)).toString(), map.get("x").toString());
+          assertEquals(
+              Date.valueOf(LocalDate.of(2023, 12, 25)).toString(), map.get("y").toString());
         });
   }
 
@@ -327,7 +303,6 @@
   }
 
   @Test
->>>>>>> e4f2f946
   public void testReturnAsMapOfBoolean() throws SQLException {
     withFirstRow(
         "SELECT {'x':'true', 'y':0}::MAP(VARCHAR, BOOLEAN)",
@@ -340,10 +315,6 @@
   }
 
   @Test
-<<<<<<< HEAD
-  @ConditionalIgnoreRule.ConditionalIgnore(condition = RunningOnGithubAction.class)
-=======
->>>>>>> e4f2f946
   public void testReturnAsList() throws SQLException {
     Assume.assumeTrue(queryResultFormat != ResultSetFormatType.NATIVE_ARROW);
     SnowflakeObjectTypeFactories.register(SimpleClass.class, SimpleClass::new);
