/*
 * Copyright (c) 2012-2019 Snowflake Computing Inc. All right reserved.
 */
package net.snowflake.client;

import static org.hamcrest.MatcherAssert.assertThat;

import com.google.common.base.Strings;
import java.net.URL;
import java.sql.*;
import java.sql.Date;
import java.util.*;
import java.util.logging.Level;
import java.util.logging.Logger;
import javax.annotation.Nullable;
import org.junit.Rule;

/** Base test class with common constants, data structures and methods */
public class AbstractDriverIT {
  // This is required to use ConditionalIgnore annotation.
  @Rule public ConditionalIgnoreRule rule = new ConditionalIgnoreRule();

  public static final String DRIVER_CLASS = "net.snowflake.client.jdbc.SnowflakeDriver";
  public static final String DRIVER_CLASS_COM = "com.snowflake.client.jdbc.SnowflakeDriver";
  public static final int DONT_INJECT_SOCKET_TIMEOUT = 0;

  // data files
  protected static final String TEST_DATA_FILE = "orders_100.csv";
  protected static final String TEST_DATA_FILE_2 = "orders_101.csv";

  protected static final String[] fileNames = {TEST_DATA_FILE, TEST_DATA_FILE_2};

  private static Logger logger = Logger.getLogger(AbstractDriverIT.class.getName());

  protected final int ERROR_CODE_BIND_VARIABLE_NOT_ALLOWED_IN_VIEW_OR_UDF_DEF = 2210;

  protected final int ERROR_CODE_DOMAIN_OBJECT_DOES_NOT_EXIST = 2003;

  public static Map<String, String> getConnectionParameters(String accountName) {
    Map<String, String> params = new HashMap<>();
    String account;
    String host;

    if (accountName == null) {
      account = TestUtil.systemGetEnv("SNOWFLAKE_TEST_ACCOUNT");
      host = TestUtil.systemGetEnv("SNOWFLAKE_TEST_HOST");
    } else {
      account = accountName;
      // By default, the test will run against reg deployment.
      // If developer needs to run in Intellij, you can set this env as ".dev.local"
      String deployment = TestUtil.systemGetEnv("SNOWFLAKE_TEST_DEPLOYMENT");
      if (Strings.isNullOrEmpty(deployment)) {
        deployment = ".reg.local";
      }
      host = accountName.trim() + deployment;
    }
    assertThat(
        "set SNOWFLAKE_TEST_ACCOUNT environment variable to the account name.",
        !Strings.isNullOrEmpty(account));
    params.put("account", account);

    if (Strings.isNullOrEmpty(host)) {
      host = account + ".snowflakecomputing.com";
    }

    assertThat(
        "set SNOWFLAKE_TEST_HOST environment variable to the host name.",
        !Strings.isNullOrEmpty(host));
    params.put("host", host);

    String protocol = TestUtil.systemGetEnv("SNOWFLAKE_TEST_PROTOCOL");
    String ssl;
    if ("http".equals(protocol)) {
      ssl = "off";
    } else {
      ssl = "on";
    }
    params.put("ssl", ssl);

    String user = TestUtil.systemGetEnv("SNOWFLAKE_TEST_USER");
    assertThat("set SNOWFLAKE_TEST_USER environment variable.", !Strings.isNullOrEmpty(user));
    params.put("user", user);

    String password = TestUtil.systemGetEnv("SNOWFLAKE_TEST_PASSWORD");
    assertThat(
        "set SNOWFLAKE_TEST_PASSWORD environment variable.", !Strings.isNullOrEmpty(password));
    params.put("password", password);

    String port = TestUtil.systemGetEnv("SNOWFLAKE_TEST_PORT");
    if (Strings.isNullOrEmpty(port)) {
      if ("on".equals(ssl)) {
        port = "443";
      } else {
        port = "80";
      }
    }
    assertThat("set SNOWFLAKE_TEST_PORT environment variable.", !Strings.isNullOrEmpty(port));
    params.put("port", port);

    String database = TestUtil.systemGetEnv("SNOWFLAKE_TEST_DATABASE");
    assertThat(
        "set SNOWFLAKE_TEST_DATABASE environment variable.", !Strings.isNullOrEmpty(database));
    params.put("database", database);

    String schema = TestUtil.systemGetEnv("SNOWFLAKE_TEST_SCHEMA");
    assertThat("set SNOWFLAKE_TEST_SCHEMA environment variable.", !Strings.isNullOrEmpty(schema));
    params.put("schema", schema);

    String role = TestUtil.systemGetEnv("SNOWFLAKE_TEST_ROLE");
    assertThat("set SNOWFLAKE_TEST_ROLE environment variable.", !Strings.isNullOrEmpty(role));
    params.put("role", role);

    String warehouse = TestUtil.systemGetEnv("SNOWFLAKE_TEST_WAREHOUSE");
    assertThat(
        "set SNOWFLAKE_TEST_WAREHOUSE environment variable.", !Strings.isNullOrEmpty(warehouse));
    params.put("warehouse", warehouse);

    params.put("uri", String.format("jdbc:snowflake://%s:%s", host, port));

    String adminUser = TestUtil.systemGetEnv("SNOWFLAKE_TEST_ADMIN_USER");
    params.put("adminUser", adminUser);

    String adminPassword = TestUtil.systemGetEnv("SNOWFLAKE_TEST_ADMIN_PASSWORD");
    params.put("adminPassword", adminPassword);

    String ssoUser = TestUtil.systemGetEnv("SNOWFLAKE_TEST_SSO_USER");
    params.put("ssoUser", ssoUser);

    String ssoPassword = TestUtil.systemGetEnv("SNOWFLAKE_TEST_SSO_PASSWORD");
    params.put("ssoPassword", ssoPassword);

    return params;
  }

  public static Map<String, String> getConnectionParameters() {
    return getConnectionParameters(null);
  }

  /**
   * Gets a connection with default session parameter settings, but tunable query api version and
   * socket timeout setting
   *
   * @param paramProperties connection properties
   * @return Connection a database connection
   * @throws SQLException raised if any error occurs
   */
  public static Connection getConnection(Properties paramProperties) throws SQLException {
    return getConnection(DONT_INJECT_SOCKET_TIMEOUT, paramProperties, false, false);
  }

  /**
   * Gets a connection with custom account name, but otherwise default settings
   *
   * @return Connection a database connection
   * @throws SQLException raised if any error occurs
   */
  public static Connection getConnection(String accountName) throws SQLException {
    return getConnection(DONT_INJECT_SOCKET_TIMEOUT, null, false, false, accountName);
  }

  /**
   * Gets a connection with custom account name and some property set, useful for testing property
   * on specific account
   *
   * @return Connection a database connection
   * @throws SQLException raised if any error occurs
   */
  public static Connection getConnection(String accountName, Properties paramProperties)
      throws SQLException {
    return getConnection(DONT_INJECT_SOCKET_TIMEOUT, paramProperties, false, false, accountName);
  }

  /**
   * Gets a connection with default settings
   *
   * @return Connection a database connection
   * @throws SQLException raised if any error occurs
   */
  public static Connection getConnection() throws SQLException {
    return getConnection(DONT_INJECT_SOCKET_TIMEOUT, null, false, false);
  }

  /**
   * Gets a connection with default session parameter settings, but tunable query api version and
   * socket timeout setting
   *
   * @param injectSocketTimeout number of seconds to inject in connection
   * @return Connection a database connection
   * @throws SQLException raised if any error occurs
   */
  public static Connection getConnection(int injectSocketTimeout) throws SQLException {
    return getConnection(injectSocketTimeout, null, false, false);
  }

  /**
   * Gets a connection with Snowflake admin
   *
   * @return Connection a database connection
   * @throws SQLException raised if any error occurs
   */
  protected static Connection getSnowflakeAdminConnection() throws SQLException {
    return getConnection(DONT_INJECT_SOCKET_TIMEOUT, null, true, false);
  }

  /**
   * Gets a connection with Snowflake admin
   *
   * @param paramProperties connection properties
   * @return Connection a database connection
   * @throws SQLException raised if any error occurs
   */
  protected static Connection getSnowflakeAdminConnection(Properties paramProperties)
      throws SQLException {
    return getConnection(DONT_INJECT_SOCKET_TIMEOUT, paramProperties, true, false);
  }

  /**
   * Gets a connection in same way as function below but with default account (gotten from
   * environment variables)
   *
   * @param injectSocketTimeout
   * @param paramProperties
   * @param isAdmin
   * @param usesCom
   * @return
   * @throws SQLException
   */
  public static Connection getConnection(
      int injectSocketTimeout, Properties paramProperties, boolean isAdmin, boolean usesCom)
      throws SQLException {
    return getConnection(injectSocketTimeout, paramProperties, isAdmin, usesCom, null);
  }

  /**
   * Gets a connection for the custom session parameter settings and tunable query api version and
   * socket timeout setting
   *
   * @param injectSocketTimeout number of seconds to inject in connection
   * @param paramProperties connection properties
   * @param isAdmin is Snowflake admin user?
   * @param usesCom uses com.snowflake instead of net.snowflake?
   * @return Connectiona database connection
   * @throws SQLException raised if any error occurs
   */
  public static Connection getConnection(
      int injectSocketTimeout,
      @Nullable Properties paramProperties,
      boolean isAdmin,
      boolean usesCom,
      String accountName)
      throws SQLException {
    // Load Snowflake JDBC class
    String driverClass = DRIVER_CLASS;
    if (usesCom) {
      driverClass = DRIVER_CLASS_COM;
    }
    try {
      Class.forName(driverClass);
    } catch (Exception e) {
      logger.log(Level.SEVERE, "Cannot find Driver", e);
      throw new RuntimeException(e.getCause());
    }
    Map<String, String> params = getConnectionParameters(accountName);

    // build connection properties
    Properties properties = new Properties();
    if (isAdmin) {
      assertThat(
          "set SNOWFLAKE_TEST_ADMIN_USER environment variable.",
          !Strings.isNullOrEmpty(params.get("adminUser")));
      assertThat(
          "set SNOWFLAKE_TEST_ADMIN_PASSWORD environment variable.",
          !Strings.isNullOrEmpty(params.get("adminPassword")));

      properties.put("user", params.get("adminUser"));
      properties.put("password", params.get("adminPassword"));
      properties.put("role", "accountadmin");
      properties.put("account", "snowflake");
    } else {
      properties.put("user", params.get("user"));
      properties.put("password", params.get("password"));
      properties.put("role", params.get("role"));
      properties.put("account", params.get("account"));
    }
    properties.put("db", params.get("database"));
    properties.put("schema", params.get("schema"));
    properties.put("warehouse", params.get("warehouse"));
<<<<<<< HEAD
    //properties.put("ssl", "off");
=======
    properties.put("ssl", params.get("ssl"));
>>>>>>> 00cc2d7c
    properties.put("query_tag", "megtesttag");
    properties.put("useProxy", "true");
    properties.put("proxyHost", "127.0.0.1");
    properties.put("proxyPort", "9090");
<<<<<<< HEAD
    properties.put("gzipDisabled", "true");
=======
>>>>>>> 00cc2d7c

    properties.put("internal", Boolean.TRUE.toString()); // TODO: do we need this?

    properties.put("insecureMode", false); // use OCSP for all tests.

    if (injectSocketTimeout > 0) {
      properties.put("injectSocketTimeout", String.valueOf(injectSocketTimeout));
    }

    // Set the session parameter properties
    if (paramProperties != null) {
      for (Map.Entry<?, ?> entry : paramProperties.entrySet()) {
        properties.put(entry.getKey(), entry.getValue());
      }
    }
    return DriverManager.getConnection(params.get("uri"), properties);
  }

  /**
   * Close SQL Objects
   *
   * @param resultSet a result set object
   * @param statement a statement object
   * @param connection a connection
   * @throws SQLException raised if any error occurs
   */
  public void closeSQLObjects(ResultSet resultSet, Statement statement, Connection connection)
      throws SQLException {
    if (resultSet != null) {
      resultSet.close();
    }
    if (statement != null) {
      statement.close();
    }
    if (connection != null) {
      connection.close();
    }
  }

  /**
   * Close SQL Objects
   *
   * @param statement a statement object
   * @param connection a connection
   * @throws SQLException raised if any error occurs
   */
  public void closeSQLObjects(Statement statement, Connection connection) throws SQLException {
    if (statement != null) {
      statement.close();
    }
    if (connection != null) {
      connection.close();
    }
  }

  /**
   * Get a full path of the file in Resource
   *
   * @param fileName a file name
   * @return a full path name of the file
   */
  public static String getFullPathFileInResource(String fileName) {
    ClassLoader classLoader = AbstractDriverIT.class.getClassLoader();
    URL url = classLoader.getResource(fileName);
    if (url != null) {
      return url.getFile();
    } else {
      throw new RuntimeException("No file is found: " + fileName);
    }
  }

  protected static Timestamp buildTimestamp(
      int year, int month, int day, int hour, int minute, int second, int fractionInNanoseconds) {
    Calendar cal = Calendar.getInstance();
    cal.set(year, month, day, hour, minute, second);
    Timestamp ts = new Timestamp(cal.getTime().getTime());
    ts.setNanos(fractionInNanoseconds);
    return ts;
  }

  protected static Date buildDate(int year, int month, int day) {
    Calendar cal = Calendar.getInstance();
    cal.set(year, month, day, 0, 0, 0);
    cal.set(Calendar.MILLISECOND, 0);
    return new Date(cal.getTime().getTime());
  }

  protected static Date buildDateWithTZ(int year, int month, int day, TimeZone tz) {
    Calendar cal = Calendar.getInstance();
    cal.setTimeZone(tz);
    cal.set(year, month, day, 0, 0, 0);
    cal.set(Calendar.MILLISECOND, 0);
    return new Date(cal.getTime().getTime());
  }
}<|MERGE_RESOLUTION|>--- conflicted
+++ resolved
@@ -285,19 +285,13 @@
     properties.put("db", params.get("database"));
     properties.put("schema", params.get("schema"));
     properties.put("warehouse", params.get("warehouse"));
-<<<<<<< HEAD
-    //properties.put("ssl", "off");
-=======
     properties.put("ssl", params.get("ssl"));
->>>>>>> 00cc2d7c
     properties.put("query_tag", "megtesttag");
     properties.put("useProxy", "true");
     properties.put("proxyHost", "127.0.0.1");
     properties.put("proxyPort", "9090");
-<<<<<<< HEAD
-    properties.put("gzipDisabled", "true");
-=======
->>>>>>> 00cc2d7c
+    //properties.put("gzipDisabled", "true");
+
 
     properties.put("internal", Boolean.TRUE.toString()); // TODO: do we need this?
 
