--- conflicted
+++ resolved
@@ -6,11 +6,8 @@
     - Bumped grpc-java to 1.77.0 to address CVE-2025-58057 from transient dep (snowflakedb/snowflake-jdbc#2415)
     - Fix Connection and socket timeout are now propagated to HTTP client.
     - Fix Azure 503 retries and configure it with the putGetMaxRetries parameter.
-<<<<<<< HEAD
+    - Improved retries for SSLHandshakeException errors caused by transient EOFException 
     - Introduced shared library for extended telemetry to identify and prepare testing platform for native rust extensions
-=======
-    - Improved retries for SSLHandshakeException errors caused by transient EOFException
->>>>>>> 73910ceb
 
 - v3.27.1
     - Added platform detection on login to set PLATFORM metric in CLIENT_ENVIRONMENT
