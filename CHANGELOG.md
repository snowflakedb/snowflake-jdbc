--- conflicted
+++ resolved
@@ -11,14 +11,9 @@
     - Bumped grpc-java to 1.76.0 to address CVE-2025-58056 from transient dep
     - Added `workloadIdentityImpersonationPath` config option for `authenticator=WORKLOAD_IDENTITY` allowing workloads to authenticate as a different identity through transitive service account impersonation (snowflakedb/snowflake-jdbc#2348)
     - Added support for authentication as a different identity through transitive IAM role impersonation for AWS (snowflakedb/snowflake-jdbc#2364)
-<<<<<<< HEAD
-  
+    - Add AWS identity detection with ARN validation (snowflakedb/snowflake-jdbc#2379)
     - Ability to choose connection configuration in auto configuration file by a parameter in JDBC url.
   
-=======
-    - Add AWS identity detection with ARN validation (snowflakedb/snowflake-jdbc#2379)
-
->>>>>>> 93c0f0a2
 - v3.27.0
     - Added the `changelog.yml` GitHub workflow to ensure changelog is updated on release PRs.
     - Added HTTP 307 & 308 retries in case of internal IP redirects
