#### For all official JDBC Release Notes please refer to https://docs.snowflake.com/en/release-notes/clients-drivers/jdbc

# Changelog
- v3.26.2-SNAPSHOT
    - Added the `changelog.yml` GitHub workflow to ensure changelog is updated on release PRs.
    - Added HTTP 307 & 308 retries in case of internal IP redirects
    - Make PAT creation return `ResultSet` when using `execute` method
    - Renamed CRL_REVOCATION_CHECK_MODE to CERT_REVOCATION_CHECK_MODE in CLIENT_ENVIRONMENT metrics
<<<<<<< HEAD
    - Added platform detection on login to set PLATFORM metric in CLIENT_ENVIRONMENT
=======
    - Test coverage for multistatement jdbc.
    - Fixed permission check for .toml config file.
>>>>>>> ffce4c6e
<|MERGE_RESOLUTION|>--- conflicted
+++ resolved
@@ -6,9 +6,7 @@
     - Added HTTP 307 & 308 retries in case of internal IP redirects
     - Make PAT creation return `ResultSet` when using `execute` method
     - Renamed CRL_REVOCATION_CHECK_MODE to CERT_REVOCATION_CHECK_MODE in CLIENT_ENVIRONMENT metrics
-<<<<<<< HEAD
-    - Added platform detection on login to set PLATFORM metric in CLIENT_ENVIRONMENT
-=======
     - Test coverage for multistatement jdbc.
     - Fixed permission check for .toml config file.
->>>>>>> ffce4c6e
+    - Added platform detection on login to set PLATFORM metric in CLIENT_ENVIRONMENT
+  