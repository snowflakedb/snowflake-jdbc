#### For all official JDBC Release Notes please refer to https://docs.snowflake.com/en/release-notes/clients-drivers/jdbc

# Changelog
- v3.27.1-SNAPSHOT
    - Added platform detection on login to set PLATFORM metric in CLIENT_ENVIRONMENT
    - Disable DatabaseMetaDataLatestIT::testUseConnectionCtx test
    - Fix IT tests to construct OAuth scopes correctly
    - Fix exponential backoff retry time for non-auth requests
<<<<<<< HEAD
    - Ability to choose connection configuration in auto configuration file by a parameter in JDBC url.
  
=======
    - Upgrade aws-sdk to 1.12.792 and add STS dependency
    - Add rockylinux9 CI tests as part of RHEL 9 support
    - Bumped grpc-java to 1.76.0 to address CVE-2025-58056 from transient dep
    
>>>>>>> 2bf8ea0d
- v3.27.0
    - Added the `changelog.yml` GitHub workflow to ensure changelog is updated on release PRs.
    - Added HTTP 307 & 308 retries in case of internal IP redirects
    - Make PAT creation return `ResultSet` when using `execute` method
    - Renamed CRL_REVOCATION_CHECK_MODE to CERT_REVOCATION_CHECK_MODE in CLIENT_ENVIRONMENT metrics
    - Test coverage for multistatement jdbc.
    - Fixed permission check for .toml config file.
    - Bumped netty to 4.1.127.Final to address CVE-2025-58056 and  CVE-2025-58057
    - Add support for x-snowflake-session sticky HTTP session header returned by Snowflake
    - Added support for Interval Year-Month and Day-Time types in JDBC.
    - Added support for Decfloat types in JDBC.
    - Fixed pattern search for file when QUOTED_IDENTIFIERS_IGNORE_CASE enabled
    - Added support for CRL (certificate revocation list).<|MERGE_RESOLUTION|>--- conflicted
+++ resolved
@@ -6,15 +6,11 @@
     - Disable DatabaseMetaDataLatestIT::testUseConnectionCtx test
     - Fix IT tests to construct OAuth scopes correctly
     - Fix exponential backoff retry time for non-auth requests
-<<<<<<< HEAD
+    - Upgrade aws-sdk to 1.12.792 and add STS dependency
+    - Add rockylinux9 CI tests as part of RHEL 9 support
+    - Bumped grpc-java to 1.76.0 to address CVE-2025-58056 from transient dep   
     - Ability to choose connection configuration in auto configuration file by a parameter in JDBC url.
   
-=======
-    - Upgrade aws-sdk to 1.12.792 and add STS dependency
-    - Add rockylinux9 CI tests as part of RHEL 9 support
-    - Bumped grpc-java to 1.76.0 to address CVE-2025-58056 from transient dep
-    
->>>>>>> 2bf8ea0d
 - v3.27.0
     - Added the `changelog.yml` GitHub workflow to ensure changelog is updated on release PRs.
     - Added HTTP 307 & 308 retries in case of internal IP redirects
