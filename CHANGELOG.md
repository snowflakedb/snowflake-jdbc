--- conflicted
+++ resolved
@@ -9,8 +9,5 @@
     - Test coverage for multistatement jdbc.
     - Fixed permission check for .toml config file.
     - Bumped netty to 4.1.127.Final to address CVE-2025-58056 and  CVE-2025-58057
-<<<<<<< HEAD
     - Add support for x-snowflake-session sticky HTTP session header returned by Snowflake
-=======
-    - Added support for Interval Year-Month and Day-Time types in JDBC.
->>>>>>> 9a21ba4f
+    - Added support for Interval Year-Month and Day-Time types in JDBC.