--- conflicted
+++ resolved
@@ -2,12 +2,8 @@
 
 # Changelog
 - v4.0.0-SNAPSHOT
-<<<<<<< HEAD
+    - Ability to choose connection configuration in auto configuration file by a parameter in JDBC url. (snowflakedb/snowflake-jdbc#2369)
     - Connection and socket timeout not propagated to HTTP client.
-	
-=======
-    - Ability to choose connection configuration in auto configuration file by a parameter in JDBC url. (snowflakedb/snowflake-jdbc#2369)
->>>>>>> 90df9f90
 
 - v3.27.1
     - Added platform detection on login to set PLATFORM metric in CLIENT_ENVIRONMENT
