#### For all official JDBC Release Notes please refer to https://docs.snowflake.com/en/release-notes/clients-drivers/jdbc

# Changelog
- v3.28.0-SNAPSHOT
    - Ability to choose connection configuration in auto configuration file by a parameter in JDBC url. (snowflakedb/snowflake-jdbc#2369)
    - Bumped grpc-java to 1.77.0 to address CVE-2025-58057 from transient dep (snowflakedb/snowflake-jdbc#2415)
<<<<<<< HEAD
    - Introduced shared library for extended telemetry to identify and prepare testing platform for native rust extensions
=======
    - Fix Connection and socket timeout are now propagated to HTTP client.
    - Fix Azure 503 retries and configure it with the putGetMaxRetries parameter.
>>>>>>> b8f30ae2

- v3.27.1
    - Added platform detection on login to set PLATFORM metric in CLIENT_ENVIRONMENT
    - Disable DatabaseMetaDataLatestIT::testUseConnectionCtx test
    - Fix IT tests to construct OAuth scopes correctly
    - Fix exponential backoff retry time for non-auth requests
    - Upgrade aws-sdk to 1.12.792 and add STS dependency
    - Add rockylinux9 CI tests as part of RHEL 9 support
    - Bumped grpc-java to 1.76.0 to address CVE-2025-58056 from transient dep
    - Added `workloadIdentityImpersonationPath` config option for `authenticator=WORKLOAD_IDENTITY` allowing workloads to authenticate as a different identity through transitive service account impersonation (snowflakedb/snowflake-jdbc#2348)
    - Added support for authentication as a different identity through transitive IAM role impersonation for AWS (snowflakedb/snowflake-jdbc#2364)
    - Add AWS identity detection with ARN validation (snowflakedb/snowflake-jdbc#2379)
  
- v3.27.0
    - Added the `changelog.yml` GitHub workflow to ensure changelog is updated on release PRs.
    - Added HTTP 307 & 308 retries in case of internal IP redirects
    - Make PAT creation return `ResultSet` when using `execute` method
    - Renamed CRL_REVOCATION_CHECK_MODE to CERT_REVOCATION_CHECK_MODE in CLIENT_ENVIRONMENT metrics
    - Test coverage for multistatement jdbc.
    - Fixed permission check for .toml config file.
    - Bumped netty to 4.1.127.Final to address CVE-2025-58056 and  CVE-2025-58057
    - Add support for x-snowflake-session sticky HTTP session header returned by Snowflake
    - Added support for Interval Year-Month and Day-Time types in JDBC.
    - Added support for Decfloat types in JDBC.
    - Fixed pattern search for file when QUOTED_IDENTIFIERS_IGNORE_CASE enabled
    - Added support for CRL (certificate revocation list).<|MERGE_RESOLUTION|>--- conflicted
+++ resolved
@@ -4,12 +4,9 @@
 - v3.28.0-SNAPSHOT
     - Ability to choose connection configuration in auto configuration file by a parameter in JDBC url. (snowflakedb/snowflake-jdbc#2369)
     - Bumped grpc-java to 1.77.0 to address CVE-2025-58057 from transient dep (snowflakedb/snowflake-jdbc#2415)
-<<<<<<< HEAD
-    - Introduced shared library for extended telemetry to identify and prepare testing platform for native rust extensions
-=======
     - Fix Connection and socket timeout are now propagated to HTTP client.
     - Fix Azure 503 retries and configure it with the putGetMaxRetries parameter.
->>>>>>> b8f30ae2
+    - Introduced shared library for extended telemetry to identify and prepare testing platform for native rust extensions
 
 - v3.27.1
     - Added platform detection on login to set PLATFORM metric in CLIENT_ENVIRONMENT
