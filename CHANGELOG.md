--- conflicted
+++ resolved
@@ -6,14 +6,10 @@
     - Disable DatabaseMetaDataLatestIT::testUseConnectionCtx test
     - Fix IT tests to construct OAuth scopes correctly
     - Fix exponential backoff retry time for non-auth requests
-<<<<<<< HEAD
-    - Bumped grpc to 1.76.0 to address CVE-2025-58056 from transient dep
-  
-=======
     - Upgrade aws-sdk to 1.12.792 and add STS dependency
-    - Add rockylinux9 CI tests as part of RHEL 9 support  
+    - Add rockylinux9 CI tests as part of RHEL 9 support
+    - Bumped grpc-java to 1.76.0 to address CVE-2025-58056 from transient dep
     
->>>>>>> 671287e3
 - v3.27.0
     - Added the `changelog.yml` GitHub workflow to ensure changelog is updated on release PRs.
     - Added HTTP 307 & 308 retries in case of internal IP redirects
