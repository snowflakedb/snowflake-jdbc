#### For all official JDBC Release Notes please refer to https://docs.snowflake.com/en/release-notes/clients-drivers/jdbc

# Changelog
- v3.27.1-SNAPSHOT
- v3.27.0
    - Added the `changelog.yml` GitHub workflow to ensure changelog is updated on release PRs.
    - Added HTTP 307 & 308 retries in case of internal IP redirects
    - Make PAT creation return `ResultSet` when using `execute` method
    - Renamed CRL_REVOCATION_CHECK_MODE to CERT_REVOCATION_CHECK_MODE in CLIENT_ENVIRONMENT metrics
    - Test coverage for multistatement jdbc.
    - Fixed permission check for .toml config file.
<<<<<<< HEAD
    - Added platform detection on login to set PLATFORM metric in CLIENT_ENVIRONMENT
  
=======
    - Bumped netty to 4.1.127.Final to address CVE-2025-58056 and  CVE-2025-58057
    - Add support for x-snowflake-session sticky HTTP session header returned by Snowflake
    - Added support for Interval Year-Month and Day-Time types in JDBC.
    - Added support for Decfloat types in JDBC.
    - Fixed pattern search for file when QUOTED_IDENTIFIERS_IGNORE_CASE enabled
    - Added support for CRL (certificate revocation list).
>>>>>>> 2fef64a6
<|MERGE_RESOLUTION|>--- conflicted
+++ resolved
@@ -2,6 +2,8 @@
 
 # Changelog
 - v3.27.1-SNAPSHOT
+    - Added platform detection on login to set PLATFORM metric in CLIENT_ENVIRONMENT
+  
 - v3.27.0
     - Added the `changelog.yml` GitHub workflow to ensure changelog is updated on release PRs.
     - Added HTTP 307 & 308 retries in case of internal IP redirects
@@ -9,14 +11,9 @@
     - Renamed CRL_REVOCATION_CHECK_MODE to CERT_REVOCATION_CHECK_MODE in CLIENT_ENVIRONMENT metrics
     - Test coverage for multistatement jdbc.
     - Fixed permission check for .toml config file.
-<<<<<<< HEAD
-    - Added platform detection on login to set PLATFORM metric in CLIENT_ENVIRONMENT
-  
-=======
     - Bumped netty to 4.1.127.Final to address CVE-2025-58056 and  CVE-2025-58057
     - Add support for x-snowflake-session sticky HTTP session header returned by Snowflake
     - Added support for Interval Year-Month and Day-Time types in JDBC.
     - Added support for Decfloat types in JDBC.
     - Fixed pattern search for file when QUOTED_IDENTIFIERS_IGNORE_CASE enabled
-    - Added support for CRL (certificate revocation list).
->>>>>>> 2fef64a6
+    - Added support for CRL (certificate revocation list).